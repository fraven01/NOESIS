:root {
    --color-primary: #2563eb; /* blue-600 */
    --color-primary-dark: #1e40af; /* blue-800 */
}

/* Custom styles for card hover effects */
.group:hover .group-hover\:scale-105 {
    transform: scale(1.05);
}

/* Stil für Zurück-Link im Header */
.back-link {
    margin-right: 0.5rem;
}

.status-badge {
    padding: 0.2em 0.6em;
    border-radius: 1em;
    font-size: 0.8em;
    font-weight: bold;
    color: white;
}
.status-ja {
    background-color: #28a745;
}
.status-nein {
    background-color: #6c757d;
}
/* Farblogik für technische Verfügbarkeit */
.status-ok {
    background-color: #28a745;
    color: white;
}
.status-konflikt {
    background-color: #dc3545;
    color: white;
}
.status-manuell-abweichung {
    background-color: #ffc107;
    color: black;
}
.status-unbekannt {
    background-color: #6c757d;
    color: white;
}

/* Einfaches Collapse-Verhalten für Tabellenzeilen */
.collapse:not(.show) {
    display: none;
}

/* Neue Klasse für ein- und ausblendbare Zeilen */
.hidden-row {
    display: none;
}

/* Zeilen, die durch den Filter versteckt werden */
.filter-hidden {
    display: none;
}

/* Status-Badges für Projektübersichten */
.status-badge-new,
.status-badge-classified {
    background-color: #0d6efd;
    color: white;
}
.status-badge-in_pruefung_anlage_x,
.status-badge-fb_in_pruefung {
    background-color: #ffc107;
    color: black;
}
.status-badge-gutachten_ok,
.status-badge-gutachten_freigegeben,
.status-badge-endgeprueft {
    background-color: #198754;
    color: white;
}
.status-badge-error {
    background-color: #dc3545;
    color: white;
}

/* Sichtbare Links im gesamten Projekt */
a {
    color: var(--color-primary);
}

a:hover {
    text-decoration: underline;
}

/* Einheitliche Formularfelder */
input[type="text"],
input[type="password"],
input[type="number"],
input[type="email"],
select,
textarea {
    border: 1px solid #d1d5db;
    border-radius: 0.5rem;
    padding: 0.5rem 0.75rem;
    box-shadow: 0 1px 2px rgba(0, 0, 0, 0.05);
    transition: border-color 0.2s, box-shadow 0.2s;
}

input:focus,
select:focus,
textarea:focus {
    outline: none;
    border-color: var(--color-primary);
    box-shadow: 0 0 0 3px rgba(37, 99, 235, 0.4);
}

input:hover,
select:hover,
textarea:hover {
    border-color: var(--color-primary);
}

button,
a.button,
input[type="submit"] {
    border-radius: 0.5rem;
    box-shadow: 0 1px 2px rgba(0,0,0,0.05);
    transition: background-color 0.2s, box-shadow 0.2s;
}

button:hover,
a.button:hover,
input[type="submit"]:hover {
    box-shadow: 0 2px 4px rgba(0,0,0,0.1);
}

.btn-primary-custom {
    background-color: var(--color-primary);
    color: #ffffff;
}

.btn-primary-custom:hover {
    background-color: var(--color-primary-dark);
}

.tile-bg {
    background-image: linear-gradient(to right, var(--color-primary), var(--color-primary-dark));
    color: #ffffff;
}

.spinner {
    display: inline-block;
    width: 1rem;
    height: 1rem;
    border: 2px solid currentColor;
    border-right-color: transparent;
    border-radius: 50%;
    animation: spinner-border 0.75s linear infinite;
    vertical-align: middle;
}

@keyframes spinner-border {
    to { transform: rotate(360deg); }
}

/* Ausgegraute Buttons bei laufender Verifizierung */
.disabled-btn {
    opacity: 0.5;
    pointer-events: none;
}

/* Generische Stilklasse für ausgegraute Formfelder */
.disabled-field {
    opacity: 0.5;
    pointer-events: none;
}

/* Hervorhebung bei Abweichungen */
.has-gap {
    background-color: #bfdbfe;
}

/* Unterfragen leicht hervorheben */
.subquestion-row td {
    /* Gut sichtbarer Hintergrund für Unterfragen */
    background-color: #fffae6;
}

/* Bereits verhandelte Zeilen deutlich ausgrauen */
.negotiated-row {
<<<<<<< HEAD
    opacity: 0.4;
=======
    opacity: 0.7;
}

/* Icon für Popover-Editor */
.gap-note-icon {
    cursor: pointer;
}

/* Breiteres Layout im Popover */
.gap-popover textarea {
    width: 100%;
>>>>>>> 0e52ff77
}<|MERGE_RESOLUTION|>--- conflicted
+++ resolved
@@ -186,10 +186,7 @@
 
 /* Bereits verhandelte Zeilen deutlich ausgrauen */
 .negotiated-row {
-<<<<<<< HEAD
     opacity: 0.4;
-=======
-    opacity: 0.7;
 }
 
 /* Icon für Popover-Editor */
@@ -200,5 +197,4 @@
 /* Breiteres Layout im Popover */
 .gap-popover textarea {
     width: 100%;
->>>>>>> 0e52ff77
 }