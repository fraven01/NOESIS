/* Styles für das moderne Admin-Layout */

.admin-container {
    display: flex;
}

.admin-sidebar {
    background-color: #f9fafb;
    padding: 1rem;
    border-right: 1px solid #e5e7eb;
    overflow-y: auto;
    width: 100%;
    flex-shrink: 0;
}

@media (min-width: 768px) {
    .admin-sidebar {
        width: 16rem;
    }
}

.admin-content {
    flex: 1;
    padding: 1rem;
}

.admin-search input {
    width: 100%;
    border: 1px solid #d1d5db;
    border-radius: 0.25rem;
    padding: 0.25rem 0.5rem;
    margin-bottom: 1rem;
}

.admin-nav a.nav-link {
    display: flex;
    align-items: center;
    padding: 0.5rem 0.75rem;
    border-radius: 0.25rem;
    color: #1d4ed8;
}

.admin-nav a.nav-link:hover {
    background-color: #dbeafe;
}

.active-nav-link {
    background-color: #2563eb;
    color: #ffffff;
    font-weight: 600;
}

.accordion-header {
    display: flex;
    justify-content: space-between;
    align-items: center;
    font-weight: 600;
    margin-top: 0.5rem;
    margin-bottom: 0.5rem;
    cursor: pointer;
}

.accordion-icon {
    transition: transform 0.3s;
}


/* Deutlich sichtbare Eingabefelder */
.admin-content input[type="text"],
.admin-content input[type="password"],
.admin-content input[type="number"],
.admin-content input[type="email"],
.admin-content select,
.admin-content textarea {
    border: 2px solid #d1d5db;
    border-radius: 0.5rem;
    padding: 0.5rem 0.75rem;
    background-color: #ffffff;
    box-shadow: 0 1px 2px rgba(0,0,0,0.05);
    transition: border-color 0.2s, box-shadow 0.2s;
}

.admin-content input[type="text"]:focus,
.admin-content input[type="password"]:focus,
.admin-content input[type="number"]:focus,
.admin-content input[type="email"]:focus,
.admin-content select:focus,
.admin-content textarea:focus {
    border-color: var(--color-primary);
    outline: none;
    box-shadow: 0 0 0 3px rgba(37, 99, 235, 0.4);
}

/* Hervorgehobene Buttons */
.admin-content button,
.admin-content a.button,
.admin-content input[type="submit"],
.admin-content .submit-row input {
    background-color: var(--color-primary);
    color: #ffffff;
    font-weight: 600;
    padding: 0.5rem 1rem;
    border-radius: 0.5rem;
    box-shadow: 0 1px 2px rgba(0, 0, 0, 0.05);
}

.admin-content button:hover,
.admin-content a.button:hover,
.admin-content input[type="submit"]:hover,
.admin-content .submit-row input:hover {
    background-color: var(--color-primary-dark);
}




.hidden-row {
    display: none;
}

/* Tab-Navigation in Anlage 2 */
.tab-btn {
    padding: 0.5rem 1rem;
    color: #4b5563; /* gray-600 */
    background-color: #e5e7eb; /* gray-200 */
    border: 1px solid #d1d5db; /* gray-300 */
    border-bottom: 0;
    border-radius: 0.5rem 0.5rem 0 0;
    cursor: pointer;
}

.tab-btn:hover {
    background-color: #f3f4f6; /* gray-100 */
}

.tab-active {
    background-color: #ffffff;
    color: #2563eb; /* blue-600 */
    font-weight: 600;
    border-color: #d1d5db;
    border-bottom-color: transparent;
}
<<<<<<< HEAD
=======

* Keep admin button style, but reset color for EasyMDE buttons and editor */
.admin-content .editor-toolbar button {
    color: #1f2937;         /* Tailwind gray‑800 / any dark color */
}

.admin-content .CodeMirror {
    color: #1f2937;         /* ensures editor text is visible when not focused */
}
>>>>>>> 518d919b
<|MERGE_RESOLUTION|>--- conflicted
+++ resolved
@@ -140,15 +140,4 @@
     border-color: #d1d5db;
     border-bottom-color: transparent;
 }
-<<<<<<< HEAD
-=======
 
-* Keep admin button style, but reset color for EasyMDE buttons and editor */
-.admin-content .editor-toolbar button {
-    color: #1f2937;         /* Tailwind gray‑800 / any dark color */
-}
-
-.admin-content .CodeMirror {
-    color: #1f2937;         /* ensures editor text is visible when not focused */
-}
->>>>>>> 518d919b
