// JS für Farbmodus-Toggle
(function () {
    const storageKey = 'color-theme';
    const toggleBtn = document.getElementById('theme-toggle');
    const root = document.documentElement;

    function setTheme(theme) {
        if (theme === 'dark') {
            root.classList.add('dark');
            if (icon) {
                icon.classList.remove('fa-sun');
                icon.classList.add('fa-moon');
            }
        } else {
            root.classList.remove('dark');
            if (icon) {
                icon.classList.remove('fa-moon');
                icon.classList.add('fa-sun');
            }
        }
        try {
            localStorage.setItem(storageKey, theme);
        } catch (e) {
            // localStorage ist möglicherweise nicht verfügbar
        }
    }

    const icon = toggleBtn ? toggleBtn.querySelector('i') : null;

    function initTheme() {
<<<<<<< HEAD
        const stored = localStorage.getItem(storageKey);
        const theme = stored || (root.classList.contains('dark') ? 'dark' : 'light');
        setTheme(theme);
=======
        if (root.classList.contains('dark')) {
            return;
        }
        try {
            const stored = localStorage.getItem(storageKey);
            if (stored === 'dark') {
                root.classList.add('dark');
            }
        } catch (e) {
            // localStorage ist möglicherweise nicht verfügbar
        }
>>>>>>> 078e08a3
    }

    document.addEventListener('DOMContentLoaded', function () {
        initTheme();
        if (toggleBtn) {
            toggleBtn.addEventListener('click', function () {
                const isDark = root.classList.contains('dark');
                setTheme(isDark ? 'light' : 'dark');
            });
        }
    });
})();<|MERGE_RESOLUTION|>--- conflicted
+++ resolved
@@ -28,23 +28,11 @@
     const icon = toggleBtn ? toggleBtn.querySelector('i') : null;
 
     function initTheme() {
-<<<<<<< HEAD
+
         const stored = localStorage.getItem(storageKey);
         const theme = stored || (root.classList.contains('dark') ? 'dark' : 'light');
         setTheme(theme);
-=======
-        if (root.classList.contains('dark')) {
-            return;
-        }
-        try {
-            const stored = localStorage.getItem(storageKey);
-            if (stored === 'dark') {
-                root.classList.add('dark');
-            }
-        } catch (e) {
-            // localStorage ist möglicherweise nicht verfügbar
-        }
->>>>>>> 078e08a3
+
     }
 
     document.addEventListener('DOMContentLoaded', function () {
