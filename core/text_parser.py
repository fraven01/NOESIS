
from __future__ import annotations

import logging
import re
from typing import Dict, List, Tuple



from .models import (
    BVProjectFile,
    Anlage2Config,
    Anlage2Function,
    Anlage2SubQuestion,
    AntwortErkennungsRegel,
)

logger = logging.getLogger(__name__)
detail_logger = logging.getLogger("anlage2_detail")
result_logger = logging.getLogger("anlage2_result")

# Standard-Schwelle für Fuzzy-Vergleiche
FUZZY_THRESHOLD = 80


def _normalize(text: str) -> str:
    """Normalisiert einen Begriff für Vergleiche."""

    return re.sub(r"[\s\-_/]+", "", text).lower()


def _load_alias_lists() -> tuple[
    list[tuple[str, Anlage2Function]],
    dict[int, list[tuple[str, Anlage2SubQuestion]]],
    dict[int, Anlage2Function],
]:
    """Lädt alle Funktions- und Unterfragen-Aliase."""

    func_aliases: list[tuple[str, Anlage2Function]] = []
    sub_aliases: dict[int, list[tuple[str, Anlage2SubQuestion]]] = {}
    func_map: dict[int, Anlage2Function] = {}

    for func in Anlage2Function.objects.prefetch_related("anlage2subquestion_set"):
        func_map[func.id] = func
        aliases = [func.name]
        if func.detection_phrases:
            aliases.extend(func.detection_phrases.get("name_aliases", []))
        for alias in aliases:
            func_aliases.append((_normalize(alias), func))

        sub_list: list[tuple[str, Anlage2SubQuestion]] = []
        for sub in func.anlage2subquestion_set.all():
            sub_aliases_list = [sub.frage_text]
            if sub.detection_phrases:
                sub_aliases_list.extend(sub.detection_phrases.get("name_aliases", []))
            for alias in sub_aliases_list:
                sub_list.append((_normalize(alias), sub))
        if sub_list:
            sub_aliases[func.id] = sub_list

    func_aliases.sort(key=lambda t: len(t[0]), reverse=True)
    for sub_list in sub_aliases.values():
        sub_list.sort(key=lambda t: len(t[0]), reverse=True)

    return func_aliases, sub_aliases, func_map


def fuzzy_match(phrase: str, text: str, threshold: int = FUZZY_THRESHOLD) -> bool:
    """Prüft präzise, ob eine Phrase als zusammenhängende Wortfolge im Text vorkommt.

    Interne Leerzeichen werden flexibel als ``\s+`` behandelt, sodass auch
    variierende Abstände oder Zeilenumbrüche erkannt werden. Groß- und
    Kleinschreibung werden ignoriert. Der ``threshold``-Parameter existiert
    nur aus Kompatibilitätsgründen und hat keine Funktion mehr.
    """

    words = phrase.split()
    pattern = r"\b" + r"\s+".join(map(re.escape, words)) + r"\b"
    return bool(re.search(pattern, text, re.IGNORECASE))

# Globale Phrasenarten, die beim Parsen von Freitext erkannt werden.
PHRASE_TYPE_CHOICES: list[tuple[str, str]] = [
    ("einsatz_telefonica_false", "einsatz_telefonica_false"),
    ("einsatz_telefonica_true", "einsatz_telefonica_true"),
    ("ki_beteiligung_false", "ki_beteiligung_false"),
    ("ki_beteiligung_true", "ki_beteiligung_true"),
    ("technisch_verfuegbar_false", "technisch_verfuegbar_false"),
    ("technisch_verfuegbar_true", "technisch_verfuegbar_true"),
    ("zur_lv_kontrolle_false", "zur_lv_kontrolle_false"),
    ("zur_lv_kontrolle_true", "zur_lv_kontrolle_true"),
]


def build_token_map(cfg: Anlage2Config) -> Dict[str, List[Tuple[str, bool]]]:
    """Erstellt die Token-Zuordnung für Anlage 2."""
    token_map: Dict[str, List[Tuple[str, bool]]] = {}
    for attr in dir(cfg):
        if not attr.startswith("text_"):
            continue
        phrases = getattr(cfg, attr, [])
        if not isinstance(phrases, list):
            continue
        if attr.endswith("_true"):
            field = attr[5:-5]
            token_map.setdefault(field, []).extend((p.lower(), True) for p in phrases)
        elif attr.endswith("_false"):
            field = attr[5:-6]
            token_map.setdefault(field, []).extend((p.lower(), False) for p in phrases)
    return token_map


def apply_tokens(
    entry: Dict[str, object],
    text_part: str,
    token_map: Dict[str, List[Tuple[str, bool]]],
    threshold: int = FUZZY_THRESHOLD,
) -> None:
    """Wendet Token-Regeln auf einen Textabschnitt an."""
    detail_logger.debug("Prüfe Tokens in '%s'", text_part)
    for field, items in token_map.items():
        if field in entry:
            continue
        for phrase, value in sorted(items, key=lambda t: len(t[0]), reverse=True):
            if fuzzy_match(phrase, text_part, threshold):
                detail_logger.debug(
                    "  -> Regel '%s' gefunden. Setzt '%s' auf '%s'.",
                    phrase,
                    field,
                    value,
                )
                entry[field] = {"value": value, "note": None}
                break


def apply_rules(
    entry: Dict[str, object],
    text_part: str,
    rules: List[AntwortErkennungsRegel],
    threshold: int = FUZZY_THRESHOLD,
    *,
    func_name: str | None = None,
) -> None:
    """Wendet Antwortregeln auf einen Textabschnitt an.

    Der optionale Parameter ``func_name`` dient ausschließlich der Protokoll-
    lierung und legt fest, zu welcher Funktion die Prüfung gehört.
    """
    detail_logger.debug("Prüfe Regeln in '%s'", text_part)
    found_rules: Dict[str, tuple[bool, int, str, str]] = {}
    for rule in rules:
        if fuzzy_match(rule.erkennungs_phrase, text_part, threshold):
            actions = rule.actions_json or []
            if isinstance(actions, dict):
                actions = [{"field": k, "value": v} for k, v in actions.items()]
            for act in actions:
                field = act.get("field")
                if not field:
                    continue
                val = act.get("value")
                current = found_rules.get(field)
                if current is None or rule.prioritaet < current[1]:
                    found_rules[field] = (
                        bool(val),
                        rule.prioritaet,
                        rule.erkennungs_phrase,
<<<<<<< HEAD
                    )
                    detail_logger.debug(
                        "  -> Regel '%s' gefunden. Setzt '%s' auf '%s'.",
                        rule.regel_name,
                        field,
                        val,
=======
                        rule.regel_name,
>>>>>>> cf1b26c8
                    )

    if not found_rules:
        return

    for field, (val, _prio, _phrase, rule_name) in found_rules.items():
        detail_logger.debug(
            "-> Regel '%s' gefunden. Setzt '%s' auf '%s'.",
            rule_name,
            field,
            val,
        )
        entry[field] = {"value": val, "note": None}

    remaining = text_part
    for _val, _prio, phrase, _rule_name in found_rules.values():
        remaining = re.sub(re.escape(phrase), "", remaining, flags=re.I)
    remaining = remaining.strip()

    if remaining:
        best_field = min(found_rules.items(), key=lambda i: i[1][1])[0]
        entry[best_field]["note"] = remaining


def _clean_text(text: str) -> str:
    """Entfernt Sonderzeichen vor der Zeilenaufteilung."""

    text = text.replace("\n", " ")
    text = re.sub(r"[\r\n\t]+", " ", text)
    text = text.replace("\u00b6", " ")
    text = re.sub(r"\s{2,}", " ", text)
    return text.strip()


def _split_lines(text: str) -> list[str]:
    """Zerteilt einen Text in bereinigte Zeilen."""

    text = text.replace("\u00b6", "\n").replace("\r", "\n")
    lines = text.splitlines()
    cleaned: list[str] = []
    for line in lines:
        line = re.sub(r"\s{2,}", " ", line.replace("\t", " ")).strip()
        if line:
            cleaned.append(line)
    return cleaned


def _alias_regex(alias: str) -> str:
    """Erzeugt ein flexibles Regex für einen Funktionsalias."""

    parts = re.split(r"[\s\-_/]+", alias.strip())
    pattern = r"[\s\-_/]*".join(map(re.escape, parts))
    return rf"^{pattern}[\s\-_:]*"


def extract_function_segments(text: str) -> list[tuple[str, str]]:
    """Zerlegt einen Dokumententext in Funktionssegmente.

    Jeder erkannte Funktions- oder Unterfragen-Block wird als Tupel aus
    Funktionsbezeichnung und zugehörigem Textabschnitt zurückgegeben.
    Nachfolgende Zeilen ohne erneute Funktionsangabe werden dem zuletzt
    gefundenen Segment zugeordnet.
    """

    lines = _split_lines(text)
    func_aliases, sub_aliases, func_map = _load_alias_lists()

    segments: list[tuple[str, str]] = []
    current_key: str | None = None

    for raw in lines:
        line = re.sub(r"^[\d]+[.)]\s*", "", raw).strip()
        if not line:
            continue

        found_key = None
        found_alias = None
        line_norm = _normalize(line.split(":", 1)[0])

        for func_id, aliases in sub_aliases.items():
            for alias_norm, sub in aliases:
                if line_norm.startswith(alias_norm):
                    func = func_map[func_id]
                    found_key = f"{func.name}: {sub.frage_text}"
                    found_alias = sub.frage_text
                    break
            if found_key:
                break

        if not found_key:
            for alias_norm, func in func_aliases:
                if line_norm.startswith(alias_norm):
                    found_key = func.name
                    found_alias = func.name
                    break

        text_part = line
        if found_key:
            current_key = found_key
            if ":" in line:
                text_part = line.split(":", 1)[1].strip()
            else:
                text_part = re.sub(_alias_regex(found_alias), "", line, flags=re.I).strip()
            segments.append((found_key, text_part))
        elif current_key:
            segments.append((current_key, line))

    return segments


def parse_anlage2_text(text: str) -> List[dict[str, object]]:
    """Parst die Freitextvariante der Anlage 2."""

    detail_logger.info("parse_anlage2_text gestartet")

    cfg = Anlage2Config.get_instance()
    token_map = build_token_map(cfg)
    rules = list(AntwortErkennungsRegel.objects.all())

    segments = extract_function_segments(text)

    results: dict[str, dict[str, object]] = {}
    order: list[str] = []

    for func_name, text_part in segments:
        if ":" in func_name:
            main_name = func_name.split(":", 1)[0]
            main_entry = results.get(main_name)
            if not main_entry or main_entry.get("technisch_verfuegbar", {}).get("value") is not True:
                continue

        entry = results.setdefault(func_name, {"funktion": func_name})
        if func_name not in order:
            order.append(func_name)
<<<<<<< HEAD
            detail_logger.info("Analyse Funktion: '%s'", func_name)
=======
            detail_logger.info("[Analyse Funktion: '%s']", func_name)
>>>>>>> cf1b26c8

        line_entry: dict[str, object] = {}
        apply_tokens(line_entry, text_part, token_map)
        apply_rules(line_entry, text_part, rules, func_name=func_name)
        for key, value in line_entry.items():
            entry[key] = value

    ordered_results = [results[k] for k in order]
    for res in ordered_results:
        detail_logger.info(
<<<<<<< HEAD
            "Endergebnis für '%s': %s", res.get("funktion"), res
        )
        result_logger.info(
            "Ergebnis Funktion '%s': %s", res.get("funktion"), res
=======
            "--> Endergebnis für '%s': %s",
            res.get("funktion"),
            res,
        )
        result_logger.info(
            "Ergebnis Funktion '%s': %s",
            res.get("funktion"),
            res,
>>>>>>> cf1b26c8
        )
    return ordered_results

<|MERGE_RESOLUTION|>--- conflicted
+++ resolved
@@ -163,16 +163,13 @@
                         bool(val),
                         rule.prioritaet,
                         rule.erkennungs_phrase,
-<<<<<<< HEAD
+
                     )
                     detail_logger.debug(
                         "  -> Regel '%s' gefunden. Setzt '%s' auf '%s'.",
                         rule.regel_name,
                         field,
                         val,
-=======
-                        rule.regel_name,
->>>>>>> cf1b26c8
                     )
 
     if not found_rules:
@@ -307,11 +304,9 @@
         entry = results.setdefault(func_name, {"funktion": func_name})
         if func_name not in order:
             order.append(func_name)
-<<<<<<< HEAD
-            detail_logger.info("Analyse Funktion: '%s'", func_name)
-=======
+
             detail_logger.info("[Analyse Funktion: '%s']", func_name)
->>>>>>> cf1b26c8
+
 
         line_entry: dict[str, object] = {}
         apply_tokens(line_entry, text_part, token_map)
@@ -322,21 +317,11 @@
     ordered_results = [results[k] for k in order]
     for res in ordered_results:
         detail_logger.info(
-<<<<<<< HEAD
+
             "Endergebnis für '%s': %s", res.get("funktion"), res
         )
         result_logger.info(
             "Ergebnis Funktion '%s': %s", res.get("funktion"), res
-=======
-            "--> Endergebnis für '%s': %s",
-            res.get("funktion"),
-            res,
-        )
-        result_logger.info(
-            "Ergebnis Funktion '%s': %s",
-            res.get("funktion"),
-            res,
->>>>>>> cf1b26c8
         )
     return ordered_results
 
