--- conflicted
+++ resolved
@@ -5,12 +5,9 @@
 import re
 from typing import Dict, List, Tuple
 
-<<<<<<< HEAD
 from .models import BVProjectFile, FormatBParserRule
-=======
-from .models import BVProjectFile
 from .models import Anlage2Config, Anlage2Function, Anlage2SubQuestion
->>>>>>> ec5fffb9
+
 from .parsers import AbstractParser
 
 logger = logging.getLogger(__name__)
