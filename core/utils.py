--- conflicted
+++ resolved
@@ -20,7 +20,9 @@
 logger = logging.getLogger(__name__)
 
 
-def get_project_file(projekt: BVProject, nr: int, version: int | None = None) -> BVProjectFile | None:
+def get_project_file(
+    projekt: BVProject, nr: int, version: int | None = None
+) -> BVProjectFile | None:
     """Hilfsfunktion zum Abrufen einer Projektdatei.
 
     Gibt bei Angabe einer ``version`` die entsprechende Datei zurueck. Fehlt die
@@ -38,14 +40,21 @@
 
     pf1 = get_project_file(projekt, 1)
     if pf1 and pf1.question_review:
-        if any((d.get("vorschlag") or "").strip() for d in pf1.question_review.values()):
+        if any(
+            (d.get("vorschlag") or "").strip() for d in pf1.question_review.values()
+        ):
             return True
 
     pf2 = get_project_file(projekt, 2)
-    if pf2 and AnlagenFunktionsMetadaten.objects.filter(anlage_datei=pf2).filter(
-        Q(is_negotiable_manual_override=False)
-        | (Q(supervisor_notes__isnull=False) & ~Q(supervisor_notes=""))
-    ).exists():
+    if (
+        pf2
+        and AnlagenFunktionsMetadaten.objects.filter(anlage_datei=pf2)
+        .filter(
+            Q(is_negotiable_manual_override=False)
+            | (Q(supervisor_notes__isnull=False) & ~Q(supervisor_notes=""))
+        )
+        .exists()
+    ):
         return True
 
     pf4 = get_project_file(projekt, 4)
@@ -67,11 +76,10 @@
     return False
 
 
-
 def start_analysis_for_file(file_id: int) -> str | None:
-    """Startet die Analyse f\xFCr die Projektdatei mit ``file_id``.
-
-    Setzt den Status auf ``PROCESSING`` und plant die zugeh\xF6rigen
+    """Startet die Analyse f\xfcr die Projektdatei mit ``file_id``.
+
+    Setzt den Status auf ``PROCESSING`` und plant die zugeh\xf6rigen
     Hintergrund-Tasks \u00fcber ``async_task`` ein. Die Tasks werden erst nach
     erfolgreichem Speichern des Status gestartet. Die ID des ersten geplanten
     Tasks wird zur\u00fcckgegeben, nicht vorhandene Anlagen werden ignoriert.
@@ -112,7 +120,6 @@
     pf.save(update_fields=["processing_status"])
 
 
-<<<<<<< HEAD
 def compute_gap_source_hash(pf: BVProjectFile) -> str:
     """Erzeugt einen stabilen Fingerprint der relevanten GAP-Eingaben.
 
@@ -159,7 +166,13 @@
                 }
                 for r in qs
             ]
-            entries.sort(key=lambda d: (d.get("funktion") or 0, d.get("subq") or 0, d.get("extern")))
+            entries.sort(
+                key=lambda d: (
+                    d.get("funktion") or 0,
+                    d.get("subq") or 0,
+                    d.get("extern"),
+                )
+            )
             payload = {"anlage": 2, "entries": entries}
         else:
             return ""
@@ -184,7 +197,8 @@
         return False
     current = compute_gap_source_hash(pf)
     return bool(current and current != pf.gap_source_hash)
-=======
+
+
 def propagate_question_review(
     parent: BVProjectFile,
     obj: BVProjectFile,
@@ -226,5 +240,4 @@
 
     if new_review:
         obj.question_review = new_review
-        obj.save(update_fields=["question_review"])
->>>>>>> d33f03aa
+        obj.save(update_fields=["question_review"])