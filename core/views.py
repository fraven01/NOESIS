from pathlib import Path
import tempfile
import os
from django.shortcuts import render, redirect, get_object_or_404
from django.contrib.auth.decorators import login_required
from django.contrib.auth.models import User, Group, Permission
from django.http import (
    HttpResponseBadRequest,
    Http404,
    HttpResponse,
    HttpResponseForbidden,
)
from django.core.files.storage import default_storage
from django.core.files.base import ContentFile
from django.contrib import messages
from django.http import JsonResponse, FileResponse
from django.views.decorators.http import require_http_methods, require_POST
from django.core.paginator import Paginator
from django.urls import reverse, reverse_lazy
from typing import Any
from django.views.generic import ListView, CreateView, UpdateView, DeleteView
from django.contrib.auth.mixins import LoginRequiredMixin, UserPassesTestMixin
import io
import zipfile
from django.db import transaction
import subprocess
import whisper
import torch
import json
from django_q.tasks import async_task, fetch, result, Task

from .forms import (
    RecordingForm,
    BVProjectForm,
    BVProjectUploadForm,
    BVProjectFileForm,
    BVProjectFileJSONForm,
    Anlage1ReviewForm,
    Anlage2ReviewForm,
    Anlage4ReviewForm,
    Anlage3MetadataForm,
    Anlage5ReviewForm,
    Anlage6ReviewForm,
    get_anlage2_fields,
    Anlage2FunctionForm,
    Anlage2FunctionImportForm,
    PromptImportForm,
    Anlage1ImportForm,
    Anlage2SubQuestionForm,
    get_anlage1_numbers,
    Anlage2ConfigForm,
    get_parser_choices,
    EditJustificationForm,
    JustificationForm,

    KnowledgeDescriptionForm,

    ProjectStatusForm,
    ProjectStatusImportForm,
    LLMRoleForm,
    LLMRoleImportForm,
    UserPermissionsForm,
    UserImportForm,
    Anlage2ConfigImportForm,
    ProjectImportForm,
    ZweckKategorieAForm,
    AntwortErkennungsRegelForm,
    Anlage4ParserConfigForm,
    ParserSettingsForm,
    ActionForm,

)
from .text_parser import PHRASE_TYPE_CHOICES
from .models import (
    Recording,
    BVProject,
    BVProjectFile,
    transcript_upload_path,
    Prompt,
    LLMConfig,
    Anlage1Question,
    Anlage1QuestionVariant,
    Anlage2Function,
    Anlage2SubQuestion,
    Anlage2Config,
    Anlage2ColumnHeading,
    AnlagenFunktionsMetadaten,
    SoftwareKnowledge,
    Gutachten,
    Tile,
    Area,
    ProjectStatus,
    LLMRole,
    FormatBParserRule,
    AntwortErkennungsRegel,
    Anlage4Config,
    Anlage4ParserConfig,
    ZweckKategorieA,
    Anlage5Review,
    Anlage3Metadata,
)
from .docx_utils import extract_text, get_docx_page_count
from .llm_utils import query_llm
from .workflow import set_project_status
from .reporting import generate_gap_analysis, generate_management_summary
from .llm_tasks import (
    check_anlage1,
    analyse_anlage3,
    check_anlage2,
    check_anlage3_vision,
    analyse_anlage4,
    analyse_anlage4_async,
    check_anlage5,
    run_conditional_anlage2_check,
    run_anlage2_analysis,
    check_gutachten_functions,
    generate_gutachten,
    get_prompt,
    ANLAGE1_QUESTIONS,
    _calc_auto_negotiable,
    _extract_bool,
)

from .decorators import admin_required, tile_required
from .obs_utils import start_recording, stop_recording, is_recording
from django.forms import formset_factory, modelformset_factory


class StaffRequiredMixin(UserPassesTestMixin):
    """Mixin erlaubt Zugriff nur für Mitarbeiter."""

    def test_func(self) -> bool:
        return self.request.user.is_staff

import logging
import sys
import copy

import time

import markdown
import pypandoc
from django.conf import settings
from .templatetags.recording_extras import markdownify

logger = logging.getLogger(__name__)
debug_logger = logging.getLogger("parser_debug")
admin_a2_logger = logging.getLogger("anlage2_admin_debug")
anlage2_logger = logging.getLogger("anlage2_debug")
ergebnis_logger = logging.getLogger("anlage2_ergebnis")
anlage4_logger = logging.getLogger("anlage4_debug")
workflow_logger = logging.getLogger("workflow_debug")
parse_exact_logger = logging.getLogger("parse_exact_anlage2_log")


_WHISPER_MODEL = None


def _get_whisper_model():
    """Lade das Whisper-Modell nur einmal."""
    global _WHISPER_MODEL
    logger.debug("Whisper-Modell wird angefordert")
    if _WHISPER_MODEL is None:
        device = "cuda" if torch.cuda.is_available() else "cpu"
        logger.debug("Lade Whisper-Modell auf %s", device)
        _WHISPER_MODEL = whisper.load_model("base", device=device)
        logger.debug("Whisper-Modell geladen")
    return _WHISPER_MODEL


def get_user_tiles(user, bereich: str) -> list[Tile]:
    """Gibt alle Tiles zurueck, auf die ``user`` in ``bereich`` Zugriff hat."""
    return list(Tile.objects.filter(areas__slug=bereich, users=user))


def _user_can_edit_project(user: User, projekt: BVProject) -> bool:
    """Prüft, ob ``user`` das angegebene ``projekt`` bearbeiten darf."""

    if user.is_superuser or user.is_staff:
        return True
    if hasattr(projekt, "user") and projekt.user_id == user.id:
        return True
    if hasattr(projekt, "team_members") and projekt.team_members.filter(pk=user.pk).exists():
        return True
    return False


FIELD_RENAME = {
    "technisch_verfuegbar": "technisch_vorhanden",
    "einsatz_telefonica": "einsatz_bei_telefonica",
}


def _deep_update(base: dict, extra: dict) -> dict:
    """Aktualisiert ``base`` rekursiv mit ``extra``."""
    for key, val in extra.items():
        if isinstance(val, dict):
            node = base.setdefault(key, {})
            _deep_update(node, val)
        else:
            base[key] = val
    return base


def _normalize_fields(data: dict | str | None) -> dict:
    """Passt die Feldernamen an ``FIELD_RENAME`` an.

    Behandelt auch JSON-Strings robust."""
    if data is None:
        return {}
    if isinstance(data, str):
        try:
            data = json.loads(data)
        except Exception:  # pragma: no cover - ungültiger JSON-Input
            return {}
    if not isinstance(data, dict):
        return {}
    return {FIELD_RENAME.get(k, k): v for k, v in data.items()}




def _analysis1_to_initial(anlage: BVProjectFile) -> dict:
    """Wandelt ``analysis_json`` in das Initialformat für ``Anlage1ReviewForm``."""

    data = anlage.analysis_json or {}
    if not isinstance(data, dict):
        return {}

    questions = data.get("questions")
    if not isinstance(questions, dict):
        return {}

    out: dict[str, dict] = {}
    for num in get_anlage1_numbers():
        q = questions.get(str(num), {})
        if not isinstance(q, dict):
            continue
        out[str(num)] = {
            "hinweis": q.get("hinweis", ""),
            "vorschlag": q.get("vorschlag", ""),
        }

    return out


def _analysis_to_initial(anlage: BVProjectFile) -> dict:
    """Ermittelt die Dokumentergebnisse aus der Datenbank."""
    initial = {"functions": {}}

    results = AnlagenFunktionsMetadaten.objects.filter(anlage_datei=anlage)

    for res in results:
        func_id = str(res.funktion_id)
        target = initial["functions"].setdefault(func_id, {})
        dest = target
        if res.subquestion_id:
            dest = target.setdefault("subquestions", {}).setdefault(
                str(res.subquestion_id), {}
            )
        latest = (
            FunktionsErgebnis.objects.filter(
                anlage_datei=anlage,
                funktion_id=res.funktion_id,
                subquestion_id=res.subquestion_id,
                quelle="parser",
            )
            .order_by("-created_at")
            .first()
        )
        if latest:
            dest["technisch_vorhanden"] = latest.technisch_verfuegbar
            dest["einsatz_bei_telefonica"] = latest.einsatz_bei_telefonica
            dest["zur_lv_kontrolle"] = latest.zur_lv_kontrolle
            dest["ki_beteiligung"] = latest.ki_beteiligung
        if res.gap_summary:
            dest["gap_summary"] = res.gap_summary
        if res.gap_notiz:
            dest["gap_notiz"] = res.gap_notiz

    debug_logger.debug("Ergebnis initial: %r", initial)
    return initial


def _verification_to_initial(_data: dict | None) -> dict:
    """Liest KI-Prüfergebnisse aus der Datenbank."""
    initial = {"functions": {}}

    results = (
        AnlagenFunktionsMetadaten.objects.filter(anlage_datei=_data)
        if isinstance(_data, BVProjectFile)
        else []
    )

    for res in results:
        func_id = str(res.funktion_id)
        target = initial["functions"].setdefault(func_id, {})
        dest = target
        if res.subquestion_id:
            dest = target.setdefault("subquestions", {}).setdefault(
                str(res.subquestion_id), {}
            )
        pf = (
            _data
            if isinstance(_data, BVProjectFile)
            else res.projekt.anlagen.filter(anlage_nr=2).order_by("id").first()
        )
        latest = (
            FunktionsErgebnis.objects.filter(
<<<<<<< HEAD
                projekt=res.anlage_datei.projekt,
=======

                anlage_datei=pf,

>>>>>>> 9c8b1b75
                funktion_id=res.funktion_id,
                subquestion_id=res.subquestion_id,
                quelle="ki",
            )
            .order_by("-created_at")
            .first()
        )
        if latest:
            dest["technisch_vorhanden"] = latest.technisch_verfuegbar
            dest["ki_beteiligt"] = latest.ki_beteiligung

    return initial


def _initial_to_lookup(data: dict) -> dict[str, dict]:
    """Wandelt das Initialformat in ein Lookup nach Namen um."""
    lookup: dict[str, dict] = {}
    fields = get_anlage2_fields()
    for func in Anlage2Function.objects.prefetch_related("anlage2subquestion_set").order_by("name"):
        fid = str(func.id)
        func_data = data.get("functions", {}).get(fid)
        if isinstance(func_data, dict):
            lookup[func.name] = {
                field: func_data[field] for field, _ in fields if field in func_data
            }
        else:
            lookup[func.name] = {}
        for sub in func.anlage2subquestion_set.all():
            sid = str(sub.id)
            sub_data: dict | None = None
            if isinstance(func_data, dict):
                sub_data = func_data.get("subquestions", {}).get(sid)
            if isinstance(sub_data, dict):
                lookup[f"{func.name}: {sub.frage_text}"] = {
                    field: sub_data[field] for field, _ in fields if field in sub_data
                }
            else:
                lookup[f"{func.name}: {sub.frage_text}"] = {}
    return lookup


def _resolve_value(
    manual_val: bool | None,
    ai_val: bool | None,
    doc_val: bool | None,
    field: str,
    manual_exists: bool = False,
) -> tuple[bool | None, str]:
    """Ermittelt den Review-Wert und dessen Quelle."""

    # Explizit gesetzte manuelle Werte haben Vorrang
    if manual_exists:
        return manual_val, "Manuell"

    if manual_val is not None:
        return manual_val, "Manuell"

    # Quelle richtet sich ausschließlich nach dem Dokument
    src = "Dokumenten-Analyse" if doc_val is not None else "N/A"

    # Vorauswahl der Checkbox kann durch KI bestimmt werden
    if ai_val is not None:
        return ai_val, src

    return doc_val, src


def _get_display_data(
    lookup_key: str,
    analysis_data: dict[str, dict],
    verification_data: dict[str, dict],
    manual_results_map: dict[str, dict],
) -> dict[str, object]:
    """Ermittelt finale Werte und Quellen für eine Funktion oder Unterfrage."""

    fields = get_anlage2_fields()
    a_data = analysis_data.get(lookup_key, {})
    v_data = verification_data.get(lookup_key, {})
    m_data = manual_results_map.get(lookup_key, {})

    values: dict[str, bool] = {}
    sources: dict[str, str] = {}
    manual_flags: dict[str, bool] = {}

    for field, _ in fields:
        man_val = m_data.get(field)
        ai_val = v_data.get(field)
        doc_val = a_data.get(field)
        manual_exists = field in m_data
        val, src = _resolve_value(man_val, ai_val, doc_val, field, manual_exists)
        values[field] = val
        sources[field] = src
        manual_flags[field] = manual_exists

    return {
        "values": values,
        "sources": sources,
        "status": values.get("technisch_vorhanden"),
        "source": sources.get("technisch_vorhanden"),
        "manual_flags": manual_flags,
    }


def _build_row_data(
    display_name: str,
    lookup_key: str,
    func_id: int,
    form_prefix: str,
    form,
    answers: dict[str, dict],
    ki_map: dict[tuple[str, str | None], str],
    beteilig_map: dict[tuple[str, str | None], tuple[bool | None, str]],
    manual_lookup: dict[str, dict],
    result_map: dict[str, AnlagenFunktionsMetadaten],
    sub_id: int | None = None,
) -> dict:
    """Erzeugt die Darstellungsdaten für eine Funktion oder Unterfrage."""

    result_obj = result_map.get(lookup_key)
    # Fallback: Bei Unterfragen ggf. Ergebnis der Hauptfunktion verwenden
    if result_obj is None and sub_id is not None:
        parent_key = lookup_key.split(":", 1)[0].strip()
        result_obj = result_map.get(parent_key)

    if result_obj:
        pf = (
            result_obj.projekt.anlagen.filter(anlage_nr=2).order_by("id").first()
        )
        parser_entry = (
            FunktionsErgebnis.objects.filter(
<<<<<<< HEAD
                projekt=result_obj.anlage_datei.projekt,
=======

                anlage_datei=pf,

>>>>>>> 9c8b1b75
                funktion=result_obj.funktion,
                subquestion=result_obj.subquestion,
                quelle="parser",
            )
            .order_by("-created_at")
            .first()
        )
        ai_entry = (
            FunktionsErgebnis.objects.filter(
<<<<<<< HEAD
                projekt=result_obj.anlage_datei.projekt,
=======

                anlage_datei=pf,

>>>>>>> 9c8b1b75
                funktion=result_obj.funktion,
                subquestion=result_obj.subquestion,
                quelle="ki",
            )
            .order_by("-created_at")
            .first()
        )
        doc_data = {
            "technisch_vorhanden": parser_entry.technisch_verfuegbar
            if parser_entry
            else None,
            "einsatz_bei_telefonica": parser_entry.einsatz_bei_telefonica
            if parser_entry
            else None,
            "zur_lv_kontrolle": parser_entry.zur_lv_kontrolle if parser_entry else None,
            "ki_beteiligung": parser_entry.ki_beteiligung if parser_entry else None,
        }
        ai_data = {
            "technisch_vorhanden": ai_entry.technisch_verfuegbar if ai_entry else None,
            "ki_beteiligung": ai_entry.ki_beteiligung if ai_entry else None,
        }
    else:
        doc_data = {}
        ai_data = {}

    override_val = result_obj.is_negotiable_manual_override if result_obj else None
    manual_data = manual_lookup.get(lookup_key, {})
    doc_json = json.dumps(doc_data, ensure_ascii=False)
    ai_json = json.dumps(ai_data, ensure_ascii=False)
    manual_json = json.dumps(manual_data, ensure_ascii=False)

    disp = _get_display_data(
        lookup_key, {lookup_key: doc_data}, {lookup_key: ai_data}, manual_lookup
    )
    fields_def = get_anlage2_fields()
    form_fields_map: dict[str, dict] = {}
    rev_origin = {}
    for field, _ in fields_def:
        bf = form[f"{form_prefix}{field}"]
        initial_value = disp["values"].get(field)
        state = (
            "true"
            if initial_value is True
            else "false" if initial_value is False else "unknown"
        )
        origin_val = "none"
        if field == "technisch_vorhanden":
            man_val = manual_lookup.get(lookup_key, {}).get(field)
            ai_val = ai_data.get(field)
            if man_val is not None:
                origin_val = "manual"
            elif ai_val is not None:
                origin_val = "ai"
        rev_origin[field] = origin_val
        attrs = {
            "data-tristate": "true",
            "data-initial-state": state,
            "style": "display: none;",
            "data-origin": origin_val,
        }
        if field == "technisch_vorhanden" and sub_id is not None:
            attrs.update({"disabled": True, "class": "disabled-field", "data-initial-state": "unknown"})
        bf.field.widget.attrs.update(attrs)
        form_fields_map[field] = {
            "widget": bf,
            "source": disp["sources"][field],
            "origin": rev_origin.get(field),
        }


    auto_val = _calc_auto_negotiable(
        doc_data.get("technisch_vorhanden"), ai_data.get("technisch_vorhanden")
    )
    is_negotiable = override_val if override_val is not None else auto_val
    gap_widget = form[f"{form_prefix}gap_summary"]
    note_widget = form[f"{form_prefix}gap_notiz"]
    begr_md = ki_map.get((str(func_id), str(sub_id) if sub_id else None))
    bet_val, bet_reason = beteilig_map.get(
        (str(func_id), str(sub_id) if sub_id else None), (None, "")
    )
    has_gap = False
    # Manuelle Nachprüfung erforderlich, wenn Dokument und KI sich unterscheiden
    # und kein manueller Wert hinterlegt ist
    manual_review_required = False
    for field, _ in fields_def:
        doc_val = doc_data.get(field)
        ai_val = ai_data.get(field)
        manual_val = manual_lookup.get(lookup_key, {}).get(field)
        if (
            doc_val is not None
            and ai_val is not None
            and doc_val != ai_val
            and manual_val is None
        ):
            has_gap = True
            manual_review_required = True
            break
    return {
        "name": display_name,
        "doc_result": doc_data,
        "doc_json": doc_json,
        "ai_result": ai_data,
        "ai_json": ai_json,
        "manual_result": manual_data,
        "manual_json": manual_json,
        "initial": disp["values"],
        "manual_flags": disp["manual_flags"],
        "form_fields": form_fields_map,
        "is_negotiable": is_negotiable,
        "negotiable_manual_override": override_val,
        "gap_summary_widget": gap_widget,
        "gap_notiz_widget": note_widget,
        "gap_notiz": result_obj.gap_notiz if result_obj else "",
        "gap_summary": result_obj.gap_summary if result_obj else "",
        "has_notes": bool(result_obj and (result_obj.gap_notiz or result_obj.gap_summary)),
        "sub": sub_id is not None,
        "func_id": func_id,
        "sub_id": sub_id,
        "result_id": result_obj.id if result_obj else None,
        "verif_key": lookup_key,
        "source_text": disp["source"],
        "ki_begruendung": begr_md,
        "ki_begruendung_md": begr_md,
        "ki_begruendung_html": markdownify(begr_md) if begr_md else "",
        "ki_beteiligt": bet_val,
        "ki_beteiligt_begruendung": bet_reason,
        "has_preliminary_gap": has_gap,
        "requires_manual_review": manual_review_required,
    }


@login_required
def home(request):
    # Logic from codex/prüfen-und-weiterleiten-basierend-auf-tile-typ
    # Assuming get_user_tiles is defined elsewhere and correctly retrieves tiles
    tiles_personal = get_user_tiles(request.user, Tile.PERSONAL)
    tiles_work = get_user_tiles(request.user, Tile.WORK)

    if tiles_personal and not tiles_work:
        return redirect("personal")
    if tiles_work and not tiles_personal:
        return redirect("work")

    # Logic from main
    work_area = Area.objects.filter(slug="work").first()
    personal_area = Area.objects.filter(slug="personal").first()
    context = {
        "work_area": work_area,
        "personal_area": personal_area,
    }
    return render(request, "home.html", context)


@login_required
def work(request):
    is_admin = request.user.groups.filter(name="admin").exists()
    tiles = get_user_tiles(request.user, Tile.WORK)
    context = {
        "is_admin": is_admin,
        "tiles": tiles,
    }
    return render(request, "work.html", context)


@login_required
def personal(request):
    is_admin = request.user.groups.filter(name="admin").exists()
    tiles = get_user_tiles(request.user, Tile.PERSONAL)
    context = {
        "is_admin": is_admin,
        "tiles": tiles,
    }
    return render(request, "personal.html", context)


@login_required
def account(request):
    return render(request, "account.html")


@login_required
@admin_required
def recording_page(request, bereich):
    if bereich not in ["work", "personal"]:
        return redirect("home")
    rec_dir = Path(settings.MEDIA_ROOT) / "recordings" / bereich
    files = []
    if rec_dir.exists():
        for f in sorted(rec_dir.iterdir(), reverse=True):
            files.append({"name": f.name, "mtime": f.stat().st_mtime})
    context = {
        "bereich": bereich,
        "is_recording": is_recording(),
        "recordings": files,
    }
    return render(request, "recording.html", context)


@login_required
def start_recording_view(request, bereich):
    if bereich not in ["work", "personal"]:
        return redirect("home")
    start_recording(bereich, Path(settings.MEDIA_ROOT))
    return redirect("recording_page", bereich=bereich)


@login_required
def stop_recording_view(request, bereich):
    if bereich not in ["work", "personal"]:
        return redirect("home")
    stop_recording()
    time.sleep(1)
    _process_recordings_for_user(bereich, request.user)
    return redirect("recording_page", bereich=bereich)


@login_required
def toggle_recording_view(request, bereich):
    """Toggle OBS recording status from the TalkDiary page."""
    if bereich not in ["work", "personal"]:
        return redirect("home")

    if is_recording():
        stop_recording()

        # wait a moment to allow OBS to finalize the file
        time.sleep(1)
        _process_recordings_for_user(bereich, request.user)
        rec_dir = Path(settings.MEDIA_ROOT) / "recordings" / bereich
        if not list(rec_dir.glob("*.mkv")) and not list(rec_dir.glob("*.wav")):
            messages.warning(request, "Keine Aufnahme gefunden")

    else:
        start_recording(bereich, Path(settings.MEDIA_ROOT))
        messages.success(request, "Aufnahme gestartet")

    if "HTTP_REFERER" in request.META:
        return redirect(request.META["HTTP_REFERER"])
    return redirect("talkdiary_%s" % bereich)


@login_required
def upload_recording(request):
    if request.method == "POST":
        form = RecordingForm(request.POST, request.FILES)
        if form.is_valid():
            bereich = form.cleaned_data["bereich"]
            uploaded = form.cleaned_data["audio_file"]
            logger.debug(
                "Upload erhalten: %s f\u00fcr Bereich %s", uploaded.name, bereich
            )

            rel_path = Path("recordings") / bereich / uploaded.name
            storage_name = default_storage.get_available_name(str(rel_path))
            if storage_name != str(rel_path):
                messages.info(request, "Datei existierte bereits, wurde umbenannt.")

            file_path = default_storage.save(storage_name, uploaded)
            logger.debug("Datei gespeichert: %s", file_path)

            abs_path = default_storage.path(file_path)
            final_rel = file_path
            if Path(abs_path).suffix.lower() == ".mkv":
                ffmpeg = (
                    Path(settings.BASE_DIR)
                    / "tools"
                    / (
                        "ffmpeg.exe"
                        if (Path(settings.BASE_DIR) / "tools" / "ffmpeg.exe").exists()
                        else "ffmpeg"
                    )
                )
                if not ffmpeg.exists():
                    ffmpeg = "ffmpeg"
                wav_rel = Path(file_path).with_suffix(".wav")
                wav_storage = default_storage.get_available_name(str(wav_rel))
                wav_abs = default_storage.path(wav_storage)
                try:
                    logger.debug("Konvertiere %s nach %s", abs_path, wav_abs)
                    subprocess.run(
                        [str(ffmpeg), "-y", "-i", abs_path, wav_abs], check=True
                    )
                    Path(abs_path).unlink(missing_ok=True)
                    final_rel = wav_storage
                except Exception:
                    return HttpResponseBadRequest("Konvertierung fehlgeschlagen")

            if Recording.objects.filter(
                audio_file=final_rel, user=request.user
            ).exists():
                messages.info(request, "Aufnahme bereits in der Datenbank.")
                return redirect("dashboard")

            recording = Recording.objects.create(
                user=request.user,
                bereich=Area.objects.get(slug=bereich),
                audio_file=final_rel,
            )

            out_dir = (
                Path(settings.MEDIA_ROOT) / f"transcripts/{recording.bereich.slug}"
            )
            out_dir.mkdir(parents=True, exist_ok=True)

            model = _get_whisper_model()
            try:
                logger.debug("Starte Transkription: %s", recording.audio_file.path)
                result = model.transcribe(recording.audio_file.path, language="de")
            except Exception:
                return HttpResponseBadRequest("Transkription fehlgeschlagen")

            md_path = out_dir / f"{Path(recording.audio_file.name).stem}.md"
            md_path.write_text(result["text"], encoding="utf-8")
            with md_path.open("rb") as f:
                recording.transcript_file.save(md_path.name, f, save=False)
            lines = result["text"].splitlines()[:5]
            recording.excerpt = "\n".join(lines)
            recording.save()
            logger.debug("Aufnahme gespeichert: %s", recording)

            return redirect("dashboard")
    else:
        form = RecordingForm()

    return render(request, "upload_recording.html", {"form": form})


@login_required
def dashboard(request):
    recordings = Recording.objects.filter(user=request.user).order_by("-created_at")
    return render(request, "dashboard.html", {"recordings": recordings})


@login_required
def upload_transcript(request):
    """Ermöglicht das manuelle Hochladen eines Transkript-Files."""
    from .forms import TranscriptUploadForm

    if request.method == "POST":
        form = TranscriptUploadForm(request.POST, request.FILES, user=request.user)
        if form.is_valid():
            rec = form.cleaned_data["recording"]
            uploaded = form.cleaned_data["transcript_file"]

            rel_path = transcript_upload_path(rec, uploaded.name)
            storage_name = default_storage.get_available_name(rel_path)
            path = default_storage.save(storage_name, uploaded)

            with default_storage.open(path, "rb") as f:
                rec.transcript_file.save(Path(path).name, f, save=False)

            txt = default_storage.open(path).read().decode("utf-8")
            rec.excerpt = "\n".join(txt.splitlines()[:2])
            rec.save()
            return redirect("talkdiary_%s" % rec.bereich)
    else:
        form = TranscriptUploadForm(user=request.user)

    return render(request, "upload_transcript.html", {"form": form})


def _process_recordings_for_user(bereich: str, user) -> list:
    """Convert and transcribe recordings for ``bereich`` and ``user``.

    Returns a list of :class:`Recording` objects found or created.
    """

    logger.debug(
        "Beginne Verarbeitung f\u00fcr Bereich '%s' und Benutzer '%s'", bereich, user
    )
    media_root = Path(settings.MEDIA_ROOT)
    base_dir = Path(settings.BASE_DIR)
    rec_dir = media_root / "recordings" / bereich
    trans_dir = media_root / "transcripts" / bereich

    rec_dir.mkdir(parents=True, exist_ok=True)
    trans_dir.mkdir(parents=True, exist_ok=True)

    ffmpeg = (
        base_dir
        / "tools"
        / ("ffmpeg.exe" if (base_dir / "tools" / "ffmpeg.exe").exists() else "ffmpeg")
    )
    if not ffmpeg.exists():
        ffmpeg = "ffmpeg"

    # Pfad zu ffmpeg dem System-PATH hinzufügen, falls notwendig
    tools_dir = str(base_dir / "tools")
    current_path = os.environ.get("PATH", "")
    if tools_dir not in current_path.split(os.pathsep):
        os.environ["PATH"] = current_path + os.pathsep + tools_dir

    logger.debug("Konvertiere mkv-Dateien")
    # convert mkv to wav and remove mkv
    for mkv in list(rec_dir.glob("*.mkv")) + list(rec_dir.glob("*.MKV")):
        wav = mkv.with_suffix(".wav")
        if not wav.exists() and mkv.exists():
            try:
                logger.debug("ffmpeg %s -> %s", mkv, wav)
                subprocess.run(
                    [str(ffmpeg), "-y", "-i", str(mkv), str(wav)], check=True
                )

                mkv.unlink(missing_ok=True)

            except Exception as exc:
                logger.error("ffmpeg failed: %s", exc)

    logger.debug("Transkribiere wav-Dateien")

    for wav in list(rec_dir.glob("*.wav")) + list(rec_dir.glob("*.WAV")):
        if not wav.exists():
            continue

        md = trans_dir / f"{wav.stem}.md"
        if not md.exists():
            logger.debug("Transkribiere %s", wav)
            model = _get_whisper_model()
            try:
                result = model.transcribe(str(wav), language="de")
            except Exception as exc:
                logger.error("whisper failed: %s", exc)
                continue

            md.write_text(result["text"], encoding="utf-8")
            logger.debug("Transkript gespeichert: %s", md)

    recordings = []

    for wav in list(rec_dir.glob("*.wav")) + list(rec_dir.glob("*.WAV")):
        md = trans_dir / f"{wav.stem}.md"
        excerpt = ""
        if md.exists():
            lines = md.read_text(encoding="utf-8").splitlines()[:5]
            excerpt = "\n".join(lines)
        rel_wav = Path("recordings") / bereich / wav.name
        rel_md = Path("transcripts") / bereich / md.name if md.exists() else None
        rec_obj, _ = Recording.objects.get_or_create(
            user=user,
            bereich=Area.objects.get(slug=bereich),
            audio_file=str(rel_wav),
        )
        if rel_md and not rec_obj.transcript_file:
            with md.open("rb") as f:
                rec_obj.transcript_file.save(md.name, f, save=False)
        if excerpt:
            rec_obj.excerpt = excerpt
        rec_obj.save()
        logger.debug("Recording verarbeitet: %s", rec_obj)
        recordings.append(rec_obj)

    logger.debug("Verarbeitung abgeschlossen")
    return recordings


@login_required
@tile_required("talkdiary")
def talkdiary(request, bereich):
    if bereich not in ["work", "personal"]:
        return redirect("home")

    # always process new recordings; manual rescan available via query param
    _process_recordings_for_user(bereich, request.user)

    recordings = Recording.objects.filter(
        user=request.user, bereich__slug=bereich
    ).order_by("-created_at")

    context = {
        "bereich": bereich,
        "recordings": recordings,
        "is_recording": is_recording(),
        "is_admin": request.user.groups.filter(name="admin").exists(),
    }
    return render(request, "talkdiary.html", context)


@login_required
@tile_required("talkdiary")
def talkdiary_detail(request, pk):
    try:
        rec = Recording.objects.get(pk=pk, user=request.user)
    except Recording.DoesNotExist:
        return redirect("home")

    md_text = ""
    if rec.transcript_file:
        md_path = Path(settings.MEDIA_ROOT) / rec.transcript_file.name
        if md_path.exists():
            md_text = md_path.read_text(encoding="utf-8")

    context = {
        "recording": rec,
        "transcript_text": md_text,
    }
    return render(request, "talkdiary_detail.html", context)


@login_required
def transcribe_recording(request, pk):
    """Startet die Transkription für eine einzelne Aufnahme."""
    try:
        rec = Recording.objects.get(pk=pk, user=request.user)
    except Recording.DoesNotExist:
        return redirect("home")

    out_dir = Path(settings.MEDIA_ROOT) / f"transcripts/{rec.bereich}"
    out_dir.mkdir(parents=True, exist_ok=True)

    audio_path = Path(rec.audio_file.path)
    if not audio_path.exists():
        messages.error(request, "Audio-Datei nicht gefunden")
        return redirect("talkdiary_%s" % rec.bereich)

    if rec.transcript_file:
        messages.info(request, "Transkript existiert bereits")
        return redirect("talkdiary_%s" % rec.bereich)

    track = int(request.POST.get("track", "1"))

    ffmpeg = (
        Path(settings.BASE_DIR)
        / "tools"
        / (
            "ffmpeg.exe"
            if (Path(settings.BASE_DIR) / "tools" / "ffmpeg.exe").exists()
            else "ffmpeg"
        )
    )
    if not ffmpeg.exists():
        ffmpeg = "ffmpeg"

    source = (
        audio_path
        if audio_path.suffix.lower() == ".mkv"
        else audio_path.with_suffix(".mkv")
    )

    if track != 1 or source.suffix.lower() == ".mkv":
        if not source.exists():
            messages.error(request, "Originaldatei mit mehreren Spuren nicht gefunden")
            return redirect("talkdiary_%s" % rec.bereich)
        wav_path = source.with_name(f"{source.stem}_track{track}.wav")
        try:
            logger.debug("Extrahiere Spur %s: %s -> %s", track, source, wav_path)
            subprocess.run(
                [
                    str(ffmpeg),
                    "-y",
                    "-i",
                    str(source),
                    "-map",
                    f"0:a:{track - 1}",
                    str(wav_path),
                ],
                check=True,
            )
        except Exception as exc:
            logger.error("ffmpeg failed: %s", exc)
            messages.error(request, "Konvertierung fehlgeschlagen")
            return redirect("talkdiary_%s" % rec.bereich)
        if track == 1:
            rec.audio_file.name = f"recordings/{rec.bereich}/{wav_path.name}"
            rec.save()
        audio_path = wav_path

    messages.info(request, "Transkription gestartet")

    model = _get_whisper_model()
    try:
        logger.debug("Starte Transkription: %s", audio_path)
        result = model.transcribe(str(audio_path), language="de", word_timestamps=True)
    except Exception as exc:
        logger.error("whisper failed: %s", exc)
        messages.error(request, "Transkription fehlgeschlagen")
        return redirect("talkdiary_%s" % rec.bereich)

    stem = Path(rec.audio_file.name).stem
    md_name = f"{stem}.md" if track == 1 else f"{stem}_track{track}.md"
    md_path = out_dir / md_name
    md_path.write_text(result["text"], encoding="utf-8")

    if track == 1:
        with md_path.open("rb") as f:
            rec.transcript_file.save(md_path.name, f, save=False)
        rec.excerpt = "\n".join(result["text"].splitlines()[:5])
        rec.save()
    logger.debug("Transkription abgeschlossen f\u00fcr %s", rec)
    messages.success(request, "Transkription abgeschlossen")

    return redirect("talkdiary_%s" % rec.bereich)


@login_required
@require_http_methods(["POST"])
def recording_delete(request, pk):
    """Löscht eine Aufnahme des angemeldeten Benutzers."""
    try:
        rec = Recording.objects.get(pk=pk, user=request.user)
    except Recording.DoesNotExist:
        raise Http404

    if rec.audio_file:
        (Path(settings.MEDIA_ROOT) / rec.audio_file.name).unlink(missing_ok=True)
    if rec.transcript_file:
        (Path(settings.MEDIA_ROOT) / rec.transcript_file.name).unlink(missing_ok=True)

    bereich = rec.bereich.slug if hasattr(rec.bereich, "slug") else rec.bereich
    rec.delete()
    messages.success(request, "Aufnahme gelöscht")
    return redirect("talkdiary_%s" % bereich)


@login_required
@admin_required
def admin_talkdiary(request):
    recordings = list(Recording.objects.all().order_by("-created_at"))

    active_filter = request.GET.get("filter")
    filtered = []
    for rec in recordings:
        audio_path = Path(settings.MEDIA_ROOT) / rec.audio_file.name
        transcript_path = (
            Path(settings.MEDIA_ROOT) / rec.transcript_file.name
            if rec.transcript_file
            else None
        )
        rec.audio_missing = not audio_path.exists()
        rec.transcript_missing = rec.transcript_file == "" or (
            transcript_path and not transcript_path.exists()
        )
        rec.incomplete = rec.audio_missing or rec.transcript_missing

        if active_filter == "missing_audio" and not rec.audio_missing:
            continue
        if active_filter == "missing_transcript" and not rec.transcript_missing:
            continue
        if active_filter == "incomplete" and not rec.incomplete:
            continue
        filtered.append(rec)

    if request.method == "POST":
        ids = request.POST.getlist("delete")
        for rec in Recording.objects.filter(id__in=ids):
            if rec.audio_file:
                (Path(settings.MEDIA_ROOT) / rec.audio_file.name).unlink(
                    missing_ok=True
                )
            if rec.transcript_file:
                (Path(settings.MEDIA_ROOT) / rec.transcript_file.name).unlink(
                    missing_ok=True
                )
            rec.delete()
        return redirect("admin_talkdiary")

    context = {
        "recordings": filtered,
        "active_filter": active_filter or "",
    }
    return render(request, "admin_talkdiary.html", context)


@login_required
@admin_required
def admin_projects(request):
    """Verwaltet die Projektliste mit Such- und Filterfunktionen."""
    projects = BVProject.objects.all().order_by("-created_at")

    if request.method == "POST":
        # Fall 1: Der globale Knopf zum Löschen markierter Projekte wurde gedrückt
        if "delete_selected" in request.POST:
            selected_ids = request.POST.getlist("selected_projects")
            if not selected_ids:
                messages.warning(request, "Keine Projekte zum Löschen ausgewählt.")
            else:
                try:
                    projects_to_delete = BVProject.objects.filter(id__in=selected_ids)
                    count = projects_to_delete.count()
                    projects_to_delete.delete()
                    messages.success(
                        request, f"{count} Projekt(e) erfolgreich gelöscht."
                    )
                except Exception as e:
                    messages.error(
                        request, "Ein Fehler ist beim Löschen der Projekte aufgetreten."
                    )
                    logger.error(
                        f"Error deleting multiple projects: {e}", exc_info=True
                    )

        # Fall 2: Ein individueller Löschknopf wurde gedrückt
        elif "delete_single" in request.POST:
            project_id_to_delete = request.POST.get("delete_single")
            try:
                project = BVProject.objects.get(id=project_id_to_delete)
                project_title = project.title
                project.delete()
                messages.success(
                    request, f"Projekt '{project_title}' wurde erfolgreich gelöscht."
                )
            except BVProject.DoesNotExist:
                messages.error(
                    request, "Das zu löschende Projekt wurde nicht gefunden."
                )
            except Exception as e:
                messages.error(
                    request,
                    "Projekt konnte nicht gelöscht werden. Ein unerwarteter Fehler ist aufgetreten.",
                )
                logger.error(
                    f"Error deleting single project {project_id_to_delete}: {e}",
                    exc_info=True,
                )

        return redirect("admin_projects")

    # GET-Logik: Suche und Filter
    search_query = request.GET.get("q", "")
    if search_query:
        projects = projects.filter(title__icontains=search_query)

    status_filter = request.GET.get("status", "")
    if status_filter:
        projects = projects.filter(status__key=status_filter)

    software_filter = request.GET.get("software", "")
    if software_filter:
        projects = projects.filter(bvsoftware__name__icontains=software_filter).distinct()

    context = {
        "projects": projects,
        "projekte": projects,
        "form": BVProjectForm(),
        "search_query": search_query,
        "status_filter": status_filter,
        "software_filter": software_filter,
        "status_choices": ProjectStatus.objects.all(),
    }
    if request.headers.get("x-requested-with") == "XMLHttpRequest":
        return render(request, "partials/_admin_project_rows.html", context)
    return render(request, "admin_projects.html", context)


@login_required
@admin_required
@require_http_methods(["POST"])
def admin_project_delete(request, pk):
    """Löscht ein einzelnes Projekt."""
    projekt = get_object_or_404(BVProject, pk=pk)
    projekt_title = projekt.title
    try:
        projekt.delete()
        messages.success(
            request, f"Projekt '{projekt_title}' wurde erfolgreich gelöscht."
        )
    except Exception as e:
        messages.error(
            request,
            f"Projekt '{projekt_title}' konnte nicht gelöscht werden. Ein unerwarteter Fehler ist aufgetreten.",
        )
        logger.error(
            f"Error deleting project {projekt.id} ('{projekt_title}'): {e}",
            exc_info=True,
        )
    return redirect("admin_projects")


@login_required
@admin_required
def admin_project_cleanup(request, pk):
    """Bietet Löschfunktionen für Projektdaten."""
    projekt = get_object_or_404(BVProject, pk=pk)
    if request.method == "POST":
        action = request.POST.get("action")
        if action == "delete_file":
            file_id = request.POST.get("file_id")
            try:
                anlage = projekt.anlagen.get(pk=file_id)
            except BVProjectFile.DoesNotExist:
                raise Http404
            if anlage.upload:
                (Path(settings.MEDIA_ROOT) / anlage.upload.name).unlink(missing_ok=True)
            anlage.delete()
            messages.success(request, "Anlage gelöscht")
            return redirect("admin_project_cleanup", pk=projekt.pk)
        if action == "delete_gutachten":
            if projekt.gutachten_file:
                projekt.gutachten_file.delete(save=False)
                projekt.gutachten_file = ""
                projekt.save(update_fields=["gutachten_file"])
            messages.success(request, "Gutachten gelöscht")
            return redirect("admin_project_cleanup", pk=projekt.pk)
        if action == "delete_classification":
            projekt.classification_json = None
            projekt.save(update_fields=["classification_json"])
            messages.success(request, "Bewertung gelöscht")
            return redirect("admin_project_cleanup", pk=projekt.pk)
        if action == "delete_summary":
            projekt.llm_initial_output = ""
            projekt.llm_antwort = ""
            projekt.llm_geprueft = False
            projekt.llm_geprueft_am = None
            projekt.llm_validated = False
            projekt.save(
                update_fields=[
                    "llm_initial_output",
                    "llm_antwort",
                    "llm_geprueft",
                    "llm_geprueft_am",
                    "llm_validated",
                ]
            )
            messages.success(request, "Summary gelöscht")
            return redirect("admin_project_cleanup", pk=projekt.pk)

    context = {"projekt": projekt, "files": projekt.anlagen.all()}
    return render(request, "admin_project_cleanup.html", context)


@login_required
@admin_required
@require_http_methods(["POST"])
def admin_project_export(request):
    """Exportiert ausgewählte Projekte als ZIP-Archiv."""
    ids = request.POST.getlist("selected_projects")
    if not ids:
        messages.error(request, "Keine Projekte zum Export ausgewählt.")
        return redirect("admin_projects")

    projects = BVProject.objects.filter(id__in=ids)
    buffer = io.BytesIO()
    with zipfile.ZipFile(buffer, "w") as zf:
        data = []
        for proj in projects:
            item = {
                "title": proj.title,
                "beschreibung": proj.beschreibung,
                "status": proj.status.key if proj.status else "",
                "classification_json": proj.classification_json,
                "gutachten_function_note": proj.gutachten_function_note,
                "software": list(proj.bvsoftware_set.values_list("name", flat=True)),
                "files": [],
            }
            if proj.gutachten_file:
                path = Path(settings.MEDIA_ROOT) / proj.gutachten_file.name
                if path.exists():
                    zip_name = f"gutachten/{path.name}"
                    zf.write(path, zip_name)
                    item["gutachten_file"] = zip_name
            for f in proj.anlagen.all():
                fitem = {
                    "anlage_nr": f.anlage_nr,
                    "manual_comment": f.manual_comment,
                    "manual_analysis_json": f.manual_analysis_json,
                    "analysis_json": f.analysis_json,
                    "manual_reviewed": f.manual_reviewed,
                    "verhandlungsfaehig": f.verhandlungsfaehig,
                    "filename": None,
                }
                if f.upload:
                    p = Path(settings.MEDIA_ROOT) / f.upload.name
                    if p.exists():
                        zip_name = f"files/{p.name}"
                        zf.write(p, zip_name)
                        fitem["filename"] = zip_name
                item["files"].append(fitem)
            data.append(item)
        zf.writestr("projects.json", json.dumps(data, ensure_ascii=False, indent=2))
    buffer.seek(0)
    resp = HttpResponse(buffer.getvalue(), content_type="application/zip")
    resp["Content-Disposition"] = "attachment; filename=projects_export.zip"
    return resp


@login_required
@admin_required
@require_http_methods(["POST"])
def admin_project_import(request):
    """Importiert Projekte aus einem ZIP-Archiv."""
    form = ProjectImportForm(request.POST, request.FILES)
    if not form.is_valid():
        messages.error(request, "Keine gültige Datei hochgeladen.")
        return redirect("admin_projects")

    uploaded = form.cleaned_data["json_file"]
    try:
        with zipfile.ZipFile(uploaded) as zf:
            raw = zf.read("projects.json").decode("utf-8")
            items = json.loads(raw)
            with transaction.atomic():
                for entry in items:
                    status = ProjectStatus.objects.filter(key=entry.get("status")).first()
                    proj = BVProject.objects.create(
                        title=entry.get("title", ""),
                        beschreibung=entry.get("beschreibung", ""),
                        status=status,
                        classification_json=entry.get("classification_json"),
                        gutachten_function_note=entry.get("gutachten_function_note", ""),
                    )
                    if entry.get("gutachten_file"):
                        content = zf.read(entry["gutachten_file"])
                        saved = default_storage.save(
                            f"gutachten/{Path(entry['gutachten_file']).name}",
                            ContentFile(content),
                        )
                        proj.gutachten_file = saved
                        proj.save(update_fields=["gutachten_file"])
                    for name in entry.get("software", []):
                        BVSoftware.objects.create(projekt=proj, name=name)
                    for fentry in entry.get("files", []):
                        upload_name = ""
                        if fentry.get("filename"):
                            content = zf.read(fentry["filename"])
                            upload_name = default_storage.save(
                                f"bv_files/{Path(fentry['filename']).name}",
                                ContentFile(content),
                            )
                        BVProjectFile.objects.create(
                            projekt=proj,
                            anlage_nr=fentry.get("anlage_nr"),
                            upload=upload_name,
                            manual_comment=fentry.get("manual_comment", ""),
                            manual_analysis_json=fentry.get("manual_analysis_json"),
                            analysis_json=fentry.get("analysis_json"),
                            manual_reviewed=fentry.get("manual_reviewed", False),
                            verhandlungsfaehig=fentry.get("verhandlungsfaehig", False),
                        )
        messages.success(request, "Projekte importiert.")
    except Exception as exc:  # noqa: BLE001
        messages.error(request, "Fehler beim Import: %s" % exc)
        logger.error("Import error", exc_info=True)
    return redirect("admin_projects")


@login_required
@admin_required
def admin_prompts(request):
    """Verwaltet die gespeicherten Prompts."""
    prompts = list(Prompt.objects.all().order_by("name"))
    roles = list(LLMRole.objects.all().order_by("name"))
    a4_cfg = Anlage4Config.objects.first() or Anlage4Config.objects.create()
    a4_parser = (
        Anlage4ParserConfig.objects.first() or Anlage4ParserConfig.objects.create()
    )
    groups = {
        "general": [],
        "anlage1": [],
        "anlage2": [],
        "anlage3": [],
        "anlage4": [],
    }
    for p in prompts:
        name = p.name.lower()
        if "anlage1" in name:
            groups["anlage1"].append(p)
        elif "anlage2" in name:
            groups["anlage2"].append(p)
        elif "anlage3" in name:
            groups["anlage3"].append(p)
        elif "anlage4" in name:
            groups["anlage4"].append(p)
        else:
            groups["general"].append(p)

    if request.method == "POST":
        pk = request.POST.get("pk")
        action = request.POST.get("action")
        if action == "save_a4_config":
            a4_cfg.prompt_template = request.POST.get("prompt_template", "")
            a4_cfg.save(update_fields=["prompt_template"])
            return redirect("admin_prompts")
        if action == "save_a4_parser_prompts":
            text = request.POST.get("prompt_text", "")
            a4_parser.prompt_plausibility = text
            a4_parser.save(update_fields=["prompt_plausibility"])
            return redirect("admin_prompts")
        if pk:
            try:
                prompt = Prompt.objects.get(pk=pk)
            except Prompt.DoesNotExist:
                raise Http404
            if action == "delete":
                prompt.delete()
            elif action == "save":
                prompt.text = request.POST.get("text", "")
                role_id = request.POST.get("role")
                prompt.role = LLMRole.objects.filter(pk=role_id).first() if role_id else None
                prompt.use_system_role = bool(request.POST.get("use_system_role"))
                prompt.save(update_fields=["text", "role", "use_system_role"])
        return redirect("admin_prompts")

    labels = [
        ("general", "Allgemeine Projektprompts"),
        ("anlage1", "Anlage 1 Prompts"),
        ("anlage2", "Anlage 2 Prompts"),
        ("anlage3", "Anlage 3 Prompts"),
        ("anlage4", "Anlage 4 Prompts"),
    ]

    grouped = [(key, label, groups[key]) for key, label in labels]

    context = {
        "grouped": grouped,
        "roles": roles,
        "a4_config": a4_cfg,
        "a4_parser": a4_parser,
    }
    return render(request, "admin_prompts.html", context)


@login_required
@admin_required
def admin_prompt_export(request):
    """Exportiert alle Prompts als JSON-Datei."""
    items = [
        {
            "name": p.name,
            "text": p.text,
            "role_id": p.role_id,
            "use_system_role": p.use_system_role,
        }
        for p in Prompt.objects.all().order_by("name")
    ]
    content = json.dumps(items, ensure_ascii=False, indent=2)
    resp = HttpResponse(content, content_type="application/json")
    resp["Content-Disposition"] = "attachment; filename=prompts.json"
    return resp


@login_required
@admin_required
def admin_prompt_import(request):
    """Importiert Prompts aus einer JSON-Datei."""
    form = PromptImportForm(request.POST or None, request.FILES or None)
    if request.method == "POST" and form.is_valid():
        data = form.cleaned_data["json_file"].read().decode("utf-8")
        try:
            items = json.loads(data)
        except Exception:  # noqa: BLE001
            messages.error(request, "Ungültige JSON-Datei")
            return redirect("admin_prompt_import")
        if form.cleaned_data["clear_first"]:
            Prompt.objects.all().delete()
        for item in items:
            name = item.get("name") or item.get("key") or ""
            Prompt.objects.update_or_create(
                name=name,
                defaults={
                    "text": item.get("text") or item.get("prompt_text", ""),
                    "role_id": item.get("role_id"),
                    "use_system_role": item.get("use_system_role", True),
                },
            )
        messages.success(request, "Prompts importiert")
        return redirect("admin_prompts")
    return render(request, "admin_prompt_import.html", {"form": form})


@login_required
@admin_required
def admin_models(request):
    """Ermöglicht die Auswahl der Standard-LLM-Modelle."""
    cfg = LLMConfig.objects.first() or LLMConfig.objects.create()
    if request.method == "POST":
        cfg.default_model = request.POST.get("default_model", cfg.default_model)
        cfg.gutachten_model = request.POST.get("gutachten_model", cfg.gutachten_model)
        cfg.anlagen_model = request.POST.get("anlagen_model", cfg.anlagen_model)
        cfg.vision_model = request.POST.get("vision_model", cfg.vision_model)
        cfg.models_changed = False
        cfg.save()
        return redirect("admin_models")
    if cfg.models_changed:
        cfg.models_changed = False
        cfg.save(update_fields=["models_changed"])
    context = {"config": cfg, "models": LLMConfig.get_available()}
    return render(request, "admin_models.html", context)


@login_required
@admin_required
def admin_anlage1(request):
    """Konfiguriert Fragen für Anlage 1."""
    questions = list(
        Anlage1Question.objects.all().prefetch_related("variants").order_by("num")
    )
    if request.method == "POST":
        for q in questions:
            if request.POST.get(f"delete{q.id}"):
                q.delete()
                continue
            q.parser_enabled = bool(request.POST.get(f"parser_enabled{q.id}"))
            q.llm_enabled = bool(request.POST.get(f"llm_enabled{q.id}"))
            q.text = request.POST.get(f"text{q.id}", q.text)
            q.save()
            for v in list(q.variants.all()):
                if request.POST.get(f"delvar{v.id}"):
                    v.delete()
                    continue
                v.text = request.POST.get(f"variant{v.id}", v.text)
                v.save()
            new_var = request.POST.get(f"new_variant{q.id}")
            if new_var:
                Anlage1QuestionVariant.objects.create(question=q, text=new_var)
        new_text = request.POST.get("new_text")
        if new_text:
            num = questions[-1].num + 1 if questions else 1
            Anlage1Question.objects.create(
                num=num,
                text=new_text,
                parser_enabled=bool(request.POST.get("new_parser_enabled")),
                llm_enabled=bool(request.POST.get("new_llm_enabled")),
            )
        return redirect("admin_anlage1")
    context = {"questions": questions}
    return render(request, "admin_anlage1.html", context)


@login_required
@admin_required
def admin_anlage1_export(request):
    """Exportiert alle Anlage-1-Fragen als JSON-Datei."""
    questions = (
        Anlage1Question.objects.all()
        .prefetch_related("variants")
        .order_by("num")
    )
    items = [
        {
            "text": q.text,
            "variants": [v.text for v in q.variants.all()],
            "parser_enabled": q.parser_enabled,
            "llm_enabled": q.llm_enabled,
        }
        for q in questions
    ]
    content = json.dumps(items, ensure_ascii=False, indent=2)
    response = HttpResponse(content, content_type="application/json")
    response["Content-Disposition"] = "attachment; filename=anlage1_questions.json"
    return response


@login_required
@admin_required
def admin_anlage1_import(request):
    """Importiert Anlage-1-Fragen aus einer JSON-Datei."""
    form = Anlage1ImportForm(request.POST or None, request.FILES or None)
    if request.method == "POST" and form.is_valid():
        raw = form.cleaned_data["json_file"].read().decode("utf-8")
        try:
            items = json.loads(raw)
        except Exception:  # noqa: BLE001
            messages.error(request, "Ungültige JSON-Datei")
            return redirect("admin_anlage1_import")
        if form.cleaned_data.get("clear_first"):
            Anlage1Question.objects.all().delete()
        for idx, item in enumerate(items, start=1):
            obj, _ = Anlage1Question.objects.update_or_create(
                text=item.get("text", ""),
                defaults={
                    "num": idx,
                    "parser_enabled": item.get("parser_enabled", True),
                    "llm_enabled": item.get("llm_enabled", True),
                    "enabled": True,
                },
            )
            obj.variants.all().delete()
            for v_text in item.get("variants", []):
                Anlage1QuestionVariant.objects.create(question=obj, text=v_text)
        messages.success(request, "Fragen importiert")
        return redirect("admin_anlage1")
    return render(request, "admin_anlage1_import.html", {"form": form})


@login_required
@admin_required
def admin_project_statuses(request):
    """Zeigt alle vorhandenen Projektstatus an."""
    statuses = list(ProjectStatus.objects.all().order_by("ordering", "name"))
    context = {"statuses": statuses}
    return render(request, "admin_project_statuses.html", context)


@login_required
@admin_required
def admin_project_status_export(request):
    """Exportiert alle Projektstatus als JSON-Datei."""
    items = [
        {
            "name": s.name,
            "key": s.key,
            "ordering": s.ordering,
            "is_default": s.is_default,
            "is_done_status": s.is_done_status,
        }
        for s in ProjectStatus.objects.all().order_by("ordering", "name")
    ]
    content = json.dumps(items, ensure_ascii=False, indent=2)
    resp = HttpResponse(content, content_type="application/json")
    resp["Content-Disposition"] = "attachment; filename=project_statuses.json"
    return resp


@login_required
@admin_required
def admin_project_status_import(request):
    """Importiert Projektstatus aus einer JSON-Datei."""
    form = ProjectStatusImportForm(request.POST or None, request.FILES or None)
    if request.method == "POST" and form.is_valid():
        raw = form.cleaned_data["json_file"].read().decode("utf-8")
        try:
            items = json.loads(raw)
        except Exception:  # noqa: BLE001
            messages.error(request, "Ungültige JSON-Datei")
            return redirect("admin_project_status_import")
        for item in items:
            key = item.get("key")
            if not key:
                continue
            ProjectStatus.objects.update_or_create(
                key=key,
                defaults={
                    "name": item.get("name", ""),
                    "ordering": item.get("ordering", 0),
                    "is_default": item.get("is_default", False),
                    "is_done_status": item.get("is_done_status", False),
                },
            )
        messages.success(request, "Statusdaten importiert")
        return redirect("admin_project_statuses")
    return render(request, "admin_project_status_import.html", {"form": form})


@login_required
@admin_required
def admin_project_status_form(request, pk=None):
    """Erstellt oder bearbeitet einen Projektstatus."""
    status = get_object_or_404(ProjectStatus, pk=pk) if pk else None
    form = ProjectStatusForm(request.POST or None, instance=status)
    if request.method == "POST" and form.is_valid():
        form.save()
        return redirect("admin_project_statuses")
    context = {"form": form, "status": status}
    return render(request, "admin_project_status_form.html", context)


@login_required
@admin_required
@require_POST
def admin_project_status_delete(request, pk):
    """Löscht einen Projektstatus."""
    status = get_object_or_404(ProjectStatus, pk=pk)
    status.delete()
    return redirect("admin_project_statuses")


@login_required
@admin_required
def admin_llm_roles(request):
    """Liste aller vorhandenen LLM-Rollen."""
    roles = list(LLMRole.objects.all().order_by("name"))
    context = {"roles": roles}
    return render(request, "admin_llm_roles.html", context)


@login_required
@admin_required
def admin_llm_role_form(request, pk=None):
    """Erstellt oder bearbeitet eine LLM-Rolle."""
    role = get_object_or_404(LLMRole, pk=pk) if pk else None
    form = LLMRoleForm(request.POST or None, instance=role)
    if request.method == "POST" and form.is_valid():
        form.save()
        return redirect("admin_llm_roles")
    context = {"form": form, "role": role}
    return render(request, "admin_llm_role_form.html", context)


@login_required
@admin_required
@require_POST
def admin_llm_role_delete(request, pk):
    """Löscht eine LLM-Rolle."""
    role = get_object_or_404(LLMRole, pk=pk)
    role.delete()
    return redirect("admin_llm_roles")


@login_required
@admin_required
def admin_llm_role_export(request):
    """Exportiert alle LLM-Rollen als JSON-Datei."""
    roles = [
        {
            "name": r.name,
            "role_prompt": r.role_prompt,
            "is_default": r.is_default,
        }
        for r in LLMRole.objects.all().order_by("name")
    ]
    content = json.dumps(roles, ensure_ascii=False, indent=2)
    resp = HttpResponse(content, content_type="application/json")
    resp["Content-Disposition"] = "attachment; filename=llm_roles.json"
    return resp


@login_required
@admin_required
def admin_llm_role_import(request):
    """Importiert LLM-Rollen aus einer JSON-Datei."""
    form = LLMRoleImportForm(request.POST or None, request.FILES or None)
    if request.method == "POST" and form.is_valid():
        data = form.cleaned_data["json_file"].read().decode("utf-8")
        try:
            items = json.loads(data)
        except Exception:  # noqa: BLE001
            messages.error(request, "Ungültige JSON-Datei")
            return redirect("admin_llm_role_import")
        for item in items:
            LLMRole.objects.update_or_create(
                name=item.get("name", ""),
                defaults={
                    "role_prompt": item.get("role_prompt", ""),
                    "is_default": item.get("is_default", False),
                },
            )
        messages.success(request, "LLM-Rollen importiert")
        return redirect("admin_llm_roles")
    context = {"form": form}
    return render(request, "admin_llm_role_import.html", context)


@login_required
@admin_required
def admin_user_list(request):
    """Listet alle Benutzer mit zugehörigen Gruppen und Tiles auf."""
    users = list(User.objects.all().prefetch_related("groups", "tiles", "areas"))
    context = {"users": users}
    return render(request, "admin_user_list.html", context)


@login_required
@admin_required
def admin_edit_user_permissions(request, user_id):
    """Bearbeitet Gruppen- und Tile-Zuordnungen für einen Benutzer."""
    user_obj = get_object_or_404(User, pk=user_id)
    form = UserPermissionsForm(request.POST or None, user=user_obj)
    if request.method == "POST" and form.is_valid():
        user_obj.groups.set(form.cleaned_data.get("groups"))
        user_obj.tiles.set(form.cleaned_data.get("tiles"))
        user_obj.areas.set(form.cleaned_data.get("areas"))
        messages.success(request, "Berechtigungen gespeichert")
        return redirect("admin_user_list")
    context = {"form": form, "user_obj": user_obj}
    return render(request, "admin_user_permissions_form.html", context)


@login_required
@admin_required
def admin_export_users_permissions(request):
    """Exportiert Benutzer, Gruppen und Tile-Zuordnungen als JSON."""
    users = (
        User.objects.all()
        .prefetch_related("groups", "tiles", "areas")
        .order_by("username")
    )
    data = []
    for user in users:
        data.append(
            {
                "username": user.username,
                "email": user.email,
                "first_name": user.first_name,
                "last_name": user.last_name,
                "is_active": user.is_active,
                "is_staff": user.is_staff,
                "groups": [g.name for g in user.groups.all()],
                "areas": [a.slug for a in user.areas.all()],
                "tiles": [t.url_name for t in user.tiles.all()],
            }
        )
    content = json.dumps(data, ensure_ascii=False, indent=2)
    resp = HttpResponse(content, content_type="application/json")
    resp["Content-Disposition"] = "attachment; filename=users.json"
    return resp


@login_required
@admin_required
def admin_import_users_permissions(request):
    """Importiert Benutzer, Gruppen und Tile-Zuordnungen aus JSON."""
    form = UserImportForm(request.POST or None, request.FILES or None)
    if request.method == "POST" and form.is_valid():
        raw = form.cleaned_data["json_file"].read().decode("utf-8")
        try:
            users = json.loads(raw)
        except Exception:  # noqa: BLE001
            messages.error(request, "Ungültige JSON-Datei")
            return redirect("admin_import_users_permissions")
        for item in users:
            username = item.get("username")
            if not username:
                continue
            user_obj, created = User.objects.update_or_create(
                username=username,
                defaults={
                    "email": item.get("email", ""),
                    "first_name": item.get("first_name", ""),
                    "last_name": item.get("last_name", ""),
                    "is_active": item.get("is_active", True),
                    "is_staff": item.get("is_staff", False),
                },
            )
            if created:
                user_obj.set_unusable_password()
                user_obj.save(update_fields=["password"])

            group_qs = Group.objects.filter(name__in=item.get("groups", []))
            tile_qs = Tile.objects.filter(url_name__in=item.get("tiles", []))
            area_qs = Area.objects.filter(slug__in=item.get("areas", []))
            user_obj.groups.set(group_qs)
            user_obj.tiles.set(tile_qs)
            user_obj.areas.set(area_qs)
        messages.success(request, "Benutzerdaten importiert")
        return redirect("admin_user_list")
    return render(request, "admin_user_import.html", {"form": form})


@login_required
@admin_required
def admin_anlage2_config_export(request):
    """Exportiert die komplette Anlage-2-Konfiguration als JSON."""
    cfg = Anlage2Config.get_instance()
    alias_headings = cfg.headers.all().values("field_name", "text")
    rules = AntwortErkennungsRegel.objects.all().order_by("prioritaet")
    a4_cfg = Anlage4ParserConfig.objects.first() or Anlage4ParserConfig.objects.create()

    cfg_data = {
        "enforce_subquestion_override": cfg.enforce_subquestion_override,
        "parser_mode": cfg.parser_mode,
        "parser_order": cfg.parser_order,
    }
    for key, _ in PHRASE_TYPE_CHOICES:
        cfg_data[f"text_{key}"] = getattr(cfg, f"text_{key}")

    rules_data = [
        {
            "regel_name": r.regel_name,
            "erkennungs_phrase": r.erkennungs_phrase,
            "regel_anwendungsbereich": r.regel_anwendungsbereich,
            "actions": r.actions_json,
            "prioritaet": r.prioritaet,
        }
        for r in rules
    ]

    a4_data = {
        "table_columns": a4_cfg.table_columns,
        "delimiter_phrase": a4_cfg.delimiter_phrase,
        "gesellschaften_phrase": a4_cfg.gesellschaften_phrase,
        "fachbereiche_phrase": a4_cfg.fachbereiche_phrase,
        "name_aliases": a4_cfg.name_aliases,
        "gesellschaft_aliases": a4_cfg.gesellschaft_aliases,
        "fachbereich_aliases": a4_cfg.fachbereich_aliases,
        "negative_patterns": a4_cfg.negative_patterns,
        "prompt_plausibility": a4_cfg.prompt_plausibility,
    }

    data = {
        "config": cfg_data,
        "alias_headings": list(alias_headings),
        "answer_rules": rules_data,
        "a4_parser": a4_data,
    }

    content = json.dumps(data, ensure_ascii=False, indent=2)
    resp = HttpResponse(content, content_type="application/json")
    resp["Content-Disposition"] = "attachment; filename=anlage2_config.json"
    return resp


@login_required
@admin_required
def admin_anlage2_config_import(request):
    """Importiert Spaltenüberschriften aus JSON."""
    form = Anlage2ConfigImportForm(request.POST or None, request.FILES or None)
    if request.method == "POST" and form.is_valid():
        raw = form.cleaned_data["json_file"].read().decode("utf-8")
        try:
            items = json.loads(raw)
        except Exception:  # noqa: BLE001
            messages.error(request, "Ungültige JSON-Datei")
            return redirect("admin_anlage2_config_import")

        cfg = Anlage2Config.get_instance()

        cfg_fields = items.get("config", {})
        updated_fields: list[str] = []
        base_fields = [
            "enforce_subquestion_override",
            "parser_mode",
            "parser_order",
        ]
        phrase_fields = [f"text_{key}" for key, _ in PHRASE_TYPE_CHOICES]
        for field in base_fields + phrase_fields:
            if field in cfg_fields:
                setattr(cfg, field, cfg_fields[field])
                updated_fields.append(field)
        if updated_fields:
            cfg.save(update_fields=updated_fields)

        alias_headings_data = items.get("alias_headings", [])
        for h in alias_headings_data:
            Anlage2ColumnHeading.objects.update_or_create(
                config=cfg,
                field_name=h.get("field_name"),
                defaults={"text": h.get("text", "")},
            )

        rules_data = items.get("answer_rules", [])
        for r in rules_data:
            AntwortErkennungsRegel.objects.update_or_create(
                regel_name=r.get("regel_name"),
                defaults={
                    "erkennungs_phrase": r.get("erkennungs_phrase", ""),
                    "regel_anwendungsbereich": r.get(
                        "regel_anwendungsbereich",
                        "Hauptfunktion",
                    ),
                    "actions_json": r.get("actions", []),
                    "prioritaet": r.get("prioritaet", 0),
                },
            )

        a4_data = items.get("a4_parser", {})
        if a4_data:
            a4_cfg = (
                Anlage4ParserConfig.objects.first()
                or Anlage4ParserConfig.objects.create()
            )
            updated_a4_fields: list[str] = []
            for field in [
                "table_columns",
                "delimiter_phrase",
                "gesellschaften_phrase",
                "fachbereiche_phrase",
                "name_aliases",
                "gesellschaft_aliases",
                "fachbereich_aliases",
                "negative_patterns",
                "prompt_plausibility",
            ]:
                if field in a4_data:
                    setattr(a4_cfg, field, a4_data[field])
                    updated_a4_fields.append(field)
            if updated_a4_fields:
                a4_cfg.save(update_fields=updated_a4_fields)

        messages.success(request, "Konfiguration importiert")
        return redirect("anlage2_config")
    return render(request, "admin_anlage2_config_import.html", {"form": form})


@login_required
@admin_required
def anlage2_config(request):
    """Konfiguriert Überschriften und globale Phrasen für Anlage 2."""
    cfg = Anlage2Config.get_instance()
    aliases = list(cfg.headers.all())
    rules_qs = AntwortErkennungsRegel.objects.all().order_by("prioritaet")
    raw_actions = {r.pk: r.actions_json for r in rules_qs}
    for r in rules_qs:
        parse_exact_logger.debug("Lade Regel %s actions_json=%r", r.pk, r.actions_json)
    a4_parser_cfg = (
        Anlage4ParserConfig.objects.first() or Anlage4ParserConfig.objects.create()
    )
    RuleFormSet = modelformset_factory(
        AntwortErkennungsRegel,
        form=AntwortErkennungsRegelForm,
        can_delete=True,
        can_order=True,
        extra=0,
    )
    RuleFormSetFB = modelformset_factory(
        AntwortErkennungsRegel,
        form=AntwortErkennungsRegelForm,
        can_delete=True,
        can_order=True,
        extra=1,
    )
    ActionFormSet = formset_factory(ActionForm, can_delete=True, extra=1)
    active_tab = request.POST.get("active_tab") or request.GET.get("tab") or "table"

    if request.method == "POST":
        action = request.POST.get("action") or "save_general"
        admin_a2_logger.debug("Aktion %s ausgelöst", action)

        if action == "save_table":
            admin_a2_logger.debug("Speichere Tabellen-Parser Konfiguration")
            for h in aliases:
                if request.POST.get(f"delete{h.id}"):
                    admin_a2_logger.debug("Lösche Überschrift %s -> %s", h.field_name, h.text)
                    h.delete()
            new_field = request.POST.get("new_field")
            new_text = request.POST.get("new_text")
            if new_field and new_text:
                Anlage2ColumnHeading.objects.create(
                    config=cfg, field_name=new_field, text=new_text
                )
                admin_a2_logger.debug("Neue Überschrift %s -> %s", new_field, new_text)
            return redirect(f"{reverse('anlage2_config')}?tab=table")

        if action == "save_rules":
            admin_a2_logger.debug("Speichere Antwortregeln")
            formset = RuleFormSet(request.POST, queryset=rules_qs, prefix="rules")
            if formset.is_valid():
                ordered = formset.ordered_forms
                for idx, form in enumerate(ordered):
                    if form.cleaned_data.get("DELETE"):
                        if form.instance.pk:
                            form.instance.delete()
                        continue
                    obj = form.save(commit=False)
                    obj.prioritaet = idx
                    obj.save()
                for form in formset.deleted_forms:
                    form.instance.delete()
                messages.success(request, "Antwortregeln gespeichert")
            else:
                messages.error(request, "Ungültige Eingaben")

            if request.headers.get("HX-Request"):
                formset = RuleFormSet(queryset=rules_qs, prefix="rules")
                context = {"rule_formset": formset}
                return render(request, "partials/_response_rules_table.html", context)
            return redirect(f"{reverse('anlage2_config')}?tab=rules")

        if action in ["save_rules_fb", "add_action_row"]:
            admin_a2_logger.debug("Speichere/erweitere Antwortregeln (Fallback)")
            data = request.POST.copy()
            if action == "add_action_row":
                target_prefix = data.get("action_prefix")
                if target_prefix:
                    key = f"{target_prefix}-TOTAL_FORMS"
                    data[key] = str(int(data.get(key, 0)) + 1)
            formset = RuleFormSetFB(data, queryset=rules_qs, prefix="rules_fb")
            action_formsets = {}
            for f in formset.forms:
                a_prefix = f"{f.prefix}-actions"
                action_formsets[f.prefix] = ActionFormSet(data, prefix=a_prefix)

            if action == "save_rules_fb" and formset.is_valid() and all(fs.is_valid() for fs in action_formsets.values()):
                ordered = formset.ordered_forms
                for idx, form in enumerate(ordered):
                    if form.cleaned_data.get("DELETE"):
                        if form.instance.pk:
                            form.instance.delete()
                        continue
                    obj = form.save(commit=False)
                    obj.prioritaet = idx
                    afs = action_formsets[form.prefix]
                    actions = []
                    for ad in afs.cleaned_data:
                        if ad.get("DELETE"):
                            continue
                        actions.append({"field": ad.get("field"), "value": ad.get("value")})
                    obj.actions_json = actions
                    obj.save()
                for form in formset.deleted_forms:
                    form.instance.delete()
                messages.success(request, "Antwortregeln gespeichert")
                return redirect(f"{reverse('anlage2_config')}?tab=rules2")
            else:
                if action == "save_rules_fb":
                    messages.error(request, "Bitte korrigieren Sie die markierten Felder.")
                rule_formset_fb = formset
                rule_action_formsets = action_formsets
                active_tab = "rules2"

        if action == "save_general":
            admin_a2_logger.debug("Speichere Allgemeine Einstellungen")
            cfg_form = Anlage2ConfigForm(request.POST, instance=cfg)
            if cfg_form.is_valid():
                admin_a2_logger.debug(
                    "Ge\u00e4nderte Felder: %r",
                    {f: cfg_form.cleaned_data[f] for f in cfg_form.changed_data},
                )
                cfg_form.save()
                messages.success(request, "Einstellungen gespeichert")
                return redirect(f"{reverse('anlage2_config')}?tab=general")
            messages.error(request, "Bitte korrigieren Sie die markierten Felder.")
            active_tab = "general"



        if action == "save_a4":
            admin_a2_logger.debug("Speichere Anlage4 Parser Konfiguration")
            form = Anlage4ParserConfigForm(request.POST, instance=a4_parser_cfg)
            if form.is_valid():
                form.save()
                messages.success(request, "Anlage 4 gespeichert")
                return redirect(f"{reverse('anlage2_config')}?tab=a4")
            a4_parser_form = form
            active_tab = "a4"


    cfg_form = cfg_form if 'cfg_form' in locals() else Anlage2ConfigForm(instance=cfg)
    rule_formset = RuleFormSet(queryset=rules_qs, prefix="rules")
    for f in rule_formset:
        parse_exact_logger.debug(
            "Formset Rule PK=%s initial actions_json=%r",
            f.instance.pk,
            f.initial.get("actions_json"),
        )
    rule_formset_fb = (
        rule_formset_fb
        if "rule_formset_fb" in locals()
        else RuleFormSetFB(queryset=rules_qs, prefix="rules_fb")
    )
    for f in rule_formset_fb:
        parse_exact_logger.debug(
            "Formset FB Rule PK=%s initial actions_json=%r",
            f.instance.pk,
            f.initial.get("actions_json"),
        )
    rule_action_formsets = (
        rule_action_formsets
        if "rule_action_formsets" in locals()
        else {
            f.prefix: ActionFormSet(
                prefix=f"{f.prefix}-actions",
                initial=raw_actions.get(f.instance.pk, []),
            )
            for f in rule_formset_fb.forms
        }
    )
    a4_parser_form = (
        a4_parser_form
        if "a4_parser_form" in locals()
        else Anlage4ParserConfigForm(instance=a4_parser_cfg)
    )
    context = {
        "config": cfg,
        "config_form": cfg_form,
        "aliases": aliases,
        "rule_formset": rule_formset,
        "rule_formset_fb": rule_formset_fb,
        "action_formsets": rule_action_formsets,
        "raw_actions": raw_actions,
        "choices": Anlage2ColumnHeading.FIELD_CHOICES,
        "parser_choices": get_parser_choices(),
        "active_tab": active_tab,
        "a4_parser_form": a4_parser_form,
    }
    return render(request, "admin_anlage2_config.html", context)


@login_required
@admin_required
@require_http_methods(["GET"])
def anlage2_rule_add(request):
    """Liefert eine leere Formularzeile für eine Antwortregel."""
    if not request.headers.get("HX-Request"):
        return redirect("anlage2_config")
    index = int(request.GET.get("index", 0))
    RuleFormSet = modelformset_factory(
        AntwortErkennungsRegel,
        form=AntwortErkennungsRegelForm,
        can_delete=True,
        can_order=True,
        extra=0,
    )
    formset = RuleFormSet(queryset=AntwortErkennungsRegel.objects.none(), prefix="rules")
    form = formset.empty_form
    form.prefix = f"rules-{index}"
    context = {"form": form}
    return render(request, "partials/_response_rule_row.html", context)


@login_required
@admin_required
@require_http_methods(["DELETE"])
def anlage2_rule_delete(request, pk: int):
    """Löscht eine Antwortregel."""
    rule = get_object_or_404(AntwortErkennungsRegel, pk=pk)
    rule.delete()
    return HttpResponse(status=204)


@login_required
@admin_required
def anlage4_config(request):
    """Konfiguriert den Anlage-4-Parser."""
    cfg = Anlage4ParserConfig.objects.first() or Anlage4ParserConfig.objects.create()
    form = Anlage4ParserConfigForm(request.POST or None, instance=cfg)
    if request.method == "POST" and form.is_valid():
        neg_list = request.POST.getlist("negative_patterns")
        alias_lists = {
            "name_aliases": request.POST.getlist("name_aliases"),
            "gesellschaft_aliases": request.POST.getlist("gesellschaft_aliases"),
            "fachbereich_aliases": request.POST.getlist("fachbereich_aliases"),
        }
        columns = request.POST.getlist("table_columns")
        form.save(
            negative_patterns=neg_list,
            alias_lists=alias_lists,
            table_columns=columns,
        )
        messages.success(request, "Anlage 4 gespeichert")
        return redirect("anlage4_config")
    return render(request, "admin_anlage4_config.html", {"form": form})


@login_required
@admin_required
def admin_role_editor(request):
    """Bearbeitet die Sichtbarkeit von Tiles pro Rolle."""

    groups = list(Group.objects.all().order_by("name"))
    group_id = request.POST.get("group_id") or request.GET.get("group")
    selected_group = None
    tiles_by_area: dict[Area, list[dict[str, Any]]] = {}

    if group_id:
        selected_group = get_object_or_404(Group, pk=group_id)

    if request.method == "POST" and selected_group:
        selected_tiles = Tile.objects.filter(pk__in=request.POST.getlist("tiles"))
        tile_perms = Permission.objects.filter(tile__isnull=False)
        selected_group.permissions.remove(*tile_perms)
        perms = Permission.objects.filter(tile__in=selected_tiles)
        selected_group.permissions.add(*perms)
        messages.success(request, "Berechtigungen gespeichert")
        return redirect(f"{reverse('admin_role_editor')}?group={selected_group.id}")

    if selected_group:
        group_perms = set(selected_group.permissions.values_list("id", flat=True))
        for area in Area.objects.all():
            tile_items = []
            for tile in Tile.objects.filter(areas=area).select_related("permission"):
                tile_items.append(
                    {
                        "tile": tile,
                        "checked": tile.permission_id in group_perms,
                    }
                )
            tiles_by_area[area] = tile_items

    context = {
        "groups": groups,
        "selected_group": selected_group,
        "tiles_by_area": tiles_by_area,
    }
    if request.headers.get("x-requested-with") == "XMLHttpRequest":
        return render(request, "partials/_role_tile_form.html", context)
    return render(request, "admin_roles.html", context)


@login_required
@admin_required
def anlage2_function_list(request):
    """Zeigt alle Anlage-2-Funktionen."""
    functions = list(Anlage2Function.objects.all().order_by("name"))
    context = {"functions": functions}
    return render(request, "anlage2/function_list.html", context)


@login_required
@admin_required
def anlage2_function_form(request, pk=None):
    """Erstellt oder bearbeitet eine Anlage-2-Funktion."""
    funktion = get_object_or_404(Anlage2Function, pk=pk) if pk else None
    form = Anlage2FunctionForm(request.POST or None, instance=funktion)

    if request.method == "POST" and form.is_valid():
        aliases = request.POST.getlist("name_aliases")
        funktion = form.save(name_aliases=aliases)
        return redirect("anlage2_function_edit", funktion.pk)

    subquestions = list(funktion.anlage2subquestion_set.all()) if funktion else []
    aliases = funktion.detection_phrases.get("name_aliases", []) if funktion else []
    context = {
        "form": form,
        "funktion": funktion,
        "subquestions": subquestions,
        "aliases": aliases,
    }
    return render(request, "anlage2/function_form.html", context)


@login_required
@admin_required
def anlage2_function_delete(request, pk):
    """Löscht eine Anlage-2-Funktion."""
    if request.method != "POST":
        return HttpResponseBadRequest()
    funktion = get_object_or_404(Anlage2Function, pk=pk)
    funktion.delete()
    return redirect("anlage2_function_list")


@login_required
@admin_required
def anlage2_function_import(request):
    """Importiert den Funktionskatalog aus einer JSON-Datei."""
    form = Anlage2FunctionImportForm(request.POST or None, request.FILES or None)
    if request.method == "POST" and form.is_valid():
        data = form.cleaned_data["json_file"].read().decode("utf-8")
        try:
            items = json.loads(data)
        except Exception:  # noqa: BLE001
            messages.error(request, "Ungültige JSON-Datei")
            return redirect("anlage2_function_import")
        if form.cleaned_data["clear_first"]:
            Anlage2SubQuestion.objects.all().delete()
            Anlage2Function.objects.all().delete()
        for entry in items:
            name = entry.get("name") or entry.get("funktion") or ""
            func, _ = Anlage2Function.objects.get_or_create(name=name)
            func.save()
            subs = entry.get("subquestions") or entry.get("unterfragen") or []
            for sub in subs:
                if isinstance(sub, dict):
                    text = sub.get("frage_text") or sub.get("frage") or ""
                    vals = sub
                else:
                    text = str(sub)
                    vals = {}
                Anlage2SubQuestion.objects.create(
                    funktion=func,
                    frage_text=text,
                )
        messages.success(request, "Funktionskatalog importiert")
        return redirect("anlage2_function_list")
    return render(request, "anlage2/function_import.html", {"form": form})


@login_required
@admin_required
def anlage2_function_export(request):
    """Exportiert den aktuellen Funktionskatalog als JSON."""
    functions = []
    for f in Anlage2Function.objects.all().order_by("name"):
        item = {
            "name": f.name,
            "subquestions": [],
        }
        for q in f.anlage2subquestion_set.all().order_by("id"):
            item["subquestions"].append({"frage_text": q.frage_text})
        functions.append(item)
    content = json.dumps(functions, ensure_ascii=False, indent=2)
    resp = HttpResponse(content, content_type="application/json")
    resp["Content-Disposition"] = "attachment; filename=anlage2_functions.json"
    return resp


@login_required
@admin_required
def anlage2_subquestion_form(request, function_pk=None, pk=None):
    """Erstellt oder bearbeitet eine Unterfrage."""
    if pk:
        subquestion = get_object_or_404(Anlage2SubQuestion, pk=pk)
        funktion = subquestion.funktion
    else:
        funktion = get_object_or_404(Anlage2Function, pk=function_pk)
        subquestion = Anlage2SubQuestion(funktion=funktion)
    form = Anlage2SubQuestionForm(request.POST or None, instance=subquestion)

    if request.method == "POST" and form.is_valid():
        aliases = request.POST.getlist("name_aliases")
        subquestion = form.save(name_aliases=aliases)
        return redirect("anlage2_function_edit", funktion.pk)

    aliases = subquestion.detection_phrases.get("name_aliases", []) if pk else []
    context = {
        "form": form,
        "funktion": funktion,
        "subquestion": subquestion if pk else None,
        "aliases": aliases,
    }
    return render(request, "anlage2/subquestion_form.html", context)


@login_required
@admin_required
def anlage2_subquestion_delete(request, pk):
    """Löscht eine Unterfrage."""
    if request.method != "POST":
        return HttpResponseBadRequest()
    sub = get_object_or_404(Anlage2SubQuestion, pk=pk)
    func_pk = sub.funktion_id
    sub.delete()
    return redirect("anlage2_function_edit", func_pk)


class AntwortErkennungsRegelListView(LoginRequiredMixin, StaffRequiredMixin, ListView):
    """Listet alle Regeln für den exakten Parser auf."""

    model = AntwortErkennungsRegel
    template_name = "parser_rules/rule_list.html"
    context_object_name = "rules"


class AntwortErkennungsRegelCreateView(LoginRequiredMixin, StaffRequiredMixin, CreateView):
    """Erstellt eine neue Antwortregel."""

    model = AntwortErkennungsRegel
    form_class = AntwortErkennungsRegelForm
    template_name = "parser_rules/rule_form.html"
    success_url = reverse_lazy("parser_rule_list")

    def get_context_data(self, **kwargs):
        return super().get_context_data(**kwargs)


class AntwortErkennungsRegelUpdateView(LoginRequiredMixin, StaffRequiredMixin, UpdateView):
    """Bearbeitet eine bestehende Antwortregel."""

    model = AntwortErkennungsRegel
    form_class = AntwortErkennungsRegelForm
    template_name = "parser_rules/rule_form.html"
    success_url = reverse_lazy("parser_rule_list")

    def get_context_data(self, **kwargs):
        return super().get_context_data(**kwargs)


class AntwortErkennungsRegelDeleteView(LoginRequiredMixin, StaffRequiredMixin, DeleteView):
    """Löscht eine Antwortregel."""

    model = AntwortErkennungsRegel
    template_name = "parser_rules/rule_confirm_delete.html"
    success_url = reverse_lazy("parser_rule_list")


@login_required
@tile_required("projektverwaltung")
def projekt_list(request):
    projekte = BVProject.objects.all().order_by("-created_at")

    search_query = request.GET.get("q", "")
    if search_query:
        projekte = projekte.filter(title__icontains=search_query)

    software_filter = request.GET.get("software", "")
    if software_filter:
        projekte = projekte.filter(bvsoftware__name__icontains=software_filter).distinct()

    status_filter = request.GET.get("status", "")
    if status_filter:
        projekte = projekte.filter(status__key=status_filter)

    context = {
        "projekte": projekte,
        "is_admin": request.user.groups.filter(name="admin").exists(),
        "search_query": search_query,
        "status_filter": status_filter,
        "software_filter": software_filter,
        "status_choices": ProjectStatus.objects.all(),
    }
    if request.headers.get("x-requested-with") == "XMLHttpRequest":
        return render(request, "partials/_project_list_rows.html", context)
    return render(request, "projekt_list.html", context)


@login_required
def projekt_detail(request, pk):
    projekt = get_object_or_404(BVProject, pk=pk)
    if request.method == "POST" and "project_prompt" in request.POST:
        new_prompt = request.POST.get("project_prompt", "")
        changed = projekt.project_prompt != new_prompt
        projekt.project_prompt = new_prompt
        projekt.save(update_fields=["project_prompt"])

        async_task(
            "core.llm_tasks.run_conditional_anlage2_check",
            projekt.pk,
        )

        messages.success(request, "Projekt-Prompt gespeichert")
        return redirect("projekt_detail", pk=projekt.pk)
    all_files = projekt.anlagen.all()
    anlage3_list = all_files.filter(anlage_nr=3)
    other_anlagen = all_files.exclude(anlage_nr=3)
    reviewed = all_files.filter(manual_reviewed=True).count()
    page = request.GET.get("a3page")
    anlage3_page = Paginator(anlage3_list, 10).get_page(page)
    is_admin = request.user.groups.filter(name="admin").exists()
    software_list = projekt.software_list
    knowledge_map = {k.software_name: k for k in projekt.softwareknowledge.all()}
    knowledge_rows = []
    checked = 0
    for name in software_list:
        entry = knowledge_map.get(name)
        if entry and entry.last_checked:
            checked += 1
        knowledge_rows.append({"name": name, "entry": entry})
    context = {
        "projekt": projekt,
        "status_choices": ProjectStatus.objects.all(),
        "history": projekt.status_history.all(),
        "num_attachments": all_files.count(),
        "num_reviewed": reviewed,
        "is_verhandlungsfaehig": projekt.is_verhandlungsfaehig,
        "is_admin": is_admin,
        "anlage3_page": anlage3_page,
        "other_anlagen": other_anlagen,

        "knowledge_rows": knowledge_rows,
        "knowledge_checked": checked,
        "total_software": len(software_list),
        "software_list": software_list,

    }
    return render(request, "projekt_detail.html", context)


@login_required
def anlage3_review(request, pk):
    """Zeigt alle Dateien der Anlage 3 mit Review-Option."""
    logger.info("anlage3_review gestartet für Projekt %s", pk)
    projekt = get_object_or_404(BVProject, pk=pk)
    anlagen = projekt.anlagen.filter(anlage_nr=3)
    context = {"projekt": projekt, "anlagen": anlagen}
    logger.info("anlage3_review beendet für Projekt %s", pk)
    return render(request, "anlage3_review.html", context)


@login_required
def anlage3_file_review(request, pk):
    """Zeigt erkannte Metadaten der Anlage 3 zur Best\u00e4tigung."""
    project_file = get_object_or_404(BVProjectFile, pk=pk)
    if project_file.anlage_nr != 3:
        raise Http404

    try:
        meta = project_file.anlage3meta
    except Anlage3Metadata.DoesNotExist:
        meta = Anlage3Metadata(project_file=project_file)

    if request.method == "POST":
        form = Anlage3MetadataForm(request.POST, instance=meta)
        if form.is_valid():
            form.save()
            return redirect("projekt_detail", pk=project_file.projekt.pk)
    else:
        form = Anlage3MetadataForm(instance=meta)

    context = {"anlage": project_file, "form": form}
    return render(request, "projekt_file_anlage3_review.html", context)


@login_required
def anlage4_review(request, pk):
    """Zeigt die Auswertungen aus Anlage 4 und ermöglicht die manuelle Bewertung."""
    project_file = get_object_or_404(BVProjectFile, pk=pk)
    if project_file.anlage_nr != 4:
        raise Http404

    anlage4_logger.info("Zugriff auf Anlage4 Review f\u00fcr Datei %s", pk)

    items = []
    if project_file.analysis_json:
        items = project_file.analysis_json.get("items") or []

    if request.method == "POST":
        form = Anlage4ReviewForm(request.POST, items=items)
        if form.is_valid():
            project_file.manual_analysis_json = form.get_json()
            project_file.save(update_fields=["manual_analysis_json"])
            anlage4_logger.info("Anlage4 Review gespeichert: %s Eintr\u00e4ge", len(items))
            return redirect("projekt_detail", pk=project_file.projekt.pk)
    else:
        form = Anlage4ReviewForm(initial=project_file.manual_analysis_json, items=items)

    rows = []
    for idx, item in enumerate(items):
        fields = item.get("structured", {})
        plaus = item.get("plausibility", {})
        rows.append(
            {
                "name": fields.get("name_der_auswertung"),
                "gesellschaften": fields.get("gesellschaften"),
                "fachbereiche": fields.get("fachbereiche"),
                "plaus": plaus.get("plausibilitaet"),
                "score": plaus.get("score"),
                "begruendung": plaus.get("begruendung"),
                "ok_field": form[f"item{idx}_ok"],
                "nego_field": form[f"item{idx}_nego"],
                "note_field": form[f"item{idx}_note"],
            }
        )

    anlage4_logger.debug("Tabellenzeilen f\u00fcr Anlage4 Review: %s", rows)

    context = {
        "anlage": project_file,
        "rows": rows,
    }
    anlage4_logger.info("Anlage4 Review abgeschlossen für Datei %s", pk)
    return render(request, "projekt_file_anlage4_review.html", context)


@login_required
def anlage5_review(request, pk):
    """Zeigt die erkannten Zwecke aus Anlage 5 zur Bestätigung."""

    project_file = get_object_or_404(BVProjectFile, pk=pk)
    if project_file.anlage_nr != 5:
        raise Http404

    try:
        review = project_file.anlage5review
    except Anlage5Review.DoesNotExist:
        review = None

    initial = {}
    if review:
        initial["purposes"] = review.found_purposes.all()
        initial["sonstige"] = review.sonstige_zwecke

    if request.method == "POST":
        form = Anlage5ReviewForm(request.POST)
        if form.is_valid():
            if review is None:
                review = Anlage5Review.objects.create(project_file=project_file)
            review.sonstige_zwecke = form.cleaned_data["sonstige"]
            review.save(update_fields=["sonstige_zwecke"])
            review.found_purposes.set(form.cleaned_data["purposes"])
            project_file.verhandlungsfaehig = (
                review.found_purposes.count() == ZweckKategorieA.objects.count()
                and not review.sonstige_zwecke
            )
            project_file.save(update_fields=["verhandlungsfaehig"])
            return redirect("projekt_detail", pk=project_file.projekt.pk)
    else:
        form = Anlage5ReviewForm(initial=initial)

    context = {"anlage": project_file, "form": form}
    return render(request, "projekt_file_anlage5_review.html", context)


@login_required
def projekt_upload(request):
    if request.method == "POST":
        form = BVProjectUploadForm(request.POST, request.FILES)
        if form.is_valid():
            docx_file = form.cleaned_data["docx_file"]
            from tempfile import NamedTemporaryFile

            tmp = NamedTemporaryFile(delete=False, suffix=".docx")
            for chunk in docx_file.chunks():
                tmp.write(chunk)
            tmp.close()
            text = extract_text(Path(tmp.name))
            Path(tmp.name).unlink(missing_ok=True)
            projekt = BVProject.objects.create(beschreibung=text)
            return redirect("projekt_edit", pk=projekt.pk)
    else:
        form = BVProjectUploadForm()
    return render(request, "projekt_upload.html", {"form": form})


@login_required
def projekt_create(request):
    if request.method == "POST":
        form = BVProjectForm(request.POST)
        if form.is_valid():
            software_typen_list = request.POST.getlist("software_typen")
            projekt = form.save(software_list=software_typen_list)
            return redirect("projekt_detail", pk=projekt.pk)
    else:
        form = BVProjectForm()
    return render(request, "projekt_form.html", {"form": form})


@login_required
def projekt_edit(request, pk):
    projekt = get_object_or_404(BVProject, pk=pk)
    if request.method == "POST":
        form = BVProjectForm(request.POST, instance=projekt)
        if form.is_valid():
            software_typen_list = request.POST.getlist("software_typen")
            projekt = form.save(software_list=software_typen_list)
            return redirect("projekt_detail", pk=projekt.pk)
    else:
        form = BVProjectForm(instance=projekt)
    context = {
        "form": form,
        "projekt": projekt,
        "categories": LLMConfig.get_categories(),
        "category": "default",
    }
    return render(request, "projekt_form.html", context)


@login_required
def projekt_file_upload(request, pk):
    projekt = get_object_or_404(BVProject, pk=pk)
    if request.method == "POST":
        form = BVProjectFileForm(request.POST, request.FILES)
        if form.is_valid():
            uploaded = form.cleaned_data["upload"]
            content = ""
            lower_name = uploaded.name.lower()
            if lower_name.endswith(".docx"):
                from tempfile import NamedTemporaryFile

                tmp = NamedTemporaryFile(delete=False, suffix=".docx")
                for chunk in uploaded.chunks():
                    tmp.write(chunk)
                tmp.close()
                try:
                    content = extract_text(Path(tmp.name))
                finally:
                    Path(tmp.name).unlink(missing_ok=True)
            elif lower_name.endswith(".pdf"):
                uploaded.read()  # Bytes einlesen, aber nicht dekodieren
                uploaded.seek(0)
            else:
                try:
                    content = uploaded.read().decode("utf-8")
                except UnicodeDecodeError as exc:
                    logger.error(
                        "Datei konnte nicht als UTF-8 dekodiert werden: %s", exc
                    )
                    return HttpResponseBadRequest("Ungültiges Dateiformat")
            obj = form.save(commit=False)
            obj.projekt = projekt
            obj.text_content = content
            obj.save()

            if obj.anlage_nr == 3 and obj.upload.name.lower().endswith(".docx"):
                try:
                    from .anlage3_parser import parse_anlage3
                    meta = parse_anlage3(obj)
                    if meta:
                        Anlage3Metadata.objects.update_or_create(
                            project_file=obj, defaults=meta
                        )
                except Exception:
                    logger.exception("Fehler beim Anlage3 Parser")

            if obj.anlage_nr == 3 and obj.upload.name.lower().endswith(".docx"):
                try:
                    pages = get_docx_page_count(Path(obj.upload.path))
                    if pages == 1:
                        obj.verhandlungsfaehig = True
                        obj.save(update_fields=["verhandlungsfaehig"])
                except Exception:
                    logger.exception("Fehler beim Seitenzählen")
            return redirect("projekt_detail", pk=projekt.pk)
    else:
        form = BVProjectFileForm()
    return render(request, "projekt_file_form.html", {"form": form, "projekt": projekt})


@login_required
@require_http_methods(["POST"])
def projekt_file_check(request, pk, nr):
    """Prüft eine einzelne Anlage per LLM."""
    try:
        nr_int = int(nr)
    except (TypeError, ValueError):
        return JsonResponse({"error": "invalid"}, status=400)

    use_llm = request.POST.get("llm") or request.GET.get("llm")
    def parse_only(pid: int, model_name: str | None = None):
        pf = BVProjectFile.objects.filter(projekt_id=pid, anlage_nr=2).first()
        if pf:
            run_anlage2_analysis(pf)
    funcs = {
        1: check_anlage1,
        2: check_anlage2 if use_llm else parse_only,
        3: check_anlage3_vision if use_llm else analyse_anlage3,
        4: analyse_anlage4,
        5: check_anlage5,
    }
    func = funcs.get(nr_int)
    if not func:
        return JsonResponse({"error": "invalid"}, status=404)
    category = request.POST.get("model_category")
    model = LLMConfig.get_default(category) if category else None
    try:
        func(pk, model_name=model)
        anlage = BVProjectFile.objects.filter(
            projekt_id=pk, anlage_nr=nr_int
        ).first()
        analysis = anlage.analysis_json if anlage else None
    except ValueError as exc:
        return JsonResponse({"error": str(exc)}, status=404)
    except RuntimeError:
        return JsonResponse(
            {"error": "Missing LLM credentials from environment."}, status=500
        )
    except Exception:
        logger.exception("LLM Fehler")
        return JsonResponse({"status": "error"}, status=502)
    return JsonResponse({"status": "ok", "analysis": analysis})


@login_required
@require_http_methods(["POST"])
def projekt_file_check_pk(request, pk):
    """Prüft eine Anlage anhand der Datenbank-ID."""
    try:
        anlage = BVProjectFile.objects.get(pk=pk)
    except BVProjectFile.DoesNotExist:
        return JsonResponse({"error": "not found"}, status=404)

    use_llm = request.POST.get("llm") or request.GET.get("llm")
    def parse_only(_pid: int, model_name: str | None = None):
        run_anlage2_analysis(anlage)
    funcs = {
        1: check_anlage1,
        2: check_anlage2 if use_llm else parse_only,
        3: check_anlage3_vision if use_llm else analyse_anlage3,
        4: analyse_anlage4,
        5: check_anlage5,
    }
    func = funcs.get(anlage.anlage_nr)
    if not func:
        return JsonResponse({"error": "invalid"}, status=404)
    category = request.POST.get("model_category")
    model = LLMConfig.get_default(category) if category else None
    try:
        func(anlage.projekt_id, model_name=model)
        anlage.refresh_from_db()
        analysis = anlage.analysis_json
    except RuntimeError:
        return JsonResponse(
            {"error": "Missing LLM credentials from environment."}, status=500
        )
    except Exception:
        logger.exception("LLM Fehler")
        return JsonResponse({"status": "error"}, status=502)
    return JsonResponse({"status": "ok", "analysis": analysis})


@login_required
def projekt_file_check_view(request, pk):
    """Pr\xfcft eine Anlage und leitet zur Analyse-Bearbeitung weiter."""
    try:
        anlage = BVProjectFile.objects.get(pk=pk)
    except BVProjectFile.DoesNotExist:
        raise Http404

    use_llm = request.POST.get("llm") or request.GET.get("llm")
    def parse_only(_pid: int, model_name: str | None = None):
        run_anlage2_analysis(anlage)
    funcs = {
        1: check_anlage1,
        2: check_anlage2 if use_llm else parse_only,
        3: check_anlage3_vision if use_llm else analyse_anlage3,
        4: analyse_anlage4,
        5: check_anlage5,
    }
    func = funcs.get(anlage.anlage_nr)
    if not func:
        raise Http404

    category = request.GET.get("model_category")
    model = LLMConfig.get_default(category) if category else None
    try:
        func(anlage.projekt_id, model_name=model)
    except RuntimeError:
        messages.error(request, "Missing LLM credentials from environment.")
    except Exception:
        logger.exception("LLM Fehler")
        messages.error(request, "Fehler bei der Anlagenpr\xfcfung")

    if anlage.anlage_nr == 3:
        return redirect("anlage3_review", pk=anlage.projekt_id)
    if anlage.anlage_nr == 5:
        return redirect("anlage5_review", pk=anlage.pk)

    return redirect("projekt_file_edit_json", pk=pk)


@login_required
def projekt_file_parse_anlage2(request, pk):
    """Parst Anlage 2 ohne LLM-Aufrufe."""
    anlage = get_object_or_404(BVProjectFile, pk=pk)
    if anlage.anlage_nr != 2:
        raise Http404
    run_anlage2_analysis(anlage)
    return redirect("projekt_file_edit_json", pk=pk)


@login_required
def projekt_file_analyse_anlage4(request, pk):
    """Analysiert Anlage 4 und leitet zum Review."""
    anlage = get_object_or_404(BVProjectFile, pk=pk)
    if anlage.anlage_nr != 4:
        raise Http404
    analyse_anlage4_async(anlage.projekt_id)
    return redirect("anlage4_review", pk=pk)


@login_required
def projekt_file_edit_json(request, pk):
    """Ermöglicht das Bearbeiten der JSON-Daten einer Anlage."""
    logger.info("projekt_file_edit_json gestartet für Anlage %s", pk)
    try:
        anlage = BVProjectFile.objects.get(pk=pk)
    except BVProjectFile.DoesNotExist:
        raise Http404
    if request.method == "GET" and anlage.anlage_nr == 2:
        results = (
            AnlagenFunktionsMetadaten.objects.filter(anlage_datei=anlage)
            .select_related("funktion", "subquestion")
        )
        for res in results:
            name = res.get_lookup_key()
            parser_res = FunktionsErgebnis.objects.filter(
                anlage_datei=anlage,
                funktion=res.funktion,
                subquestion=res.subquestion,
                quelle="parser",
            ).order_by("-created_at").first()
            ki_res = FunktionsErgebnis.objects.filter(
                anlage_datei=anlage,
                funktion=res.funktion,
                subquestion=res.subquestion,
                quelle="ki",
            ).order_by("-created_at").first()
            doc_str = json.dumps(parser_res.technisch_verfuegbar if parser_res else None, ensure_ascii=False)
            ai_str = json.dumps(ki_res.technisch_verfuegbar if ki_res else None, ensure_ascii=False)
            ergebnis_logger.info("%s\nDOC: %s\nAI: %s", name, doc_str, ai_str)



    if anlage.anlage_nr == 1:
        if request.method == "POST":
            form = Anlage1ReviewForm(request.POST)
            if form.is_valid():
                data = form.get_json()
                anlage.question_review = data
                anlage.save(update_fields=["question_review"])
                logger.info(
                    "Anlage1 Review gespeichert: %s Einträge",
                    len(data),
                )
                return redirect("projekt_detail", pk=anlage.projekt.pk)
        else:
            init = anlage.question_review
            if not init:
                init = _analysis1_to_initial(anlage)
            form = Anlage1ReviewForm(initial=init)
        template = "projekt_file_anlage1_review.html"
        answers: dict[str, str] = {}
        numbers = get_anlage1_numbers()
        q_data = (
            anlage.analysis_json.get("questions", {}) if anlage.analysis_json else {}
        )
        for i in numbers:
            answers[str(i)] = q_data.get(str(i), {}).get("answer", "")

        question_objs = list(Anlage1Question.objects.order_by("num"))
        if not question_objs:
            question_objs = [
                Anlage1Question(
                    num=i,
                    text=t,
                    enabled=True,
                    parser_enabled=True,
                    llm_enabled=True,
                )
                for i, t in enumerate(ANLAGE1_QUESTIONS, start=1)
            ]
        questions = {q.num: q.text for q in question_objs}

        qa = [
            (
                i,
                questions.get(i, ""),
                answers.get(str(i), ""),
                form[f"q{i}_hinweis"],
                form[f"q{i}_vorschlag"],
                form[f"q{i}_ok"],
            )
            for i in numbers
        ]
    elif anlage.anlage_nr == 2:
        analysis_init = _analysis_to_initial(anlage)
        parser_form = ParserSettingsForm(
            request.POST if request.method == "POST" and "save_parser_settings" in request.POST else None,
            instance=anlage,
        )
        if request.method == "POST":
            if "save_parser_settings" in request.POST:
                form = Anlage2ReviewForm(initial=analysis_init)
                if parser_form.is_valid():
                    parser_form.save()
                    messages.success(request, "Parser-Einstellungen gespeichert")
                    return redirect("projekt_file_edit_json", pk=pk)
            elif "run_parser" in request.POST:
                run_anlage2_analysis(anlage)
                anlage.refresh_from_db()
                return redirect("projekt_file_edit_json", pk=pk)
            else:
                form = Anlage2ReviewForm(request.POST)
                if form.is_valid():
                    cfg_rule = Anlage2Config.get_instance()
                    functions_to_override: set[int] = set()
                    if cfg_rule.enforce_subquestion_override:
                        for func in Anlage2Function.objects.order_by("name"):
                            for sub in func.anlage2subquestion_set.all().order_by("id"):
                                field_name = f"sub{sub.id}_technisch_vorhanden"
                                if form.cleaned_data.get(field_name):
                                    functions_to_override.add(func.id)

                data = form.get_json()
                anlage.manual_analysis_json = data
                anlage.save(update_fields=["manual_analysis_json"])
                logger.info(
                    "Anlage2 Review gespeichert: %s Funktionen",
                    len(data.get("functions", {})),
                )

                if cfg_rule.enforce_subquestion_override:
                    for fid in functions_to_override:
                        AnlagenFunktionsMetadaten.objects.update_or_create(
                            projekt=anlage.projekt,
                            funktion_id=fid,
                            defaults={
                                "technisch_verfuegbar": True,
                                "source": "manual",
                            },
                        )

                return redirect("projekt_detail", pk=anlage.projekt.pk)
        else:
            verif_init = _verification_to_initial(anlage)
            ki_map: dict[tuple[str, str | None], str] = {}
            beteilig_map: dict[tuple[str, str | None], tuple[bool | None, str]] = {}
            for res in FunktionsErgebnis.objects.filter(
                anlage_datei=anlage, quelle="ki"
            ):
                fid = str(res.funktion_id)
                sid = str(res.subquestion_id) if res.subquestion_id else None
                beteiligt = res.ki_beteiligung
                if beteiligt is not None:
                    beteilig_map[(fid, sid)] = (beteiligt, "")

            manual_results_map = {}
            for r in FunktionsErgebnis.objects.filter(
                anlage_datei=anlage, quelle="manuell"
            ):
                key = (
                    f"{r.funktion.name}: {r.subquestion.frage_text}"
                    if r.subquestion
                    else r.funktion.name
                )
                entry = {}
                if r.technisch_verfuegbar is not None:
                    entry["technisch_vorhanden"] = r.technisch_verfuegbar
                if r.ki_beteiligung is not None:
                    entry["ki_beteiligung"] = r.ki_beteiligung
                if r.einsatz_bei_telefonica is not None:
                    entry["einsatz_bei_telefonica"] = r.einsatz_bei_telefonica
                if r.zur_lv_kontrolle is not None:
                    entry["zur_lv_kontrolle"] = r.zur_lv_kontrolle
                if entry:
                    manual_results_map[key] = entry

            result_map = {
                r.get_lookup_key(): r
                for r in AnlagenFunktionsMetadaten.objects.filter(anlage_datei=anlage)
            }

            manual_init = (
                anlage.manual_analysis_json if isinstance(anlage.manual_analysis_json, dict) else {}
            )

            fields_def = get_anlage2_fields()

            analysis_lookup = _initial_to_lookup(analysis_init)
            verification_lookup = _initial_to_lookup(verif_init)
            manual_lookup = _initial_to_lookup(manual_init)

            for key, res in manual_results_map.items():
                entry = manual_lookup.setdefault(key, {})
                for f, val in res.items():
                    if val is not None or f in entry:
                        entry[f] = val

            sample_funcs = list(Anlage2Function.objects.order_by("name")[:2])
            for sf in sample_funcs:
                lk = sf.name
                workflow_logger.info(
                    "[%s] - UI RENDER - Daten f\u00fcr Funktion '%s': doc_result: %s, ai_result: %s, manual_result: %s",
                    anlage.projekt_id,
                    sf.name,
                    analysis_lookup.get(lk),
                    verification_lookup.get(lk),
                    manual_lookup.get(lk),
                )
                disp_sample = _get_display_data(
                    lk, analysis_lookup, verification_lookup, manual_lookup
                )
                workflow_logger.info(
                    "[%s] - UI RENDER - Finaler Anzeigewert f\u00fcr '%s': Wert=%s, Quelle='%s'",
                    anlage.projekt_id,
                    sf.name,
                    disp_sample["values"].get("technisch_vorhanden"),
                    disp_sample["sources"].get("technisch_vorhanden"),
                )

            init = {"functions": {}}

            for func in Anlage2Function.objects.order_by("name"):
                fid = str(func.id)
                disp = _get_display_data(
                    func.name, analysis_lookup, verification_lookup, manual_lookup
                )
                func_entry = disp["values"].copy()
                sub_map_init: dict[str, dict] = {}
                for sub in func.anlage2subquestion_set.all().order_by("id"):
                    sid = str(sub.id)
                    lookup = f"{func.name}: {sub.frage_text}"
                    s_disp = _get_display_data(
                        lookup, analysis_lookup, verification_lookup, manual_lookup
                    )
                    sub_map_init[sid] = s_disp["values"].copy()
                if sub_map_init:
                    func_entry["subquestions"] = sub_map_init
                init["functions"][fid] = func_entry

            form = Anlage2ReviewForm(initial=init)

        template = "projekt_file_anlage2_review.html"
        answers: dict[str, dict] = {}
        funcs = []
        if anlage.analysis_json:
            funcs = anlage.analysis_json.get("functions")
            if isinstance(funcs, dict) and "value" in funcs:
                funcs = funcs["value"]
            if funcs is None:
                table = anlage.analysis_json.get("table_functions")
                if isinstance(table, dict):
                    funcs = []
                    for k, v in table.items():
                        if isinstance(v, dict):
                            funcs.append({"name": k, **v})
                        else:
                            logger.warning(
                                "Unerwarteter Typ in table_functions f\xc3\xbcr %s: %s",
                                k,
                                type(v),
                            )
                else:
                    funcs = []
        for item in funcs or []:
            name = item.get("funktion") or item.get("name")
            if name:
                for old, new in FIELD_RENAME.items():
                    if old in item and new not in item:
                        item[new] = item[old]
                answers[name] = item
                for sub in item.get("subquestions", []):
                    s_text = sub.get("frage_text")
                    if not s_text:
                        continue
                    for old, new in FIELD_RENAME.items():
                        if old in sub and new not in sub:
                            sub[new] = sub[old]
                    answers[f"{name}: {s_text}"] = sub
        rows = []
        fields_def = get_anlage2_fields()

        for func in Anlage2Function.objects.order_by("name"):
            lookup_key = func.name
            func_status = analysis_lookup.get(lookup_key, {}).get("technisch_vorhanden")
            if func.name == "Anwesenheitsüberwachung":
                debug_logger.info(
                    "--- Starte detaillierte Prüfung für Funktion: '%s' ---",
                    func.name,
                )
                if func_status is True:
                    debug_logger.info("-> Status: Als 'Technisch verfügbar' erkannt.")
                elif func_status is False:
                    debug_logger.info(
                        "-> Status: Als 'Technisch NICHT verfügbar' erkannt."
                    )
                note = None
                tv_entry = answers.get(lookup_key, {}).get("technisch_vorhanden")
                if isinstance(tv_entry, dict):
                    note = tv_entry.get("note") or tv_entry.get("text")
                if note:
                    debug_logger.info("-> Entscheidungsgrundlage im Text: '%s'", note)
            else:
                debug_logger.info(
                    "--- Starte Prüfung für Funktion: '%s' ---", func.name
                )
                if answers.get(lookup_key):
                    debug_logger.info("-> Ergebnis: Im Dokument gefunden.")
                else:
                    debug_logger.info("-> Ergebnis: Nicht im Dokument gefunden.")
            rows.append(
                _build_row_data(
                    func.name,
                    lookup_key,
                    func.id,
                    f"func{func.id}_",
                    form,
                    answers,
                    ki_map,
                    beteilig_map,
                    manual_lookup,
                    result_map,
                )
            )
            for sub in func.anlage2subquestion_set.all().order_by("id"):
                lookup_key = f"{func.name}: {sub.frage_text}"
                if not (func.name == "Anwesenheitsüberwachung" and func_status is not True):
                    debug_logger.info(
                        "--- Starte Prüfung für Unterfrage: '%s' ---", sub.frage_text
                    )
                    if answers.get(lookup_key):
                        debug_logger.info("-> Ergebnis: Im Dokument gefunden.")
                    else:
                        debug_logger.info(
                            "-> Ergebnis: Nicht im Dokument gefunden."
                        )
                rows.append(
                    _build_row_data(
                        sub.frage_text,
                        lookup_key,
                        func.id,
                        f"sub{sub.id}_",
                        form,
                        answers,
                        ki_map,
                        beteilig_map,
                        manual_lookup,
                        result_map,
                        sub_id=sub.id,
                    )
                )
    elif anlage.anlage_nr == 4:
        items = []
        if anlage.analysis_json:
            items = anlage.analysis_json.get("items")
        if isinstance(items, dict):
            items = items.get("value", [])
        if not items:
            items = []
        if request.method == "POST":
            if "analysis_json" in request.POST or "manual_analysis_json" in request.POST:
                json_form = BVProjectFileJSONForm(request.POST, instance=anlage)
                if json_form.is_valid():
                    json_form.save()
                    return redirect("projekt_detail", pk=anlage.projekt.pk)
                form = json_form
            else:
                form = Anlage4ReviewForm(request.POST, items=items)
                if form.is_valid():
                    anlage.manual_analysis_json = form.get_json()
                    anlage.save(update_fields=["manual_analysis_json"])
                    return redirect("projekt_detail", pk=anlage.projekt.pk)
        else:
            form = Anlage4ReviewForm(initial=anlage.manual_analysis_json, items=items)
        template = "projekt_file_anlage4_review.html"
        rows = [
            (text, form[f"item{idx}_ok"], form[f"item{idx}_note"]) for idx, text in enumerate(items)
        ]
    else:
        if request.method == "POST":
            form = BVProjectFileJSONForm(request.POST, instance=anlage)
            if form.is_valid():
                obj = form.save()
                if obj.anlage_nr == 3 and not obj.manual_reviewed:
                    obj.manual_reviewed = True
                    obj.save(update_fields=["manual_reviewed"])
                return redirect("projekt_detail", pk=anlage.projekt.pk)
        else:
            form = BVProjectFileJSONForm(instance=anlage)
        template = "projekt_file_json_form.html"

    context = {"form": form, "anlage": anlage}
    if anlage.anlage_nr == 1:
        context["qa"] = qa
    elif anlage.anlage_nr == 2:
        context.update(
            {
                "rows": rows,
                "fields": [f[0] for f in fields_def],
                "labels": [f[1] for f in fields_def],
                "field_pairs": fields_def,
                "no_ai_fields": ["einsatz_bei_telefonica", "zur_lv_kontrolle"],
                "parser_form": parser_form,
            }
        )
    elif anlage.anlage_nr == 4:
        context["rows"] = rows
    logger.info("projekt_file_edit_json beendet für Anlage %s", pk)
    return render(request, template, context)




def _validate_llm_output(text: str) -> tuple[bool, str]:
    """Prüfe, ob die LLM-Antwort technisch brauchbar ist."""
    if not text:
        return False, "Antwort leer"
    if len(text.split()) < 5:
        return False, "Antwort zu kurz"
    return True, ""


def _run_llm_check(name: str, additional: str | None = None, project_prompt: str | None = None) -> tuple[str, bool]:
    """Führt die LLM-Abfrage für eine einzelne Software durch."""
    base = get_prompt(
        "initial_llm_check",
        (
            "Do you know software {name}? Provide a short, technically correct "
            "description of what it does and how it is typically used."
        ),
    )
    prompt_text = base.format(name=name)
    if additional:
        prompt_text += " " + additional
    base_obj = Prompt.objects.filter(name="initial_llm_check").first()
    prompt_obj = Prompt(name="tmp", text=prompt_text, role=base_obj.role if base_obj else None)

    logger.debug("Starte LLM-Check für %s", name)
    reply = query_llm(prompt_obj, {}, project_prompt=project_prompt)
    valid, _ = _validate_llm_output(reply)
    logger.debug("LLM-Antwort für %s: %s", name, reply[:100])
    return reply, valid


@login_required
@require_http_methods(["GET"])
def project_detail_api(request, pk):
    projekt = get_object_or_404(BVProject, pk=pk)
    software_list = projekt.software_list
    knowledge_map = {k.software_name: k for k in projekt.softwareknowledge.all()}
    knowledge = []
    checked = 0
    for name in software_list:
        entry = knowledge_map.get(name)
        item = {
            "software_name": name,
            "id": entry.pk if entry else None,
            "is_known_by_llm": entry.is_known_by_llm if entry else False,
            "description": entry.description if entry else "",
            "last_checked": bool(entry and entry.last_checked),
        }
        if item["last_checked"]:
            checked += 1
        knowledge.append(item)

    data = {
        "id": projekt.pk,
        "title": projekt.title,
        "beschreibung": projekt.beschreibung,
        "software_typen": projekt.software_string,
        "software_list": software_list,
        "knowledge": knowledge,
        "checked": checked,
        "total": len(software_list),
    }
    return JsonResponse(data)




@login_required
@require_http_methods(["POST"])
def projekt_status_update(request, pk):
    """Aktualisiert den Projektstatus."""
    projekt = get_object_or_404(BVProject, pk=pk)
    status = request.POST.get("status")
    try:
        set_project_status(projekt, status)
    except ValueError:
        pass
    return redirect("projekt_detail", pk=projekt.pk)


@login_required
@require_http_methods(["POST"])
def projekt_functions_check(request, pk):
    """Löst die Einzelprüfung der Anlage-2-Funktionen aus."""
    model = request.POST.get("model")
    projekt = get_object_or_404(BVProject, pk=pk)
    async_task(
        "core.llm_tasks.run_conditional_anlage2_check",
        projekt.pk,
        model,
    )
    return JsonResponse({"status": "ok"})


@login_required
@require_http_methods(["POST"])
def anlage2_feature_verify(request, pk):
    """Startet die Pr\u00fcfung einer Einzelfunktion im Hintergrund."""
    logger.debug(
        f"--- KI-Pr\u00fcfung f\u00fcr Anlage 2 gestartet (project_file pk={pk}) ---"
    )
    logger.debug(f"Empfangene POST-Daten: {request.POST.dict()}")
    try:
        anlage = BVProjectFile.objects.get(pk=pk)
    except BVProjectFile.DoesNotExist:
        return JsonResponse({"error": "not found"}, status=404)
    if anlage.anlage_nr != 2:
        return JsonResponse({"error": "invalid"}, status=400)

    function_id = request.POST.get("function_id", None)
    subquestion_id = request.POST.get("subquestion_id", None)
    model = request.POST.get("model")
    logger.debug(f"Extrahierte function_id: '{function_id}'")
    logger.debug(f"Extrahierte subquestion_id: '{subquestion_id}'")
    if function_id:
        object_type = "function"
        obj_id = int(function_id)
        get_object_or_404(Anlage2Function, pk=obj_id)  # nur Validierung
    elif subquestion_id:
        object_type = "subquestion"
        obj_id = int(subquestion_id)
        sub_obj = get_object_or_404(Anlage2SubQuestion, pk=obj_id)
        parent_res = (
            AnlagenFunktionsMetadaten.objects.filter(
                anlage_datei=anlage, funktion=sub_obj.funktion
            )
            .order_by("-id")
            .first()
        )
    else:
        logger.error(
            "FEHLER: Weder function_id noch subquestion_id im POST-Request gefunden. Sende 400 Bad Request."
        )
        return JsonResponse({"error": "invalid"}, status=400)

    task_id = async_task(
        "core.llm_tasks.worker_verify_feature",
        anlage.projekt_id,
        object_type,
        obj_id,
        model,
    )

    return JsonResponse({"status": "queued", "task_id": task_id})


@login_required
def ajax_check_task_status(request, task_id: str) -> JsonResponse:
    """Prüft den Status eines Django-Q-Tasks und gibt ihn als JSON zurück."""
    task = fetch(task_id)
    if not task:
        return JsonResponse({"status": "UNKNOWN", "result": None})

    task_status_str = "SUCCESS" if task.success else "FAIL"
    task_result = result(task_id) if task.success else None

    return JsonResponse({"status": task_status_str, "result": task_result})


@login_required
@require_http_methods(["POST"])
def ajax_save_manual_review_item(request) -> JsonResponse:
    """Speichert eine einzelne manuelle Bewertung."""

    pf_id = request.POST.get("project_file_id")
    func_id = request.POST.get("function_id")
    sub_id = request.POST.get("subquestion_id")
    status_val = request.POST.get("status")
    if status_val in (True, "True", "true", "1", 1):
        status = True
    elif status_val in (False, "False", "false", "0", 0):
        status = False
    else:
        status = None
    notes = request.POST.get("notes")

    if pf_id is None or func_id is None:
        return JsonResponse({"error": "invalid"}, status=400)

    anlage = get_object_or_404(BVProjectFile, pk=pf_id)
    if anlage.anlage_nr != 2:
        return JsonResponse({"error": "invalid"}, status=400)

    funktion = get_object_or_404(Anlage2Function, pk=func_id)

    AnlagenFunktionsMetadaten.objects.update_or_create(
        projekt=anlage.projekt,
        funktion=funktion,
        subquestion_id=sub_id,
        defaults={
            "technisch_verfuegbar": status,
            "source": "manual",
        },
    )
    FunktionsErgebnis.objects.create(
        projekt=anlage.projekt,
        anlage_datei=anlage,
        funktion=funktion,
        subquestion_id=sub_id,
        quelle="manuell",
        technisch_verfuegbar=status,
    )

    return JsonResponse({"status": "success"})


@login_required
@require_POST
def ajax_save_anlage2_review(request) -> JsonResponse:
    """Speichert eine einzelne Bewertung f\u00fcr Anlage 2 per AJAX."""

    try:
        data = json.loads(request.body)
        pf_id = data.get("project_file_id")
        func_id = data.get("function_id")
        sub_id = data.get("subquestion_id")
        field_name = data.get("field_name")
        status_provided = "status" in data
        gap_notiz = data.get("gap_notiz")
        gap_summary = data.get("gap_summary")
        set_neg = data.get("set_negotiable", "__missing__")

        status = None
        if status_provided:
            status_val = data.get("status")
            if status_val in (True, "True", "true", "1", 1):
                status = True
            elif status_val in (False, "False", "false", "0", 0):
                status = False

        notes = data.get("notes", "")

        if pf_id is None or func_id is None:
            return JsonResponse({"error": "invalid"}, status=400)

        anlage = get_object_or_404(BVProjectFile, pk=pf_id)
        if anlage.anlage_nr != 2:
            return JsonResponse({"error": "invalid"}, status=400)

        funktion = get_object_or_404(Anlage2Function, pk=func_id)
        if sub_id:
            get_object_or_404(Anlage2SubQuestion, pk=sub_id)

        field_map = {
            "technisch_vorhanden": "technisch_verfuegbar",
            "ki_beteiligung": "ki_beteiligung",
            "einsatz_bei_telefonica": "einsatz_bei_telefonica",
            "zur_lv_kontrolle": "zur_lv_kontrolle",
        }

        anlage2_logger.debug(
            "Review gespeichert: pf=%s func=%s sub=%s field=%s status=%s notes=%r",
            pf_id,
            func_id,
            sub_id,
            field_name,
            status,
            notes,
        )

        res, _created = AnlagenFunktionsMetadaten.objects.get_or_create(
            projekt=anlage.projekt,
            funktion=funktion,
            subquestion_id=sub_id,
            defaults={"source": "manual"},
        )

        update_fields = []

        if gap_notiz is not None:
            res.gap_notiz = gap_notiz
            update_fields.append("gap_notiz")
        if gap_summary is not None:
            res.gap_summary = gap_summary
            update_fields.append("gap_summary")

        if field_name is not None and status_provided:
            attr = field_map.get(field_name, "technisch_verfuegbar")
            setattr(res, attr, status)
            res.source = "manual"
            update_fields.extend([attr, "source"])
            FunktionsErgebnis.objects.create(
                projekt=anlage.projekt,
                anlage_datei=anlage,
                funktion=funktion,
                subquestion_id=sub_id,
                quelle="manuell",
                **{attr: status},
            )

        auto_val = _calc_auto_negotiable(res.technisch_verfuegbar, res.ki_beteiligung)

        if set_neg != "__missing__":
            if set_neg in (True, "True", "true", "1", 1):
                override_val = True
            elif set_neg in (False, "False", "false", "0", 0):
                override_val = False
            else:
                override_val = None
            res.is_negotiable_manual_override = override_val
            if override_val is not None:
                res.is_negotiable = override_val
            else:
                res.is_negotiable = auto_val
            update_fields.extend(["is_negotiable_manual_override", "is_negotiable"])
        elif field_name == "technisch_vorhanden" and status_provided and sub_id is None:
            if res.is_negotiable_manual_override is None:
                res.is_negotiable = auto_val
            update_fields.append("is_negotiable")

        res.save(update_fields=update_fields)

        gap_text = res.gap_summary or ""
        ai_val = None
        # Die Generierung der Gap-Zusammenfassung erfolgt nun manuell über ein
        # separates Endpoint und wird hier nicht mehr automatisch ausgelöst.

        if field_name is not None and status_provided:
            manual_data = anlage.manual_analysis_json or {"functions": {}}
            func_entry = manual_data.setdefault("functions", {}).setdefault(
                str(func_id), {}
            )
            if sub_id:
                sub_map = func_entry.setdefault("subquestions", {}).setdefault(
                    str(sub_id), {}
                )
                sub_map[field_name] = status
            else:
                func_entry[field_name] = status

            anlage.manual_analysis_json = manual_data
            anlage.save(update_fields=["manual_analysis_json"])

        return JsonResponse({
            "status": "success",
            "gap_summary": gap_text,
            "is_negotiable": res.negotiable,
            "is_negotiable_override": res.is_negotiable_manual_override,
        })
    except Exception as exc:  # pragma: no cover - Schutz vor unerwarteten Fehlern
        logger.error(
            "Fehler beim Speichern des manuellen Reviews: %s",
            exc,
            exc_info=True,
        )
        return JsonResponse({"status": "error", "message": str(exc)}, status=500)


@login_required
@require_POST
def hx_update_review_cell(request, result_id: int, field_name: str):
    """Aktualisiert eine Bewertungszelle via htmx."""
    result = get_object_or_404(AnlagenFunktionsMetadaten, pk=result_id)

    if not _user_can_edit_project(request.user, result.anlage_datei.projekt):
        return HttpResponseForbidden("Nicht berechtigt")
    sub_id = request.POST.get("sub_id")

    field_map = {
        "technisch_vorhanden": "technisch_verfuegbar",
        "ki_beteiligung": "ki_beteiligung",
        "einsatz_bei_telefonica": "einsatz_bei_telefonica",
        "zur_lv_kontrolle": "zur_lv_kontrolle",
    }
    attr = field_map.get(field_name, "technisch_verfuegbar")
    cur = None
    new_state = True

    field_map = {
        "technisch_vorhanden": "technisch_verfuegbar",
        "ki_beteiligung": "ki_beteiligung",
        "einsatz_bei_telefonica": "einsatz_bei_telefonica",
        "zur_lv_kontrolle": "zur_lv_kontrolle",
    }


    pf = (
        result.projekt.anlagen.filter(anlage_nr=2).order_by("id").first()
    )
    FunktionsErgebnis.objects.create(
<<<<<<< HEAD
        projekt=result.anlage_datei.projekt,
=======

        projekt=result.projekt,
        anlage_datei=pf,

>>>>>>> 9c8b1b75
        funktion=result.funktion,
        subquestion_id=sub_id,
        quelle="manuell",
        **{attr: new_state},
    )

    context = {
        "state": new_state,
        "source": "Manuell",
        "field_name": field_name,
        "row": {
            "sub": sub_id is not None,
            "result_id": result.id,
            "sub_id": sub_id,
        },
        "is_manual": True,
    }
    return render(request, "partials/review_cell.html", context)


@login_required
@require_POST
def hx_toggle_negotiable(request, result_id: int):
    """Schaltet den Verhandlungsstatus um."""
    result = get_object_or_404(AnlagenFunktionsMetadaten, pk=result_id)

    if not _user_can_edit_project(request.user, result.anlage_datei.projekt):
        return HttpResponseForbidden("Nicht berechtigt")

    current = result.is_negotiable_manual_override
    if current is True:
        new_override = False
    elif current is False:
        new_override = None
    else:
        new_override = True

    result.is_negotiable_manual_override = new_override
    if new_override is not None:
        result.is_negotiable = new_override
    else:
        result.is_negotiable = False
    result.save(update_fields=["is_negotiable", "is_negotiable_manual_override"])

    context = {
        "is_negotiable": result.is_negotiable,
        "override": result.is_negotiable_manual_override,
        "row": {"result_id": result.id},
    }
    return render(request, "partials/negotiable_cell.html", context)


@login_required
def hx_project_file_status(request, pf_id: int):
    """Liefert den HTML-Status des Prüfbuttons für eine Anlage."""
    pf = get_object_or_404(BVProjectFile, pk=pf_id)

    if not _user_can_edit_project(request.user, pf.projekt):
        return HttpResponseForbidden("Nicht berechtigt")

    context = {"file": pf}
    return render(request, "partials/check_button.html", context)


@login_required
def edit_gap_notes(request, result_id: int):
    """Bearbeitet die Gap-Notizen für ein Ergebnis."""

    result = get_object_or_404(AnlagenFunktionsMetadaten, pk=result_id)

    if not _user_can_edit_project(request.user, result.anlage_datei.projekt):
        return HttpResponseForbidden("Nicht berechtigt")

    if request.method == "POST":
        result.gap_summary = request.POST.get("gap_summary", "")
        result.gap_notiz = request.POST.get("gap_notiz", "")
        result.save(update_fields=["gap_summary", "gap_notiz"])
        pf = result.anlage_datei.projekt.anlagen.filter(anlage_nr=2).first()
        if pf:
            return redirect("projekt_file_edit_json", pk=pf.pk)
        return redirect("projekt_detail", pk=result.anlage_datei.projekt.pk)

    pf = result.anlage_datei.projekt.anlagen.filter(anlage_nr=2).first()
    context = {"result": result, "project_file": pf}
    return render(request, "gap_notes_form.html", context)


@login_required
@require_POST
def ajax_generate_gap_summary(request, result_id: int) -> JsonResponse:
    """Startet die Generierung einer Gap-Zusammenfassung."""

    result = get_object_or_404(AnlagenFunktionsMetadaten, pk=result_id)

    if not _user_can_edit_project(request.user, result.anlage_datei.projekt):
        return HttpResponseForbidden("Nicht berechtigt")

    model = request.POST.get("model")
    task_id = async_task(
        "core.llm_tasks.worker_generate_gap_summary",
        result.id,
        model,
    )
    return JsonResponse({"status": "queued", "task_id": task_id})


@login_required
@require_POST
def ajax_reset_all_reviews(request, pk: int) -> JsonResponse:
    """Setzt alle manuellen Bewertungen für Anlage 2 zurück."""

    project_file = get_object_or_404(BVProjectFile, pk=pk)
    if project_file.anlage_nr != 2:
        return JsonResponse({"error": "invalid"}, status=400)

    # Nur manuelle Änderungen entfernen, automatische Ergebnisse beibehalten
    AnlagenFunktionsMetadaten.objects.filter(
        anlage_datei=project_file
    ).update(is_negotiable_manual_override=None)
    FunktionsErgebnis.objects.filter(
        anlage_datei=project_file, quelle="manuell"
    ).delete()

    project_file.manual_analysis_json = None
    project_file.save(update_fields=["manual_analysis_json"])

    return JsonResponse({"status": "success"})


@login_required
@require_http_methods(["POST"])
def project_file_toggle_flag(request, pk: int, field: str):
    """Setzt ein Bool-Feld bei einer Anlage."""
    if field not in {"manual_reviewed", "verhandlungsfaehig"}:
        return HttpResponseBadRequest("invalid")
    project_file = get_object_or_404(BVProjectFile, pk=pk)
    value = request.POST.get("value")
    new_val = value in ("1", "true", "True", "on")
    setattr(project_file, field, new_val)
    project_file.save(update_fields=[field])
    if (
        field == "manual_reviewed"
        and project_file.anlage_nr == 3
        and project_file.projekt.anlagen.filter(anlage_nr=3).count()
        == project_file.projekt.anlagen.filter(anlage_nr=3, manual_reviewed=True).count()
    ):
        try:
            set_project_status(project_file.projekt, "ENDGEPRUEFT")
        except ValueError:
            pass
    if request.headers.get("x-requested-with") == "XMLHttpRequest":
        return JsonResponse({"status": "ok", field: new_val})
    if "HTTP_REFERER" in request.META:
        return redirect(request.META["HTTP_REFERER"])
    return redirect("projekt_detail", pk=project_file.projekt.pk)


@login_required
@require_http_methods(["POST"])
def projekt_file_delete_result(request, pk: int):
    """Löscht Analyse- und Review-Ergebnisse einer Anlage."""
    project_file = get_object_or_404(BVProjectFile, pk=pk)

    if project_file.anlage_nr == 2:
        AnlagenFunktionsMetadaten.objects.filter(
            anlage_datei=project_file
        ).exclude(source="parser").delete()
        AnlagenFunktionsMetadaten.objects.filter(anlage_datei=project_file).update(
            is_negotiable=False,
            is_negotiable_manual_override=None
        )

    project_file.analysis_json = None
    project_file.manual_analysis_json = None
    project_file.manual_reviewed = False
    project_file.verhandlungsfaehig = False
    project_file.save(
        update_fields=[
            "analysis_json",
            "manual_analysis_json",
            "manual_reviewed",
            "verhandlungsfaehig",
        ]
    )

    if project_file.anlage_nr == 3:
        return redirect("anlage3_review", pk=project_file.projekt.pk)
    return redirect("projekt_detail", pk=project_file.projekt.pk)


@login_required
def projekt_gap_analysis(request, pk):
    """Stellt die Gap-Analyse als Download bereit."""
    projekt = get_object_or_404(BVProject, pk=pk)
    path = generate_gap_analysis(projekt)
    return FileResponse(open(path, "rb"), as_attachment=True, filename=path.name)


@login_required
def projekt_management_summary(request, pk):
    """Stellt die Management-Zusammenfassung als Download bereit."""
    projekt = get_object_or_404(BVProject, pk=pk)
    path = generate_management_summary(projekt)
    return FileResponse(open(path, "rb"), as_attachment=True, filename=path.name)


@login_required
@require_POST
def ajax_start_gutachten_generation(request, project_id):
    """Startet die Gutachten-Erstellung als Hintergrund-Task."""
    knowledge_id = request.POST.get("knowledge_id")
    try:
        knowledge_id = int(knowledge_id)
    except (TypeError, ValueError):
        return JsonResponse({"error": "invalid"}, status=400)

    if not SoftwareKnowledge.objects.filter(pk=knowledge_id, projekt_id=project_id).exists():
        return JsonResponse({"error": "invalid"}, status=400)

    task_id = async_task(
        "core.llm_tasks.worker_generate_gutachten",
        project_id,
        knowledge_id,
        timeout=600,
    )
    return JsonResponse({"status": "queued", "task_id": task_id})


@login_required
def gutachten_view(request, pk):
    """Zeigt den Text eines Gutachtens an."""
    gutachten = get_object_or_404(Gutachten, pk=pk)
    projekt = gutachten.software_knowledge.projekt
    context = {
        "projekt": projekt,
        "text": gutachten.text,
        "gutachten": gutachten,
        "categories": LLMConfig.get_categories(),
        "category": "gutachten",
    }
    return render(request, "gutachten_view.html", context)


@login_required
def gutachten_download(request, pk):
    """Stellt das Gutachten als formatiertes DOCX bereit."""
    gutachten = get_object_or_404(Gutachten, pk=pk)
    projekt = gutachten.software_knowledge.projekt

    markdown_text = gutachten.text
    temp_file_path = os.path.join(tempfile.gettempdir(), f"gutachten_{pk}.docx")

    try:
        extensions = ["extra", "admonition", "toc"]
        html_content = markdown.markdown(markdown_text, extensions=extensions)

        pypandoc.convert_text(
            html_content,
            "docx",
            format="html",
            outputfile=temp_file_path,
        )

        with open(temp_file_path, "rb") as docx_file:
            response = HttpResponse(
                docx_file.read(),
                content_type="application/vnd.openxmlformats-officedocument.wordprocessingml.document",
            )
            response[
                "Content-Disposition"
            ] = f'attachment; filename="Gutachten_{projekt.title}.docx"'
            return response

    except (IOError, OSError) as e:
        logger.error(
            f"Pandoc-Fehler beim Erstellen des Gutachtens f\u00fcr Projekt {projekt.id}: {e}"
        )
        messages.error(
            request,
            "Fehler beim Erstellen des Word-Dokuments. Ist Pandoc auf dem Server korrekt installiert?",
        )
        return redirect("projekt_detail", pk=projekt.pk)

    finally:
        if os.path.exists(temp_file_path):
            os.remove(temp_file_path)


class ZweckKategorieAListView(LoginRequiredMixin, StaffRequiredMixin, ListView):
    """Liste aller Zwecke der Kategorie A."""

    model = ZweckKategorieA
    template_name = "core/zweckkategoriea_list.html"


class ZweckKategorieACreateView(LoginRequiredMixin, StaffRequiredMixin, CreateView):
    """Erstellt einen neuen Zweck."""

    model = ZweckKategorieA
    form_class = ZweckKategorieAForm
    template_name = "core/zweckkategoriea_form.html"
    success_url = reverse_lazy("zweckkategoriea_list")


class ZweckKategorieAUpdateView(LoginRequiredMixin, StaffRequiredMixin, UpdateView):
    """Bearbeitet einen vorhandenen Zweck."""

    model = ZweckKategorieA
    form_class = ZweckKategorieAForm
    template_name = "core/zweckkategoriea_form.html"
    success_url = reverse_lazy("zweckkategoriea_list")


class ZweckKategorieADeleteView(LoginRequiredMixin, StaffRequiredMixin, DeleteView):
    """Löscht einen Zweck nach Bestätigung."""

    model = ZweckKategorieA
    template_name = "core/zweckkategoriea_confirm_delete.html"
    success_url = reverse_lazy("zweckkategoriea_list")


@login_required
def gutachten_edit(request, pk):
    """Ermöglicht das Bearbeiten und erneute Speichern des Gutachtens."""
    gutachten = get_object_or_404(Gutachten, pk=pk)
    projekt = gutachten.software_knowledge.projekt
    if request.method == "POST":
        text = request.POST.get("text", "")
        gutachten.text = text
        gutachten.save(update_fields=["text"])
        messages.success(request, "Gutachten gespeichert")
        return redirect("gutachten_view", pk=gutachten.pk)
    return render(request, "gutachten_edit.html", {"projekt": projekt, "text": gutachten.text})


@login_required
@require_http_methods(["POST"])
def gutachten_delete(request, pk):
    """Löscht das Gutachten und entfernt den Verweis im Projekt."""
    gutachten = get_object_or_404(Gutachten, pk=pk)
    projekt = gutachten.software_knowledge.projekt
    gutachten.delete()
    return redirect("projekt_detail", pk=projekt.pk)


@login_required
@require_http_methods(["POST"])
def gutachten_llm_check(request, pk):
    """Löst den LLM-Funktionscheck für das Gutachten aus."""
    gutachten = get_object_or_404(Gutachten, pk=pk)
    projekt = gutachten.software_knowledge.projekt
    category = request.POST.get("model_category")
    model = LLMConfig.get_default(category) if category else None
    try:
        note = check_gutachten_functions(projekt.pk, model_name=model)
        if note:
            projekt.gutachten_function_note = note
            projekt.save(update_fields=["gutachten_function_note"])
        messages.success(request, "Gutachten geprüft")
    except ValueError:
        messages.error(request, "Kein Gutachten vorhanden")
    except RuntimeError:
        messages.error(request, "Missing LLM credentials from environment.")
    except Exception:
        logger.exception("LLM Fehler")
        messages.error(request, "LLM-Fehler beim Funktionscheck")
    return redirect("gutachten_view", pk=gutachten.pk)


@login_required
def edit_ki_justification(request, pk):
    """Erlaubt das Bearbeiten der KI-Begründung."""
    anlage = get_object_or_404(BVProjectFile, pk=pk)
    if anlage.anlage_nr != 2:
        raise Http404

    func_id = request.GET.get("function") or request.POST.get("function")
    sub_id = request.GET.get("subquestion") or request.POST.get("subquestion")
    if func_id:
        obj = get_object_or_404(Anlage2Function, pk=func_id)
        key = obj.name
        obj_type = "function"
    elif sub_id:
        obj = get_object_or_404(Anlage2SubQuestion, pk=sub_id)
        key = f"{obj.funktion.name}: {obj.frage_text}"
        obj_type = "subquestion"
    else:
        return HttpResponseBadRequest("invalid")

    res_qs = AnlagenFunktionsMetadaten.objects.filter(
        anlage_datei=anlage,
        funktion=obj if obj_type == "function" else obj.funktion,
        subquestion=obj if obj_type == "subquestion" else None,
    )
    res = res_qs.first()
    data = {}
    if request.method == "POST":
        messages.success(request, "Begründung gespeichert")
        return redirect("projekt_file_edit_json", pk=anlage.pk)

    context = {
        "anlage": anlage,
        "object": obj,
        "object_type": obj_type,
        "ki_begruendung": data.get("ki_begruendung", ""),
    }
    return render(request, "edit_ki_justification.html", context)


@login_required
def justification_detail_edit(request, file_id, function_key):
    """Zeigt und bearbeitet die KI-Begründung zu einer Funktion."""

    anlage = get_object_or_404(BVProjectFile, pk=file_id)
    if anlage.anlage_nr != 2:
        raise Http404

    res = AnlagenFunktionsMetadaten.objects.filter(
        anlage_datei=anlage,
        funktion__name=function_key,
        subquestion__isnull=True,
    ).first()
    data = {}
    if request.method == "POST":
        form = JustificationForm(request.POST)
        if form.is_valid():
            if res:
                pass
            messages.success(request, "Begründung gespeichert")
            return redirect("projekt_file_edit_json", pk=anlage.pk)
    else:
        form = JustificationForm(initial={"justification": data.get("ki_begruendung", "")})

    justification_html = ""
    context = {
        "project_file": anlage,
        "function_name": function_key,
        "form": form,
        "justification_html": justification_html,
    }
    return render(request, "justification_detail.html", context)


@login_required
def justification_delete(request, file_id, function_key):
    """Löscht die KI-Begründung für einen Funktionsschlüssel."""

    anlage = get_object_or_404(BVProjectFile, pk=file_id)
    if anlage.anlage_nr != 2:
        raise Http404

    res = AnlagenFunktionsMetadaten.objects.filter(
        anlage_datei=anlage,
        funktion__name=function_key,
        subquestion__isnull=True,
    ).first()
    messages.success(request, "Begründung gelöscht")

    return redirect("projekt_file_edit_json", pk=anlage.pk)

@login_required
@require_POST
def ajax_start_initial_checks(request, project_id):
    """Startet den Initialcheck für alle Software-Typen eines Projekts."""
    projekt = get_object_or_404(BVProject, pk=project_id)
    names = projekt.software_list
    tasks = []
    for name in names:
        sk, _ = SoftwareKnowledge.objects.get_or_create(
            projekt=projekt,
            software_name=name,
        )
        tid = async_task(
            "core.llm_tasks.worker_run_initial_check",
            sk.pk,
        )
        tasks.append({"software": name, "task_id": tid})
    return JsonResponse({"status": "queued", "tasks": tasks})


@login_required
@require_POST
def ajax_rerun_initial_check_with_context(request) -> JsonResponse:
    """Startet den Initial-Check erneut mit zusätzlichem Kontext."""

    knowledge_id = request.POST.get("knowledge_id")
    user_context = request.POST.get("user_context", "")
    try:
        knowledge_id = int(knowledge_id)
    except (TypeError, ValueError):
        return JsonResponse({"error": "invalid"}, status=400)

    if not SoftwareKnowledge.objects.filter(pk=knowledge_id).exists():
        return JsonResponse({"error": "invalid"}, status=400)

    task_id = async_task(
        "core.llm_tasks.worker_run_initial_check",
        knowledge_id,
        user_context,
    )
    return JsonResponse({"status": "queued", "task_id": task_id})


@login_required
def edit_knowledge_description(request, knowledge_id):
    """Bearbeitet die Beschreibung eines Knowledge-Eintrags."""
    knowledge = get_object_or_404(SoftwareKnowledge, pk=knowledge_id)
    if request.method == "POST":
        form = KnowledgeDescriptionForm(request.POST, instance=knowledge)
        if form.is_valid():
            form.save()
            messages.success(request, "Beschreibung gespeichert")
            return redirect("projekt_detail", pk=knowledge.projekt.pk)
    else:
        form = KnowledgeDescriptionForm(instance=knowledge)
    return render(
        request,
        "edit_knowledge_description.html",
        {"form": form, "knowledge": knowledge},
    )


@login_required
@require_POST
def delete_knowledge_entry(request, knowledge_id):
    """Löscht einen Knowledge-Eintrag."""
    knowledge = get_object_or_404(SoftwareKnowledge, pk=knowledge_id)
    project_pk = knowledge.projekt.pk
    knowledge.delete()
    return redirect("projekt_detail", pk=project_pk)


@login_required
def download_knowledge_as_word(request, knowledge_id):
    """Stellt die Beschreibung als Word-Datei bereit."""
    knowledge = get_object_or_404(SoftwareKnowledge, pk=knowledge_id)
    if not knowledge.description:
        raise Http404
    temp_file_path = os.path.join(tempfile.gettempdir(), f"knowledge_{knowledge_id}.docx")
    try:
        extensions = ["extra", "admonition", "toc"]
        html_content = markdown.markdown(knowledge.description, extensions=extensions)
        pypandoc.convert_text(
            html_content,
            "docx",
            format="html",
            outputfile=temp_file_path,
        )
        with open(temp_file_path, "rb") as fh:
            response = HttpResponse(
                fh.read(),
                content_type="application/vnd.openxmlformats-officedocument.wordprocessingml.document",
            )
            response["Content-Disposition"] = (
                f'attachment; filename="{knowledge.software_name}.docx"'
            )
            return response
    except (IOError, OSError) as e:
        logger.error("Pandoc-Fehler beim Knowledge-Export %s", e)
        messages.error(
            request,
            "Fehler beim Erstellen des Word-Dokuments. Ist Pandoc auf dem Server korrekt installiert?",
        )
        return redirect("projekt_detail", pk=knowledge.projekt.pk)
    finally:
        if os.path.exists(temp_file_path):
            os.remove(temp_file_path)


@login_required
def anlage5_dummy(request):
    """Zeigt einen Platzhalter f\xFCr Anlage 5."""
    return render(request, "anlage5_dummy.html")


@login_required
def anlage6_review(request, pk):
    """Erm\u00f6glicht die manuelle Sichtpr\u00fcfung von Anlage 6."""

    project_file = get_object_or_404(BVProjectFile, pk=pk)
    if project_file.anlage_nr != 6:
        raise Http404

    if request.method == "POST":
        form = Anlage6ReviewForm(request.POST, instance=project_file)
        if form.is_valid():
            form.save()
            return redirect("projekt_detail", pk=project_file.projekt.pk)
    else:
        form = Anlage6ReviewForm(instance=project_file)

    context = {"anlage": project_file, "form": form}
    return render(request, "projekt_file_anlage6_review.html", context)<|MERGE_RESOLUTION|>--- conflicted
+++ resolved
@@ -307,13 +307,10 @@
         )
         latest = (
             FunktionsErgebnis.objects.filter(
-<<<<<<< HEAD
-                projekt=res.anlage_datei.projekt,
-=======
+
 
                 anlage_datei=pf,
 
->>>>>>> 9c8b1b75
                 funktion_id=res.funktion_id,
                 subquestion_id=res.subquestion_id,
                 quelle="ki",
@@ -444,13 +441,11 @@
         )
         parser_entry = (
             FunktionsErgebnis.objects.filter(
-<<<<<<< HEAD
-                projekt=result_obj.anlage_datei.projekt,
-=======
+
 
                 anlage_datei=pf,
 
->>>>>>> 9c8b1b75
+
                 funktion=result_obj.funktion,
                 subquestion=result_obj.subquestion,
                 quelle="parser",
@@ -460,13 +455,10 @@
         )
         ai_entry = (
             FunktionsErgebnis.objects.filter(
-<<<<<<< HEAD
-                projekt=result_obj.anlage_datei.projekt,
-=======
+
 
                 anlage_datei=pf,
 
->>>>>>> 9c8b1b75
                 funktion=result_obj.funktion,
                 subquestion=result_obj.subquestion,
                 quelle="ki",
@@ -3748,14 +3740,12 @@
         result.projekt.anlagen.filter(anlage_nr=2).order_by("id").first()
     )
     FunktionsErgebnis.objects.create(
-<<<<<<< HEAD
-        projekt=result.anlage_datei.projekt,
-=======
+
 
         projekt=result.projekt,
         anlage_datei=pf,
 
->>>>>>> 9c8b1b75
+
         funktion=result.funktion,
         subquestion_id=sub_id,
         quelle="manuell",
