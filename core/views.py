--- conflicted
+++ resolved
@@ -1670,28 +1670,14 @@
         "field_name",
         "text",
     )
-<<<<<<< HEAD
-    phrase_fields = [
-        "technisch_verfuegbar_true",
-        "technisch_verfuegbar_false",
-        "einsatz_telefonica_true",
-        "einsatz_telefonica_false",
-        "zur_lv_kontrolle_true",
-        "zur_lv_kontrolle_false",
-        "ki_beteiligung_true",
-        "ki_beteiligung_false",
-    ]
-    text_phrases = {
-        field: getattr(cfg, f"text_{field}") for field in phrase_fields
-    }
-=======
+
 
     text_fields = [
         f.name for f in Anlage2Config._meta.get_fields() if f.name.startswith("text_")
     ]
     text_phrases = {field: getattr(cfg, field) for field in text_fields}
 
->>>>>>> 2c9b8177
+
     data = {
         "global_phrases": list(global_phrases),
         "alias_headings": list(alias_headings),
@@ -1736,7 +1722,7 @@
                 field_name=h.get("field_name"),
                 defaults={"text": h.get("text", "")},
             )
-<<<<<<< HEAD
+
         phrase_fields = [
             "technisch_verfuegbar_true",
             "technisch_verfuegbar_false",
@@ -1754,16 +1740,7 @@
                 updated = True
         if updated:
             cfg.save(update_fields=[f"text_{f}" for f in phrase_fields])
-=======
-
-        text_fields = [
-            f.name for f in Anlage2Config._meta.get_fields() if f.name.startswith("text_")
-        ]
-        for field in text_fields:
-            if field in text_phrases_data:
-                setattr(cfg, field, text_phrases_data[field])
-        cfg.save(update_fields=text_fields)
->>>>>>> 2c9b8177
+
         messages.success(request, "Konfiguration importiert")
         return redirect("anlage2_config")
     return render(request, "admin_anlage2_config_import.html", {"form": form})
