--- conflicted
+++ resolved
@@ -2124,13 +2124,9 @@
 def admin_export_users_permissions(request):
     """Exportiert Benutzer, Gruppen und Tile-Zuordnungen als JSON."""
     users = (
-<<<<<<< HEAD
+
         User.objects.all().prefetch_related("groups", "tiles").order_by("username")
-=======
-        User.objects.all()
-        .prefetch_related("groups", "tiles")
-        .order_by("username")
->>>>>>> c533a156
+
     )
     data = []
     for user in users:
