from pathlib import Path
from django.shortcuts import render, redirect, get_object_or_404
from django.contrib.auth.decorators import login_required
from django.http import HttpResponseBadRequest, Http404
from django.core.files.storage import default_storage
from django.contrib import messages
from django.http import JsonResponse, FileResponse
from django.utils import timezone
from django.views.decorators.http import require_http_methods
import os
import subprocess
import whisper
import torch

from .forms import (
    RecordingForm,
    BVProjectForm,
    BVProjectUploadForm,
    BVProjectFileForm,
    BVProjectFileJSONForm,
    Anlage1ReviewForm,
    get_anlage1_numbers,
)
from .models import (
    Recording,
    BVProject,
    BVProjectFile,
    transcript_upload_path,
    Prompt,
    LLMConfig,
    Anlage1Config,
    Anlage1Question,
    Anlage1QuestionVariant,
    Tile,
    Area,
)
from .docx_utils import extract_text
from .llm_utils import query_llm
from .workflow import set_project_status
from .reporting import generate_gap_analysis, generate_management_summary
from .llm_tasks import (
    check_anlage1,
    check_anlage2,
    check_anlage3,
    check_anlage4,
    check_anlage5,
    check_anlage6,
    generate_gutachten,
    get_prompt,
    ANLAGE1_QUESTIONS,
)

from .decorators import admin_required, tile_required
from .obs_utils import start_recording, stop_recording, is_recording

import logging

import time

import markdown
from django.conf import settings

logger = logging.getLogger(__name__)

_WHISPER_MODEL = None


def _get_whisper_model():
    """Lade das Whisper-Modell nur einmal."""
    global _WHISPER_MODEL
    logger.debug("Whisper-Modell wird angefordert")
    if _WHISPER_MODEL is None:
        device = "cuda" if torch.cuda.is_available() else "cpu"
        logger.debug("Lade Whisper-Modell auf %s", device)
        _WHISPER_MODEL = whisper.load_model("base", device=device)
        logger.debug("Whisper-Modell geladen")
    return _WHISPER_MODEL


def get_user_tiles(user, bereich: str) -> list[Tile]:
    """Gibt alle Tiles zurueck, auf die ``user`` in ``bereich`` Zugriff hat."""
    return list(Tile.objects.filter(bereich=bereich, users=user))


@login_required
def home(request):
<<<<<<< HEAD
    tiles_personal = get_user_tiles(request.user, Tile.PERSONAL)
    tiles_work = get_user_tiles(request.user, Tile.WORK)

    if tiles_personal and not tiles_work:
        return redirect("personal")
    if tiles_work and not tiles_personal:
        return redirect("work")

    return render(request, "home.html")
=======
    work_area = Area.objects.filter(slug="work").first()
    personal_area = Area.objects.filter(slug="personal").first()
    context = {
        "work_area": work_area,
        "personal_area": personal_area,
    }
    return render(request, "home.html", context)
>>>>>>> 33fa463c


@login_required
def work(request):
    is_admin = request.user.groups.filter(name='admin').exists()
    tiles = get_user_tiles(request.user, Tile.WORK)
    context = {
        'is_admin': is_admin,
        'tiles': tiles,
    }
    return render(request, 'work.html', context)


@login_required
def personal(request):
    is_admin = request.user.groups.filter(name='admin').exists()
    tiles = get_user_tiles(request.user, Tile.PERSONAL)
    context = {
        'is_admin': is_admin,
        'tiles': tiles,
    }
    return render(request, 'personal.html', context)


@login_required
def account(request):
    return render(request, 'account.html')


@login_required
@admin_required
def recording_page(request, bereich):
    if bereich not in ["work", "personal"]:
        return redirect('home')
    rec_dir = Path(settings.MEDIA_ROOT) / 'recordings' / bereich
    files = []
    if rec_dir.exists():
        for f in sorted(rec_dir.iterdir(), reverse=True):
            files.append({
                'name': f.name,
                'mtime': f.stat().st_mtime
            })
    context = {
        'bereich': bereich,
        'is_recording': is_recording(),
        'recordings': files,
    }
    return render(request, 'recording.html', context)


@login_required
def start_recording_view(request, bereich):
    if bereich not in ["work", "personal"]:
        return redirect('home')
    start_recording(bereich, Path(settings.MEDIA_ROOT))
    return redirect('recording_page', bereich=bereich)


@login_required
def stop_recording_view(request, bereich):
    if bereich not in ["work", "personal"]:
        return redirect('home')
    stop_recording()
    time.sleep(1)
    _process_recordings_for_user(bereich, request.user)
    return redirect('recording_page', bereich=bereich)


@login_required
def toggle_recording_view(request, bereich):
    """Toggle OBS recording status from the TalkDiary page."""
    if bereich not in ["work", "personal"]:
        return redirect("home")

    if is_recording():
        stop_recording()

        # wait a moment to allow OBS to finalize the file
        time.sleep(1)
        _process_recordings_for_user(bereich, request.user)
        rec_dir = Path(settings.MEDIA_ROOT) / "recordings" / bereich
        if not list(rec_dir.glob("*.mkv")) and not list(rec_dir.glob("*.wav")):
            messages.warning(request, "Keine Aufnahme gefunden")

    else:
        start_recording(bereich, Path(settings.MEDIA_ROOT))
        messages.success(request, "Aufnahme gestartet")

    if "HTTP_REFERER" in request.META:
        return redirect(request.META["HTTP_REFERER"])
    return redirect("talkdiary_%s" % bereich)


@login_required
def upload_recording(request):
    if request.method == "POST":
        form = RecordingForm(request.POST, request.FILES)
        if form.is_valid():
            bereich = form.cleaned_data["bereich"]
            uploaded = form.cleaned_data["audio_file"]
            logger.debug("Upload erhalten: %s f\u00fcr Bereich %s", uploaded.name, bereich)

            rel_path = Path("recordings") / bereich / uploaded.name
            storage_name = default_storage.get_available_name(str(rel_path))
            if storage_name != str(rel_path):
                messages.info(request, "Datei existierte bereits, wurde umbenannt.")

            file_path = default_storage.save(storage_name, uploaded)
            logger.debug("Datei gespeichert: %s", file_path)

            abs_path = default_storage.path(file_path)
            final_rel = file_path
            if Path(abs_path).suffix.lower() == ".mkv":
                ffmpeg = Path(settings.BASE_DIR) / "tools" / (
                    "ffmpeg.exe" if (Path(settings.BASE_DIR) / "tools" / "ffmpeg.exe").exists() else "ffmpeg"
                )
                if not ffmpeg.exists():
                    ffmpeg = "ffmpeg"
                wav_rel = Path(file_path).with_suffix(".wav")
                wav_storage = default_storage.get_available_name(str(wav_rel))
                wav_abs = default_storage.path(wav_storage)
                try:
                    logger.debug("Konvertiere %s nach %s", abs_path, wav_abs)
                    subprocess.run([str(ffmpeg), "-y", "-i", abs_path, wav_abs], check=True)
                    Path(abs_path).unlink(missing_ok=True)
                    final_rel = wav_storage
                except Exception:
                    return HttpResponseBadRequest("Konvertierung fehlgeschlagen")

            if Recording.objects.filter(audio_file=final_rel, user=request.user).exists():
                messages.info(request, "Aufnahme bereits in der Datenbank.")
                return redirect("dashboard")

            recording = Recording.objects.create(
                user=request.user,
                bereich=bereich,
                audio_file=final_rel,
            )

            out_dir = Path(settings.MEDIA_ROOT) / f"transcripts/{recording.bereich}"
            out_dir.mkdir(parents=True, exist_ok=True)

            model = _get_whisper_model()
            try:
                logger.debug("Starte Transkription: %s", recording.audio_file.path)
                result = model.transcribe(recording.audio_file.path, language="de")
            except Exception:
                return HttpResponseBadRequest("Transkription fehlgeschlagen")

            md_path = out_dir / f"{Path(recording.audio_file.name).stem}.md"
            md_path.write_text(result["text"], encoding="utf-8")
            with md_path.open("rb") as f:
                recording.transcript_file.save(md_path.name, f, save=False)
            lines = result["text"].splitlines()[:5]
            recording.excerpt = "\n".join(lines)
            recording.save()
            logger.debug("Aufnahme gespeichert: %s", recording)

            return redirect("dashboard")
    else:
        form = RecordingForm()

    return render(request, "upload_recording.html", {"form": form})


@login_required
def dashboard(request):
    recordings = Recording.objects.filter(user=request.user).order_by("-created_at")
    return render(request, "dashboard.html", {"recordings": recordings})


@login_required
def upload_transcript(request):
    """Ermöglicht das manuelle Hochladen eines Transkript-Files."""
    from .forms import TranscriptUploadForm

    if request.method == "POST":
        form = TranscriptUploadForm(request.POST, request.FILES, user=request.user)
        if form.is_valid():
            rec = form.cleaned_data["recording"]
            uploaded = form.cleaned_data["transcript_file"]

            rel_path = transcript_upload_path(rec, uploaded.name)
            storage_name = default_storage.get_available_name(rel_path)
            path = default_storage.save(storage_name, uploaded)

            with default_storage.open(path, "rb") as f:
                rec.transcript_file.save(Path(path).name, f, save=False)

            txt = default_storage.open(path).read().decode("utf-8")
            rec.excerpt = "\n".join(txt.splitlines()[:2])
            rec.save()
            return redirect("talkdiary_%s" % rec.bereich)
    else:
        form = TranscriptUploadForm(user=request.user)

    return render(request, "upload_transcript.html", {"form": form})



def _process_recordings_for_user(bereich: str, user) -> list:
    """Convert and transcribe recordings for ``bereich`` and ``user``.

    Returns a list of :class:`Recording` objects found or created.
    """

    logger.debug("Beginne Verarbeitung f\u00fcr Bereich '%s' und Benutzer '%s'", bereich, user)
    media_root = Path(settings.MEDIA_ROOT)
    base_dir = Path(settings.BASE_DIR)
    rec_dir = media_root / "recordings" / bereich
    trans_dir = media_root / "transcripts" / bereich

    rec_dir.mkdir(parents=True, exist_ok=True)
    trans_dir.mkdir(parents=True, exist_ok=True)

    ffmpeg = base_dir / "tools" / (
        "ffmpeg.exe" if (base_dir / "tools" / "ffmpeg.exe").exists() else "ffmpeg"
    )
    if not ffmpeg.exists():
        ffmpeg = "ffmpeg"

    # Pfad zu ffmpeg dem System-PATH hinzufügen, falls notwendig
    tools_dir = str(base_dir / "tools")
    current_path = os.environ.get("PATH", "")
    if tools_dir not in current_path.split(os.pathsep):
        os.environ["PATH"] = current_path + os.pathsep + tools_dir


    logger.debug("Konvertiere mkv-Dateien")
    # convert mkv to wav and remove mkv
    for mkv in list(rec_dir.glob("*.mkv")) + list(rec_dir.glob("*.MKV")):

        wav = mkv.with_suffix(".wav")
        if not wav.exists() and mkv.exists():
            try:
                logger.debug("ffmpeg %s -> %s", mkv, wav)
                subprocess.run([str(ffmpeg), "-y", "-i", str(mkv), str(wav)], check=True)

                mkv.unlink(missing_ok=True)

            except Exception as exc:
                logger.error("ffmpeg failed: %s", exc)

    logger.debug("Transkribiere wav-Dateien")

    for wav in list(rec_dir.glob("*.wav")) + list(rec_dir.glob("*.WAV")):

        if not wav.exists():
            continue

        md = trans_dir / f"{wav.stem}.md"
        if not md.exists():
            logger.debug("Transkribiere %s", wav)
            model = _get_whisper_model()
            try:
                result = model.transcribe(str(wav), language="de")
            except Exception as exc:
                logger.error("whisper failed: %s", exc)
                continue

            md.write_text(result["text"], encoding="utf-8")
            logger.debug("Transkript gespeichert: %s", md)

    recordings = []

    for wav in list(rec_dir.glob("*.wav")) + list(rec_dir.glob("*.WAV")):

        md = trans_dir / f"{wav.stem}.md"
        excerpt = ""
        if md.exists():
            lines = md.read_text(encoding="utf-8").splitlines()[:5]
            excerpt = "\n".join(lines)
        rel_wav = Path("recordings") / bereich / wav.name
        rel_md = Path("transcripts") / bereich / md.name if md.exists() else None
        rec_obj, _ = Recording.objects.get_or_create(

            user=user,
            bereich=bereich,
            audio_file=str(rel_wav),
        )
        if rel_md and not rec_obj.transcript_file:

            with md.open("rb") as f:
                rec_obj.transcript_file.save(md.name, f, save=False)
        if excerpt:
            rec_obj.excerpt = excerpt
        rec_obj.save()
        logger.debug("Recording verarbeitet: %s", rec_obj)
        recordings.append(rec_obj)


    logger.debug("Verarbeitung abgeschlossen")
    return recordings


@login_required
@tile_required("talkdiary")
def talkdiary(request, bereich):
    if bereich not in ["work", "personal"]:
        return redirect("home")

    # always process new recordings; manual rescan available via query param
    _process_recordings_for_user(bereich, request.user)

    recordings = Recording.objects.filter(user=request.user, bereich=bereich).order_by("-created_at")

    context = {
        "bereich": bereich,
        "recordings": recordings,
        "is_recording": is_recording(),
        "is_admin": request.user.groups.filter(name="admin").exists(),

    }
    return render(request, "talkdiary.html", context)


@login_required
@tile_required("talkdiary")
def talkdiary_detail(request, pk):
    try:
        rec = Recording.objects.get(pk=pk, user=request.user)
    except Recording.DoesNotExist:
        return redirect("home")

    md_text = ""
    if rec.transcript_file:
        md_path = Path(settings.MEDIA_ROOT) / rec.transcript_file.name
        if md_path.exists():
            md_text = md_path.read_text(encoding="utf-8")

    html = markdown.markdown(md_text)

    context = {
        "recording": rec,
        "transcript_html": html,
    }
    return render(request, "talkdiary_detail.html", context)


@login_required
def transcribe_recording(request, pk):
    """Startet die Transkription für eine einzelne Aufnahme."""
    try:
        rec = Recording.objects.get(pk=pk, user=request.user)
    except Recording.DoesNotExist:
        return redirect("home")

    out_dir = Path(settings.MEDIA_ROOT) / f"transcripts/{rec.bereich}"
    out_dir.mkdir(parents=True, exist_ok=True)

    audio_path = Path(rec.audio_file.path)
    if not audio_path.exists():
        messages.error(request, "Audio-Datei nicht gefunden")
        return redirect("talkdiary_%s" % rec.bereich)

    if rec.transcript_file:
        messages.info(request, "Transkript existiert bereits")
        return redirect("talkdiary_%s" % rec.bereich)

    track = int(request.POST.get("track", "1"))

    ffmpeg = Path(settings.BASE_DIR) / "tools" / (
        "ffmpeg.exe" if (Path(settings.BASE_DIR) / "tools" / "ffmpeg.exe").exists() else "ffmpeg"
    )
    if not ffmpeg.exists():
        ffmpeg = "ffmpeg"

    source = audio_path if audio_path.suffix.lower() == ".mkv" else audio_path.with_suffix(".mkv")

    if track != 1 or source.suffix.lower() == ".mkv":
        if not source.exists():
            messages.error(request, "Originaldatei mit mehreren Spuren nicht gefunden")
            return redirect("talkdiary_%s" % rec.bereich)
        wav_path = source.with_name(f"{source.stem}_track{track}.wav")
        try:
            logger.debug("Extrahiere Spur %s: %s -> %s", track, source, wav_path)
            subprocess.run([
                str(ffmpeg),
                "-y",
                "-i",
                str(source),
                "-map",
                f"0:a:{track - 1}",
                str(wav_path),
            ], check=True)
        except Exception as exc:
            logger.error("ffmpeg failed: %s", exc)
            messages.error(request, "Konvertierung fehlgeschlagen")
            return redirect("talkdiary_%s" % rec.bereich)
        if track == 1:
            rec.audio_file.name = f"recordings/{rec.bereich}/{wav_path.name}"
            rec.save()
        audio_path = wav_path

    messages.info(request, "Transkription gestartet")

    model = _get_whisper_model()
    try:
        logger.debug("Starte Transkription: %s", audio_path)
        result = model.transcribe(str(audio_path), language="de", word_timestamps=True)
    except Exception as exc:
        logger.error("whisper failed: %s", exc)
        messages.error(request, "Transkription fehlgeschlagen")
        return redirect("talkdiary_%s" % rec.bereich)

    stem = Path(rec.audio_file.name).stem
    md_name = f"{stem}.md" if track == 1 else f"{stem}_track{track}.md"
    md_path = out_dir / md_name
    md_path.write_text(result["text"], encoding="utf-8")

    if track == 1:
        with md_path.open("rb") as f:
            rec.transcript_file.save(md_path.name, f, save=False)
        rec.excerpt = "\n".join(result["text"].splitlines()[:5])
        rec.save()
    logger.debug("Transkription abgeschlossen f\u00fcr %s", rec)
    messages.success(request, "Transkription abgeschlossen")

    return redirect("talkdiary_%s" % rec.bereich)


@login_required
@require_http_methods(["POST"])
def recording_delete(request, pk):
    """Löscht eine Aufnahme des angemeldeten Benutzers."""
    try:
        rec = Recording.objects.get(pk=pk, user=request.user)
    except Recording.DoesNotExist:
        raise Http404

    if rec.audio_file:
        (Path(settings.MEDIA_ROOT) / rec.audio_file.name).unlink(missing_ok=True)
    if rec.transcript_file:
        (Path(settings.MEDIA_ROOT) / rec.transcript_file.name).unlink(missing_ok=True)

    bereich = rec.bereich
    rec.delete()
    messages.success(request, "Aufnahme gelöscht")
    return redirect("talkdiary_%s" % bereich)


@login_required
@admin_required
def admin_talkdiary(request):
    recordings = list(Recording.objects.all().order_by("-created_at"))

    active_filter = request.GET.get("filter")
    filtered = []
    for rec in recordings:
        audio_path = Path(settings.MEDIA_ROOT) / rec.audio_file.name
        transcript_path = (
            Path(settings.MEDIA_ROOT) / rec.transcript_file.name
            if rec.transcript_file
            else None
        )
        rec.audio_missing = not audio_path.exists()
        rec.transcript_missing = (
            rec.transcript_file == "" or (transcript_path and not transcript_path.exists())
        )
        rec.incomplete = rec.audio_missing or rec.transcript_missing

        if active_filter == "missing_audio" and not rec.audio_missing:
            continue
        if active_filter == "missing_transcript" and not rec.transcript_missing:
            continue
        if active_filter == "incomplete" and not rec.incomplete:
            continue
        filtered.append(rec)

    if request.method == "POST":
        ids = request.POST.getlist("delete")
        for rec in Recording.objects.filter(id__in=ids):
            if rec.audio_file:
                (Path(settings.MEDIA_ROOT) / rec.audio_file.name).unlink(missing_ok=True)
            if rec.transcript_file:
                (Path(settings.MEDIA_ROOT) / rec.transcript_file.name).unlink(missing_ok=True)
            rec.delete()
        return redirect("admin_talkdiary")

    context = {
        "recordings": filtered,
        "active_filter": active_filter or "",
    }
    return render(request, "admin_talkdiary.html", context)


@login_required
@admin_required
def admin_projects(request):
    projects = list(BVProject.objects.all().order_by("-created_at"))

    if request.method == "POST":
        ids = request.POST.getlist("delete")
        BVProject.objects.filter(id__in=ids).delete()
        return redirect("admin_projects")

    context = {"projects": projects}
    return render(request, "admin_projects.html", context)


@login_required
@admin_required
@require_http_methods(["POST"])
def admin_project_delete(request, pk):
    """Löscht ein einzelnes Projekt."""
    try:
        projekt = BVProject.objects.get(pk=pk)
    except BVProject.DoesNotExist:
        raise Http404
    projekt.delete()
    return redirect("admin_projects")


@login_required
@admin_required
def admin_project_cleanup(request, pk):
    """Bietet Löschfunktionen für Projektdaten."""
    projekt = get_object_or_404(BVProject, pk=pk)
    if request.method == "POST":
        action = request.POST.get("action")
        if action == "delete_file":
            file_id = request.POST.get("file_id")
            try:
                anlage = projekt.anlagen.get(pk=file_id)
            except BVProjectFile.DoesNotExist:
                raise Http404
            if anlage.upload:
                (Path(settings.MEDIA_ROOT) / anlage.upload.name).unlink(missing_ok=True)
            anlage.delete()
            messages.success(request, "Anlage gelöscht")
            return redirect("admin_project_cleanup", pk=projekt.pk)
        if action == "delete_gutachten":
            if projekt.gutachten_file:
                path = Path(settings.MEDIA_ROOT) / projekt.gutachten_file.name
                path.unlink(missing_ok=True)
                projekt.gutachten_file = ""
                projekt.save(update_fields=["gutachten_file"])
            messages.success(request, "Gutachten gelöscht")
            return redirect("admin_project_cleanup", pk=projekt.pk)
        if action == "delete_classification":
            projekt.classification_json = None
            projekt.save(update_fields=["classification_json"])
            messages.success(request, "Bewertung gelöscht")
            return redirect("admin_project_cleanup", pk=projekt.pk)
        if action == "delete_summary":
            projekt.llm_initial_output = ""
            projekt.llm_antwort = ""
            projekt.llm_geprueft = False
            projekt.llm_geprueft_am = None
            projekt.llm_validated = False
            projekt.save(
                update_fields=[
                    "llm_initial_output",
                    "llm_antwort",
                    "llm_geprueft",
                    "llm_geprueft_am",
                    "llm_validated",
                ]
            )
            messages.success(request, "Summary gelöscht")
            return redirect("admin_project_cleanup", pk=projekt.pk)

    context = {"projekt": projekt, "files": projekt.anlagen.all()}
    return render(request, "admin_project_cleanup.html", context)


@login_required
@admin_required
def admin_prompts(request):
    """Verwaltet die gespeicherten Prompts."""
    prompts = list(Prompt.objects.all().order_by("name"))

    if request.method == "POST":
        pk = request.POST.get("pk")
        action = request.POST.get("action")
        if pk:
            try:
                prompt = Prompt.objects.get(pk=pk)
            except Prompt.DoesNotExist:
                raise Http404
            if action == "delete":
                prompt.delete()
            elif action == "save":
                prompt.text = request.POST.get("text", "")
                prompt.save(update_fields=["text"])
        return redirect("admin_prompts")

    context = {"prompts": prompts}
    return render(request, "admin_prompts.html", context)


@login_required
@admin_required
def admin_models(request):
    """Ermöglicht die Auswahl der Standard-LLM-Modelle."""
    cfg = LLMConfig.objects.first() or LLMConfig.objects.create()
    if request.method == "POST":
        cfg.default_model = request.POST.get("default_model", cfg.default_model)
        cfg.gutachten_model = request.POST.get("gutachten_model", cfg.gutachten_model)
        cfg.anlagen_model = request.POST.get("anlagen_model", cfg.anlagen_model)
        cfg.models_changed = False
        cfg.save()
        return redirect("admin_models")
    if cfg.models_changed:
        cfg.models_changed = False
        cfg.save(update_fields=["models_changed"])
    context = {"config": cfg, "models": LLMConfig.get_available()}
    return render(request, "admin_models.html", context)


@login_required
@admin_required
def admin_anlage1(request):
    """Konfiguriert Fragen für Anlage 1."""
    questions = list(
        Anlage1Question.objects.all()
        .prefetch_related("variants")
        .order_by("num")
    )
    if request.method == "POST":
        for q in questions:
            if request.POST.get(f"delete{q.id}"):
                q.delete()
                continue
            q.parser_enabled = bool(request.POST.get(f"parser_enabled{q.id}"))
            q.llm_enabled = bool(request.POST.get(f"llm_enabled{q.id}"))
            q.text = request.POST.get(f"text{q.id}", q.text)
            q.save()
            for v in list(q.variants.all()):
                if request.POST.get(f"delvar{v.id}"):
                    v.delete()
                    continue
                v.text = request.POST.get(f"variant{v.id}", v.text)
                v.save()
            new_var = request.POST.get(f"new_variant{q.id}")
            if new_var:
                Anlage1QuestionVariant.objects.create(question=q, text=new_var)
        new_text = request.POST.get("new_text")
        if new_text:
            num = questions[-1].num + 1 if questions else 1
            Anlage1Question.objects.create(
                num=num,
                text=new_text,
                parser_enabled=bool(request.POST.get("new_parser_enabled")),
                llm_enabled=bool(request.POST.get("new_llm_enabled")),
            )
        return redirect("admin_anlage1")
    context = {"questions": questions}
    return render(request, "admin_anlage1.html", context)


@login_required
@tile_required("projektverwaltung")
def projekt_list(request):
    projekte = BVProject.objects.all().order_by("-created_at")
    context = {
        "projekte": projekte,
        "is_admin": request.user.groups.filter(name="admin").exists(),
    }
    return render(request, "projekt_list.html", context)


@login_required
def projekt_detail(request, pk):
    projekt = BVProject.objects.get(pk=pk)
    anh = projekt.anlagen.all()
    reviewed = anh.filter(analysis_json__isnull=False).count()
    context = {
        "projekt": projekt,
        "status_choices": BVProject.STATUS_CHOICES,
        "history": projekt.status_history.all(),
        "num_attachments": anh.count(),
        "num_reviewed": reviewed,
    }
    return render(request, "projekt_detail.html", context)


@login_required
def projekt_upload(request):
    if request.method == "POST":
        form = BVProjectUploadForm(request.POST, request.FILES)
        if form.is_valid():
            docx_file = form.cleaned_data["docx_file"]
            from tempfile import NamedTemporaryFile
            tmp = NamedTemporaryFile(delete=False, suffix=".docx")
            for chunk in docx_file.chunks():
                tmp.write(chunk)
            tmp.close()
            text = extract_text(Path(tmp.name))
            Path(tmp.name).unlink(missing_ok=True)
            projekt = BVProject.objects.create(beschreibung=text)
            return redirect("projekt_edit", pk=projekt.pk)
    else:
        form = BVProjectUploadForm()
    return render(request, "projekt_upload.html", {"form": form})


@login_required
def projekt_create(request):
    if request.method == "POST":
        form = BVProjectForm(request.POST, request.FILES)
        if form.is_valid():
            projekt = form.save(commit=False)
            docx_file = form.cleaned_data.get("docx_file")
            if docx_file:
                from tempfile import NamedTemporaryFile
                tmp = NamedTemporaryFile(delete=False, suffix=".docx")
                for chunk in docx_file.chunks():
                    tmp.write(chunk)
                tmp.close()
                text = extract_text(Path(tmp.name))
                Path(tmp.name).unlink(missing_ok=True)
                projekt.beschreibung = text
            projekt.save()
            return redirect("projekt_detail", pk=projekt.pk)
    else:
        form = BVProjectForm()
    return render(request, "projekt_form.html", {"form": form})


@login_required
def projekt_edit(request, pk):
    projekt = BVProject.objects.get(pk=pk)
    if request.method == "POST":
        form = BVProjectForm(request.POST, instance=projekt)
        if form.is_valid():
            form.save()
            return redirect("projekt_detail", pk=projekt.pk)
    else:
        form = BVProjectForm(instance=projekt)
    return render(request, "projekt_form.html", {"form": form, "projekt": projekt})


@login_required
def projekt_file_upload(request, pk):
    projekt = BVProject.objects.get(pk=pk)
    if request.method == "POST":
        form = BVProjectFileForm(request.POST, request.FILES)
        if form.is_valid():
            uploaded = form.cleaned_data["upload"]
            content = ""
            if uploaded.name.lower().endswith(".docx"):
                from tempfile import NamedTemporaryFile

                tmp = NamedTemporaryFile(delete=False, suffix=".docx")
                for chunk in uploaded.chunks():
                    tmp.write(chunk)
                tmp.close()
                try:
                    content = extract_text(Path(tmp.name))
                finally:
                    Path(tmp.name).unlink(missing_ok=True)
            else:
                try:
                    content = uploaded.read().decode("utf-8")
                except Exception:
                    pass
            obj = form.save(commit=False)
            obj.projekt = projekt
            obj.text_content = content
            obj.save()
            return redirect("projekt_detail", pk=projekt.pk)
    else:
        form = BVProjectFileForm()
    return render(request, "projekt_file_form.html", {"form": form, "projekt": projekt})


@login_required
def projekt_check(request, pk):
    if request.method != "POST":
        return JsonResponse({"status": "error", "message": "Nur POST"}, status=400)
    projekt = BVProject.objects.get(pk=pk)
    prompt = (
        "You are an enterprise software expert. Please review this technical description and indicate if the system is known in the industry, and provide a short summary or classification: "
        + projekt.beschreibung
    )
    try:
        reply = query_llm(prompt)
    except RuntimeError:
        return JsonResponse(
            {"error": "Missing LLM credentials from environment."}, status=500
        )
    except Exception:
        logger.exception("LLM Fehler")
        return JsonResponse({"status": "error"}, status=502)

    projekt.llm_antwort = reply
    projekt.llm_geprueft = True
    projekt.llm_geprueft_am = timezone.now()
    projekt.save()

    return JsonResponse({"status": "ok", "snippet": reply[:100]})


@login_required
@require_http_methods(["POST"])
def projekt_file_check(request, pk, nr):
    """Prüft eine einzelne Anlage per LLM."""
    try:
        nr_int = int(nr)
    except (TypeError, ValueError):
        return JsonResponse({"error": "invalid"}, status=400)

    funcs = {
        1: check_anlage1,
        2: check_anlage2,
        3: check_anlage3,
        4: check_anlage4,
        5: check_anlage5,
        6: check_anlage6,
    }
    func = funcs.get(nr_int)
    if not func:
        return JsonResponse({"error": "invalid"}, status=404)
    try:
        func(pk)
    except ValueError as exc:
        return JsonResponse({"error": str(exc)}, status=404)
    except RuntimeError:
        return JsonResponse({"error": "Missing LLM credentials from environment."}, status=500)
    except Exception:
        logger.exception("LLM Fehler")
        return JsonResponse({"status": "error"}, status=502)
    return JsonResponse({"status": "ok"})


@login_required
@require_http_methods(["POST"])
def projekt_file_check_pk(request, pk):
    """Prüft eine Anlage anhand der Datenbank-ID."""
    try:
        anlage = BVProjectFile.objects.get(pk=pk)
    except BVProjectFile.DoesNotExist:
        return JsonResponse({"error": "not found"}, status=404)

    funcs = {
        1: check_anlage1,
        2: check_anlage2,
        3: check_anlage3,
        4: check_anlage4,
        5: check_anlage5,
        6: check_anlage6,
    }
    func = funcs.get(anlage.anlage_nr)
    if not func:
        return JsonResponse({"error": "invalid"}, status=404)
    try:
        func(anlage.projekt_id)
    except RuntimeError:
        return JsonResponse({"error": "Missing LLM credentials from environment."}, status=500)
    except Exception:
        logger.exception("LLM Fehler")
        return JsonResponse({"status": "error"}, status=502)
    return JsonResponse({"status": "ok"})


@login_required
def projekt_file_check_view(request, pk):
    """Pr\xFCft eine Anlage und zeigt das Ergebnis an."""
    try:
        anlage = BVProjectFile.objects.get(pk=pk)
    except BVProjectFile.DoesNotExist:
        raise Http404

    funcs = {
        1: check_anlage1,
        2: check_anlage2,
        3: check_anlage3,
        4: check_anlage4,
        5: check_anlage5,
        6: check_anlage6,
    }
    func = funcs.get(anlage.anlage_nr)
    if not func:
        raise Http404

    if request.method == "POST":
        form = BVProjectFileJSONForm(request.POST, instance=anlage)
        if form.is_valid():
            form.save()
            messages.success(request, "Analyse gespeichert")
            return redirect("projekt_detail", pk=anlage.projekt.pk)
    else:
        try:
            func(anlage.projekt_id)
        except RuntimeError:
            messages.error(request, "Missing LLM credentials from environment.")
        except Exception:
            logger.exception("LLM Fehler")
            messages.error(request, "Fehler bei der Anlagenpr\xFCfung")
        form = BVProjectFileJSONForm(instance=anlage)

    context = {"form": form, "anlage": anlage}
    return render(request, "projekt_file_check_result.html", context)


@login_required
def projekt_file_edit_json(request, pk):
    """Ermöglicht das Bearbeiten der JSON-Daten einer Anlage."""
    try:
        anlage = BVProjectFile.objects.get(pk=pk)
    except BVProjectFile.DoesNotExist:
        raise Http404

    if anlage.anlage_nr == 1:
        if request.method == "POST":
            form = Anlage1ReviewForm(request.POST)
            if form.is_valid():
                anlage.question_review = form.get_json()
                anlage.save(update_fields=["question_review"])
                return redirect("projekt_detail", pk=anlage.projekt.pk)
        else:
            form = Anlage1ReviewForm(initial=anlage.question_review)
        template = "projekt_file_anlage1_review.html"
        answers: dict[str, str] = {}
        numbers = get_anlage1_numbers()
        q_data = anlage.analysis_json.get("questions", {}) if anlage.analysis_json else {}
        for i in numbers:
            answers[str(i)] = q_data.get(str(i), {}).get("answer", "")

        question_objs = list(Anlage1Question.objects.order_by("num"))
        if not question_objs:
            question_objs = [
                Anlage1Question(
                    num=i,
                    text=t,
                    enabled=True,
                    parser_enabled=True,
                    llm_enabled=True,
                )
                for i, t in enumerate(ANLAGE1_QUESTIONS, start=1)
            ]
        questions = {q.num: q.text for q in question_objs}

        qa = [
            (
                i,
                questions.get(i, ""),
                answers.get(str(i), ""),
                form[f"q{i}_status"],
                form[f"q{i}_hinweis"],
                form[f"q{i}_vorschlag"],
                form[f"q{i}_ok"],
                form[f"q{i}_note"],
            )
            for i in numbers
        ]
    else:
        if request.method == "POST":
            form = BVProjectFileJSONForm(request.POST, instance=anlage)
            if form.is_valid():
                form.save()
                return redirect("projekt_detail", pk=anlage.projekt.pk)
        else:
            form = BVProjectFileJSONForm(instance=anlage)
        template = "projekt_file_json_form.html"

    context = {"form": form, "anlage": anlage}
    if anlage.anlage_nr == 1:
        context["qa"] = qa
    return render(request, template, context)


@login_required
@require_http_methods(["POST"])
def anlage1_generate_email(request, pk):
    """Erstellt einen E-Mail-Text aus den Vorschlägen."""
    try:
        anlage = BVProjectFile.objects.get(pk=pk)
    except BVProjectFile.DoesNotExist:
        return JsonResponse({"error": "not found"}, status=404)
    if anlage.anlage_nr != 1:
        return JsonResponse({"error": "invalid"}, status=400)

    review = anlage.question_review or {}
    suggestions: list[str] = []
    for i in get_anlage1_numbers():
        text = review.get(str(i), {}).get("vorschlag")
        if text:
            suggestions.append(text)

    prefix = get_prompt(
        "anlage1_email",
        "Formuliere eine freundliche E-Mail an den Fachbereich. Bitte fasse die folgenden Vorschläge zusammen:\n\n",
    )
    prompt = prefix + "\n".join(f"- {s}" for s in suggestions)
    try:
        text = query_llm(prompt, model_type="default")
    except RuntimeError:
        return JsonResponse({"error": "llm"}, status=500)
    except Exception:
        logger.exception("LLM Fehler")
        return JsonResponse({"error": "llm"}, status=502)

    return JsonResponse({"text": text})


def _validate_llm_output(text: str) -> tuple[bool, str]:
    """Prüfe, ob die LLM-Antwort technisch brauchbar ist."""
    if not text:
        return False, "Antwort leer"
    if len(text.split()) < 5:
        return False, "Antwort zu kurz"
    return True, ""


def _run_llm_check(name: str, additional: str | None = None) -> tuple[str, bool]:
    """Führt die LLM-Abfrage für eine einzelne Software durch."""
    prompt = (
        f"Do you know software {name}? Provide a short, technically correct "
        "description of what it does and how it is typically used."
    )
    if additional:
        prompt += " " + additional

    logger.debug("Starte LLM-Check für %s", name)
    reply = query_llm(prompt)
    valid, _ = _validate_llm_output(reply)
    logger.debug("LLM-Antwort für %s: %s", name, reply[:100])
    return reply, valid


@login_required
@require_http_methods(["GET"])
def project_detail_api(request, pk):
    projekt = BVProject.objects.get(pk=pk)
    software_list = [s.strip() for s in projekt.software_typen.split(',') if s.strip()]
    data = {
        "id": projekt.pk,
        "title": projekt.title,
        "beschreibung": projekt.beschreibung,
        "software_typen": projekt.software_typen,
        "software_list": software_list,
        "ist_llm_geprueft": projekt.llm_geprueft,
        "llm_validated": projekt.llm_validated,
        "llm_initial_output": projekt.llm_initial_output,
        "llm_initial_output_combined": projekt.llm_initial_output,
    }
    return JsonResponse(data)


@login_required
@require_http_methods(["POST"])
def project_llm_check(request, pk):
    projekt = BVProject.objects.get(pk=pk)
    edited = request.POST.get("edited_initial_output")
    additional = request.POST.get("additional_context")

    if edited:
        projekt.llm_initial_output = edited
        projekt.llm_geprueft = True
        valid, msg = _validate_llm_output(edited)
        projekt.llm_validated = valid
        if not valid:
            projekt.llm_geprueft = False
        projekt.save()
        resp = {
            "ist_llm_geprueft": projekt.llm_geprueft,
            "llm_validated": valid,
            "llm_initial_output": projekt.llm_initial_output,
        }
        if not valid:
            resp["error"] = msg
        return JsonResponse(resp)

    software_list = [s.strip() for s in projekt.software_typen.split(',') if s.strip()]
    if not software_list:
        return JsonResponse(
            {"error": "Software-Typen field cannot be empty. Please provide one or more software names, comma-separated."},
            status=400,
        )

    llm_responses = []
    validated_all = True
    for name in software_list:
        try:
            reply, valid = _run_llm_check(name, additional)
        except RuntimeError:
            return JsonResponse({"error": "Missing LLM credentials from environment."}, status=500)
        except Exception:
            logger.exception("LLM Fehler")
            return JsonResponse(
                {"error": f"LLM service error during check for software {name}. Check server logs for details."},
                status=502,
            )
        llm_responses.append({"software": name, "output": reply, "validated": valid})
        if not valid:
            validated_all = False

    sections = [f"**{r['software']}**\n{r['output']}" for r in llm_responses]
    combined = "### LLM Initial Responses for Each Software\n" + "\n\n".join(sections)

    orig_desc = projekt.beschreibung
    summary = (
        "Queried LLM for initial knowledge check on the following software: "
        + ", ".join(software_list)
        + "."
    )
    if orig_desc:
        summary += f"\n\n**User-Supplied Notes:** {orig_desc}"

    projekt.llm_initial_output = combined
    projekt.llm_geprueft = True
    projekt.llm_validated = validated_all
    projekt.llm_geprueft_am = timezone.now()
    projekt.beschreibung = summary
    projekt.save()

    resp = {
        "ist_llm_geprueft": True,
        "llm_validated": validated_all,
        "llm_initial_output": projekt.llm_initial_output,
    }
    return JsonResponse(resp)


@login_required
@require_http_methods(["POST"])
def projekt_status_update(request, pk):
    """Aktualisiert den Projektstatus."""
    projekt = BVProject.objects.get(pk=pk)
    status = request.POST.get("status")
    try:
        set_project_status(projekt, status)
    except ValueError:
        pass
    return redirect("projekt_detail", pk=projekt.pk)


@login_required
def projekt_gap_analysis(request, pk):
    """Stellt die Gap-Analyse als Download bereit."""
    projekt = BVProject.objects.get(pk=pk)
    path = generate_gap_analysis(projekt)
    return FileResponse(open(path, "rb"), as_attachment=True, filename=path.name)


@login_required
def projekt_management_summary(request, pk):
    """Stellt die Management-Zusammenfassung als Download bereit."""
    projekt = BVProject.objects.get(pk=pk)
    path = generate_management_summary(projekt)
    return FileResponse(open(path, "rb"), as_attachment=True, filename=path.name)


@login_required
def projekt_gutachten(request, pk):
    """Erstellt ein Gutachten für das Projekt."""
    projekt = BVProject.objects.get(pk=pk)

    prefix = get_prompt(
        "generate_gutachten",
        "Erstelle ein technisches Gutachten basierend auf deinem Wissen:\n\n",
    )
    default_prompt = prefix + projekt.software_typen
    prompt = default_prompt
    cfg_model = LLMConfig.get_default("gutachten")
    model = request.POST.get("model", cfg_model)

    if request.method == "POST":
        prompt = request.POST.get("prompt", default_prompt)
        model = request.POST.get("model") or None
        try:
            text = query_llm(prompt, model_name=model, model_type="gutachten")
            generate_gutachten(projekt.pk, text, model_name=model)
            messages.success(request, "Gutachten erstellt")
            return redirect("projekt_detail", pk=projekt.pk)
        except RuntimeError:
            messages.error(request, "Missing LLM credentials from environment.")
        except Exception:
            logger.exception("LLM Fehler")
            messages.error(request, "LLM-Fehler bei der Erstellung des Gutachtens.")

    context = {
        "projekt": projekt,
        "prompt": prompt,
        "model": model,
        "models": LLMConfig.get_available(),
    }
    return render(request, "projekt_gutachten_form.html", context)


@login_required
def gutachten_view(request, pk):
    """Zeigt den Text des bestehenden Gutachtens an."""
    projekt = BVProject.objects.get(pk=pk)
    if not projekt.gutachten_file:
        raise Http404
    path = Path(settings.MEDIA_ROOT) / projekt.gutachten_file.name
    if not path.exists():
        raise Http404
    text = extract_text(path)
    return render(request, "gutachten_view.html", {"projekt": projekt, "text": text})


@login_required
def gutachten_edit(request, pk):
    """Ermöglicht das Bearbeiten und erneute Speichern des Gutachtens."""
    projekt = BVProject.objects.get(pk=pk)
    if not projekt.gutachten_file:
        raise Http404
    path = Path(settings.MEDIA_ROOT) / projekt.gutachten_file.name
    if not path.exists():
        raise Http404
    if request.method == "POST":
        text = request.POST.get("text", "")
        old_path = path
        new_path = generate_gutachten(projekt.pk, text)
        if old_path != new_path:
            old_path.unlink(missing_ok=True)
        messages.success(request, "Gutachten gespeichert")
        return redirect("gutachten_view", pk=projekt.pk)
    text = extract_text(path)
    return render(request, "gutachten_edit.html", {"projekt": projekt, "text": text})


@login_required
@require_http_methods(["POST"])
def gutachten_delete(request, pk):
    """Löscht das Gutachten und entfernt den Verweis im Projekt."""
    projekt = BVProject.objects.get(pk=pk)
    if projekt.gutachten_file:
        path = Path(settings.MEDIA_ROOT) / projekt.gutachten_file.name
        path.unlink(missing_ok=True)
        projekt.gutachten_file = ""
        projekt.save(update_fields=["gutachten_file"])
    return redirect("projekt_detail", pk=projekt.pk)<|MERGE_RESOLUTION|>--- conflicted
+++ resolved
@@ -84,7 +84,8 @@
 
 @login_required
 def home(request):
-<<<<<<< HEAD
+    # Logic from codex/prüfen-und-weiterleiten-basierend-auf-tile-typ
+    # Assuming get_user_tiles is defined elsewhere and correctly retrieves tiles
     tiles_personal = get_user_tiles(request.user, Tile.PERSONAL)
     tiles_work = get_user_tiles(request.user, Tile.WORK)
 
@@ -93,8 +94,7 @@
     if tiles_work and not tiles_personal:
         return redirect("work")
 
-    return render(request, "home.html")
-=======
+    # Logic from main
     work_area = Area.objects.filter(slug="work").first()
     personal_area = Area.objects.filter(slug="personal").first()
     context = {
@@ -102,7 +102,6 @@
         "personal_area": personal_area,
     }
     return render(request, "home.html", context)
->>>>>>> 33fa463c
 
 
 @login_required
