--- conflicted
+++ resolved
@@ -307,11 +307,9 @@
         )
         latest = (
             FunktionsErgebnis.objects.filter(
-<<<<<<< HEAD
-                projekt=res.anlage_datei.projekt,
-=======
+
                 anlage_datei=pf,
->>>>>>> 21f24d85
+
                 funktion_id=res.funktion_id,
                 subquestion_id=res.subquestion_id,
                 quelle="ki",
@@ -442,11 +440,9 @@
         )
         parser_entry = (
             FunktionsErgebnis.objects.filter(
-<<<<<<< HEAD
-                projekt=result_obj.anlage_datei.projekt,
-=======
+
                 anlage_datei=pf,
->>>>>>> 21f24d85
+
                 funktion=result_obj.funktion,
                 subquestion=result_obj.subquestion,
                 quelle="parser",
@@ -456,11 +452,9 @@
         )
         ai_entry = (
             FunktionsErgebnis.objects.filter(
-<<<<<<< HEAD
-                projekt=result_obj.anlage_datei.projekt,
-=======
+
                 anlage_datei=pf,
->>>>>>> 21f24d85
+
                 funktion=result_obj.funktion,
                 subquestion=result_obj.subquestion,
                 quelle="ki",
@@ -3741,12 +3735,10 @@
         result.projekt.anlagen.filter(anlage_nr=2).order_by("id").first()
     )
     FunktionsErgebnis.objects.create(
-<<<<<<< HEAD
-        projekt=result.anlage_datei.projekt,
-=======
+
         projekt=result.projekt,
         anlage_datei=pf,
->>>>>>> 21f24d85
+
         funktion=result.funktion,
         subquestion_id=sub_id,
         quelle="manuell",
