--- conflicted
+++ resolved
@@ -249,7 +249,9 @@
                 audio_file=final_rel,
             )
 
-            out_dir = Path(settings.MEDIA_ROOT) / f"transcripts/{recording.bereich.slug}"
+            out_dir = (
+                Path(settings.MEDIA_ROOT) / f"transcripts/{recording.bereich.slug}"
+            )
             out_dir.mkdir(parents=True, exist_ok=True)
 
             model = _get_whisper_model()
@@ -412,13 +414,9 @@
     # always process new recordings; manual rescan available via query param
     _process_recordings_for_user(bereich, request.user)
 
-<<<<<<< HEAD
-    recordings = Recording.objects.filter(user=request.user, bereich=bereich).order_by(
-        "-created_at"
-    )
-=======
-    recordings = Recording.objects.filter(user=request.user, bereich__slug=bereich).order_by("-created_at")
->>>>>>> 6920416f
+    recordings = Recording.objects.filter(
+        user=request.user, bereich__slug=bereich
+    ).order_by("-created_at")
 
     context = {
         "bereich": bereich,
