from pathlib import Path
from tempfile import NamedTemporaryFile
import tempfile
import os
import re
import uuid
from django.shortcuts import render, redirect, get_object_or_404
from django.contrib.auth.decorators import login_required
from django.contrib.auth.models import User, Group, Permission
from django.http import (
    HttpResponseBadRequest,
    Http404,
    HttpResponse,
    HttpResponseForbidden,
)
from django.core.files.storage import default_storage
from django.core.files.base import ContentFile
from django.core.files.uploadedfile import SimpleUploadedFile
from django.contrib import messages
from django.http import JsonResponse, FileResponse
from django.views.decorators.http import require_http_methods, require_POST
from django.core.paginator import Paginator
from django.urls import reverse, reverse_lazy
from typing import Any
from django.views.generic import ListView, CreateView, UpdateView, DeleteView
from django.contrib.auth.mixins import LoginRequiredMixin, UserPassesTestMixin
import io
import zipfile
from django.db import transaction
from django.db.models import Q
import subprocess
import whisper
import torch
import json
import asyncio
from django_q.tasks import async_task, fetch, result, Task

from .forms import (
    RecordingForm,
    BVProjectForm,
    BVProjectUploadForm,
    BVProjectFileForm,
    BVProjectFileJSONForm,
    Anlage1ReviewForm,
    Anlage2ReviewForm,
    Anlage4ReviewForm,
    Anlage3MetadataForm,
    Anlage5ReviewForm,
    Anlage6ReviewForm,
    get_anlage2_fields,
    Anlage2FunctionForm,
    Anlage2FunctionImportForm,
    PromptImportForm,
    Anlage1ImportForm,
    Anlage2SubQuestionForm,
    get_anlage1_numbers,
    Anlage2ConfigForm,
    get_parser_choices,
    EditJustificationForm,
    JustificationForm,

    KnowledgeDescriptionForm,
    ProjectContextForm,

    ProjectStatusForm,
    ProjectStatusImportForm,
    LLMRoleForm,
    LLMRoleImportForm,
    UserPermissionsForm,
    UserImportForm,
    Anlage2ConfigImportForm,
    ProjectImportForm,
    Anlage2ParserRuleImportForm,
    ZweckKategorieAForm,
    AntwortErkennungsRegelForm,
    Anlage4ParserConfigForm,
    ParserSettingsForm,
    ActionForm,

)
from .text_parser import PHRASE_TYPE_CHOICES
from .models import (
    Recording,
    BVProject,
    BVProjectFile,
    transcript_upload_path,
    Prompt,
    LLMConfig,
    Anlage1Question,
    Anlage1QuestionVariant,
    Anlage2Function,
    Anlage2SubQuestion,
    Anlage2Config,
    Anlage2ColumnHeading,
    AnlagenFunktionsMetadaten,
    FunktionsErgebnis,
    SoftwareKnowledge,
    Gutachten,
    Tile,
    Area,
    ProjectStatus,
    LLMRole,
    FormatBParserRule,
    AntwortErkennungsRegel,
    Anlage4Config,
    Anlage4ParserConfig,
    ZweckKategorieA,
    Anlage5Review,
    Anlage3Metadata,
    SupervisionStandardNote,
)
from .docx_utils import extract_text, get_docx_page_count
from .llm_utils import query_llm
from .workflow import set_project_status
from .reporting import generate_gap_analysis, generate_management_summary
from .llm_tasks import (
    check_anlage1,
    analyse_anlage3,
    check_anlage2,
    check_anlage3_vision,
    analyse_anlage4,
    analyse_anlage4_async,
    check_anlage5,
    run_conditional_anlage2_check,
    run_anlage2_analysis,
    check_gutachten_functions,
    generate_gutachten,
    get_prompt,
    ANLAGE1_QUESTIONS,
    _calc_auto_negotiable,
    _extract_bool,
)
from .parser_manager import parser_manager

from .decorators import admin_required, tile_required
from .obs_utils import start_recording, stop_recording, is_recording
from .utils import get_project_file, start_analysis_for_file
from django.forms import formset_factory, modelformset_factory


class StaffRequiredMixin(UserPassesTestMixin):
    """Mixin erlaubt Zugriff nur für Mitarbeiter."""

    def test_func(self) -> bool:
        return self.request.user.is_staff

import logging
import sys
import copy

import time

import markdown
import pypandoc
from django.conf import settings
from .templatetags.recording_extras import markdownify

logger = logging.getLogger(__name__)
debug_logger = logging.getLogger("anlage2_debug")
admin_a2_logger = logging.getLogger("anlage2_admin_debug")
anlage2_logger = logging.getLogger("anlage2_debug")
ergebnis_logger = logging.getLogger("anlage2_ergebnis")
anlage4_logger = logging.getLogger("anlage4_debug")
workflow_logger = logging.getLogger("workflow_debug")
parse_exact_logger = logging.getLogger("parse_exact_anlage2_log")


_WHISPER_MODEL = None


def _get_whisper_model():
    """Lade das Whisper-Modell nur einmal."""
    global _WHISPER_MODEL
    logger.debug("Whisper-Modell wird angefordert")
    if _WHISPER_MODEL is None:
        device = "cuda" if torch.cuda.is_available() else "cpu"
        logger.debug("Lade Whisper-Modell auf %s", device)
        _WHISPER_MODEL = whisper.load_model("base", device=device)
        logger.debug("Whisper-Modell geladen")
    return _WHISPER_MODEL


def get_user_tiles(user, bereich: str) -> list[Tile]:
    """Gibt alle Tiles zurueck, auf die ``user`` in ``bereich`` Zugriff hat."""
    return list(Tile.objects.filter(areas__slug=bereich, users=user))


def _user_can_edit_project(user: User, projekt: BVProject) -> bool:
    """Prüft, ob ``user`` das angegebene ``projekt`` bearbeiten darf."""

    if user.is_superuser or user.is_staff:
        return True
    if hasattr(projekt, "user") and projekt.user_id == user.id:
        return True
    if hasattr(projekt, "team_members") and projekt.team_members.filter(pk=user.pk).exists():
        return True
    return False


FIELD_RENAME = {
    "technisch_verfuegbar": "technisch_vorhanden",
    "einsatz_telefonica": "einsatz_bei_telefonica",
}


def _deep_update(base: dict, extra: dict) -> dict:
    """Aktualisiert ``base`` rekursiv mit ``extra``."""
    for key, val in extra.items():
        if isinstance(val, dict):
            node = base.setdefault(key, {})
            _deep_update(node, val)
        else:
            base[key] = val
    return base


def _normalize_fields(data: dict | str | None) -> dict:
    """Passt die Feldernamen an ``FIELD_RENAME`` an.

    Behandelt auch JSON-Strings robust."""
    if data is None:
        return {}
    if isinstance(data, str):
        try:
            data = json.loads(data)
        except Exception:  # pragma: no cover - ungültiger JSON-Input
            return {}
    if not isinstance(data, dict):
        return {}
    return {FIELD_RENAME.get(k, k): v for k, v in data.items()}




def _analysis1_to_initial(anlage: BVProjectFile) -> dict:
    """Wandelt ``analysis_json`` in das Initialformat für ``Anlage1ReviewForm``."""

    data = anlage.analysis_json or {}
    if not isinstance(data, dict):
        return {}

    questions = data.get("questions")
    if not isinstance(questions, dict):
        return {}

    out: dict[str, dict] = {}
    for num in get_anlage1_numbers():
        q = questions.get(str(num), {})
        if not isinstance(q, dict):
            continue
        out[str(num)] = {
            "hinweis": q.get("hinweis", ""),
            "vorschlag": q.get("vorschlag", ""),
        }

    return out


def _analysis_to_initial(anlage: BVProjectFile) -> dict:
    """Ermittelt die Dokumentergebnisse aus der Datenbank."""
    initial = {"functions": {}}

    results = AnlagenFunktionsMetadaten.objects.filter(anlage_datei=anlage)

    for res in results:
        func_id = str(res.funktion_id)
        target = initial["functions"].setdefault(func_id, {})
        dest = target
        if res.subquestion_id:
            dest = target.setdefault("subquestions", {}).setdefault(
                str(res.subquestion_id), {}
            )
        latest = (
            FunktionsErgebnis.objects.filter(
                anlage_datei=anlage,
                funktion_id=res.funktion_id,
                subquestion_id=res.subquestion_id,
                quelle="parser",
            )
            .order_by("-created_at")
            .first()
        )
        if latest:
            dest["technisch_vorhanden"] = latest.technisch_verfuegbar
            dest["einsatz_bei_telefonica"] = latest.einsatz_bei_telefonica
            dest["zur_lv_kontrolle"] = latest.zur_lv_kontrolle
            dest["ki_beteiligung"] = latest.ki_beteiligung
        if res.gap_summary:
            dest["gap_summary"] = res.gap_summary
        if res.gap_notiz:
            dest["gap_notiz"] = res.gap_notiz

    # Fallback: Falls keine Daten existieren, analysis_json verwenden
    if not initial["functions"] and isinstance(anlage.analysis_json, dict):
        funcs = anlage.analysis_json.get("functions")
        if isinstance(funcs, dict) and "value" in funcs:
            funcs = funcs["value"]
        if funcs is None:
            table = anlage.analysis_json.get("table_functions")
            if isinstance(table, dict):
                funcs = [
                    {"name": k, **v} for k, v in table.items() if isinstance(v, dict)
                ]
        if not isinstance(funcs, list):
            funcs = []
        field_names = [f[0] for f in get_anlage2_fields()]
        for item in funcs:
            name = item.get("funktion") or item.get("name")
            func = Anlage2Function.objects.filter(name=name).first()
            if not func:
                continue
            fid = str(func.id)
            target = initial["functions"].setdefault(fid, {})
            norm_item = _normalize_fields(item)
            for f in field_names:
                val = norm_item.get(f)
                if isinstance(val, dict) and "value" in val:
                    target[f] = val["value"]
                else:
                    target[f] = val
            subs = item.get("subquestions", [])
            for sub in subs:
                text = sub.get("frage_text")
                if not text:
                    continue
                sub_obj = Anlage2SubQuestion.objects.filter(
                    funktion=func, frage_text=text
                ).first()
                if not sub_obj:
                    continue
                sid = str(sub_obj.id)
                sub_target = target.setdefault("subquestions", {}).setdefault(sid, {})
                nsub = _normalize_fields(sub)
                for f in field_names:
                    val = nsub.get(f)
                    if isinstance(val, dict) and "value" in val:
                        sub_target[f] = val["value"]
                    else:
                        sub_target[f] = val

    debug_logger.debug("Ergebnis initial: %r", initial)
    return initial


def _verification_to_initial(_data: dict | None) -> dict:
    """Liest KI-Prüfergebnisse aus der Datenbank."""
    initial = {"functions": {}}

    results = (
        AnlagenFunktionsMetadaten.objects.filter(anlage_datei=_data)
        if isinstance(_data, BVProjectFile)
        else []
    )

    for res in results:
        func_id = str(res.funktion_id)
        target = initial["functions"].setdefault(func_id, {})
        dest = target
        if res.subquestion_id:
            dest = target.setdefault("subquestions", {}).setdefault(
                str(res.subquestion_id), {}
            )
        pf = _data if isinstance(_data, BVProjectFile) else get_project_file(res.projekt, 2)
        latest = (
            FunktionsErgebnis.objects.filter(
                anlage_datei=pf,
                funktion_id=res.funktion_id,
                subquestion_id=res.subquestion_id,
                quelle="ki",
            )
            .order_by("-created_at")
            .first()
        )
        if latest:
            dest["technisch_vorhanden"] = latest.technisch_verfuegbar
            dest["ki_beteiligt"] = latest.ki_beteiligung
            dest["einsatz_bei_telefonica"] = latest.einsatz_bei_telefonica
            dest["zur_lv_kontrolle"] = latest.zur_lv_kontrolle
            dest["begruendung"] = latest.begruendung

    return initial


def _initial_to_lookup(data: dict) -> dict[str, dict]:
    """Wandelt das Initialformat in ein Lookup nach Namen um."""
    lookup: dict[str, dict] = {}
    fields = get_anlage2_fields()
    for func in Anlage2Function.objects.prefetch_related("anlage2subquestion_set").order_by("name"):
        fid = str(func.id)
        func_data = data.get("functions", {}).get(fid)
        if isinstance(func_data, dict):
            lookup[func.name] = {
                field: func_data[field] for field, _ in fields if field in func_data
            }
        else:
            lookup[func.name] = {}
        for sub in func.anlage2subquestion_set.all():
            sid = str(sub.id)
            sub_data: dict | None = None
            if isinstance(func_data, dict):
                sub_data = func_data.get("subquestions", {}).get(sid)
            if isinstance(sub_data, dict):
                lookup[f"{func.name}: {sub.frage_text}"] = {
                    field: sub_data[field] for field, _ in fields if field in sub_data
                }
            else:
                lookup[f"{func.name}: {sub.frage_text}"] = {}
    return lookup


def _resolve_value(
    manual_val: bool | None,
    ai_val: bool | None,
    doc_val: bool | None,
    field: str,
    manual_exists: bool = False,
) -> tuple[bool | None, str]:
    """Ermittelt den Review-Wert und dessen Quelle."""

    # Explizit gesetzte manuelle Werte haben Vorrang
    if manual_exists:
        return manual_val, "Manuell"

    if manual_val is not None:
        return manual_val, "Manuell"

    # Quelle richtet sich ausschließlich nach dem Dokument
    src = "Dokumenten-Analyse" if doc_val is not None else "N/A"

    # Vorauswahl der Checkbox kann durch KI bestimmt werden
    if ai_val is not None:
        return ai_val, src

    if doc_val is not None:
        return doc_val, src

    # Null-Werte werden als "nicht vorhanden" interpretiert
    return False, src


def _get_display_data(
    lookup_key: str,
    analysis_data: dict[str, dict],
    verification_data: dict[str, dict],
    manual_results_map: dict[str, dict],
) -> dict[str, object]:
    """Ermittelt finale Werte und Quellen für eine Funktion oder Unterfrage."""

    fields = get_anlage2_fields()
    a_data = analysis_data.get(lookup_key, {})
    v_data = verification_data.get(lookup_key, {})
    m_data = manual_results_map.get(lookup_key, {})

    values: dict[str, bool] = {}
    sources: dict[str, str] = {}
    manual_flags: dict[str, bool] = {}

    for field, _ in fields:
        man_val = m_data.get(field)
        ai_val = v_data.get(field)
        doc_val = a_data.get(field)
        manual_exists = field in m_data
        val, src = _resolve_value(man_val, ai_val, doc_val, field, manual_exists)
        values[field] = val
        sources[field] = src
        manual_flags[field] = manual_exists

    return {
        "values": values,
        "sources": sources,
        "status": values.get("technisch_vorhanden"),
        "source": sources.get("technisch_vorhanden"),
        "manual_flags": manual_flags,
    }


def _build_row_data(
    display_name: str,
    lookup_key: str,
    func_id: int,
    form_prefix: str,
    form,
    answers: dict[str, dict],
    ki_map: dict[tuple[str, str | None], str],
    beteilig_map: dict[tuple[str, str | None], tuple[bool | None, str]],
    manual_lookup: dict[str, dict],
    result_map: dict[str, AnlagenFunktionsMetadaten],
    sub_id: int | None = None,
) -> dict:
    """Erzeugt die Darstellungsdaten für eine Funktion oder Unterfrage."""

    result_obj = result_map.get(lookup_key)
    # Fallback: Bei Unterfragen ggf. Ergebnis der Hauptfunktion verwenden
    if result_obj is None and sub_id is not None:
        parent_key = lookup_key.split(":", 1)[0].strip()
        result_obj = result_map.get(parent_key)

    if result_obj:
        pf = result_obj.anlage_datei
        parser_entry = (
            FunktionsErgebnis.objects.filter(
                anlage_datei=pf,
                funktion=result_obj.funktion,
                subquestion=result_obj.subquestion,
                quelle="parser",
            )
            .order_by("-created_at")
            .first()
        )
        ai_entry = (
            FunktionsErgebnis.objects.filter(
                anlage_datei=pf,
                funktion=result_obj.funktion,
                subquestion=result_obj.subquestion,
                quelle="ki",
            )
            .order_by("-created_at")
            .first()
        )
        doc_data = {
            "technisch_vorhanden": parser_entry.technisch_verfuegbar
            if parser_entry
            else None,
            "einsatz_bei_telefonica": parser_entry.einsatz_bei_telefonica
            if parser_entry
            else None,
            "zur_lv_kontrolle": parser_entry.zur_lv_kontrolle if parser_entry else None,
            "ki_beteiligung": parser_entry.ki_beteiligung if parser_entry else None,
            "begruendung": parser_entry.begruendung if parser_entry else None,
        }
        ai_data = {
            "technisch_vorhanden": ai_entry.technisch_verfuegbar if ai_entry else None,
            "ki_beteiligung": ai_entry.ki_beteiligung if ai_entry else None,
            "begruendung": ai_entry.begruendung if ai_entry else None,
        }
    else:
        doc_data = {}
        ai_data = {}

    override_val = result_obj.is_negotiable_manual_override if result_obj else None
    manual_data = manual_lookup.get(lookup_key, {})
    doc_json = json.dumps(doc_data, ensure_ascii=False)
    ai_json = json.dumps(ai_data, ensure_ascii=False)
    manual_json = json.dumps(manual_data, ensure_ascii=False)

    disp = _get_display_data(
        lookup_key, {lookup_key: doc_data}, {lookup_key: ai_data}, manual_lookup
    )
    fields_def = get_anlage2_fields()
    form_fields_map: dict[str, dict] = {}
    rev_origin = {}
    for field, _ in fields_def:
        bf = form[f"{form_prefix}{field}"]
        initial_value = disp["values"].get(field)
        state = (
            "true"
            if initial_value is True
            else "false" if initial_value is False else "unknown"
        )
        origin_val = "none"
        if field == "technisch_vorhanden":
            man_val = manual_lookup.get(lookup_key, {}).get(field)
            ai_val = ai_data.get(field)
            if man_val is not None:
                origin_val = "manual"
            elif ai_val is not None:
                origin_val = "ai"
        rev_origin[field] = origin_val
        attrs = {
            "data-tristate": "true",
            "data-initial-state": state,
            "style": "display: none;",
            "data-origin": origin_val,
        }
        if field == "technisch_vorhanden" and sub_id is not None:
            attrs.update({"disabled": True, "class": "disabled-field", "data-initial-state": "unknown"})
        bf.field.widget.attrs.update(attrs)
        form_fields_map[field] = {
            "widget": bf,
            "source": disp["sources"][field],
            "origin": rev_origin.get(field),
        }


    auto_val = _calc_auto_negotiable(
        doc_data.get("technisch_vorhanden"), ai_data.get("technisch_vorhanden")
    )
    is_negotiable = override_val if override_val is not None else auto_val
    gap_widget = form[f"{form_prefix}gap_summary"]
    note_widget = form[f"{form_prefix}gap_notiz"]
    begr_md = ki_map.get((str(func_id), str(sub_id) if sub_id else None))
    bet_val, bet_reason = beteilig_map.get(
        (str(func_id), str(sub_id) if sub_id else None), (None, "")
    )
    has_gap = False
    # Manuelle Nachprüfung erforderlich, wenn Dokument und KI sich unterscheiden
    # und kein manueller Wert hinterlegt ist
    manual_review_required = False
    for field, _ in fields_def:
        doc_val = doc_data.get(field)
        ai_val = ai_data.get(field)
        manual_val = manual_lookup.get(lookup_key, {}).get(field)
        if (
            doc_val is not None
            and ai_val is not None
            and doc_val != ai_val
            and manual_val is None
        ):
            has_gap = True
            manual_review_required = True
            break
    return {
        "name": display_name,
        "doc_result": doc_data,
        "doc_json": doc_json,
        "ai_result": ai_data,
        "ai_json": ai_json,
        "manual_result": manual_data,
        "manual_json": manual_json,
        "initial": disp["values"],
        "manual_flags": disp["manual_flags"],
        "form_fields": form_fields_map,
        "is_negotiable": is_negotiable,
        "negotiable_manual_override": override_val,
        "gap_summary_widget": gap_widget,
        "gap_notiz_widget": note_widget,
        "gap_notiz": result_obj.gap_notiz if result_obj else "",
        "gap_summary": result_obj.gap_summary if result_obj else "",
        "has_notes": bool(result_obj and (result_obj.gap_notiz or result_obj.gap_summary)),
        "sub": sub_id is not None,
        "func_id": func_id,
        "sub_id": sub_id,
        "result_id": result_obj.id if result_obj else None,
        "verif_key": lookup_key,
        "source_text": disp["source"],
        "ki_begruendung": begr_md,
        "ki_begruendung_md": begr_md,
        "ki_begruendung_html": markdownify(begr_md) if begr_md else "",
        "has_justification": bool(begr_md and begr_md.strip()),
        "ki_beteiligt": bet_val,
        "ki_beteiligt_begruendung": bet_reason,
        "has_preliminary_gap": has_gap,
        "requires_manual_review": manual_review_required,
    }


def _build_supervision_row(result: AnlagenFunktionsMetadaten, pf: BVProjectFile) -> dict:
    """Erzeugt eine einfache Datenstruktur für die Supervisions-Ansicht."""

    parser_entry = (
        FunktionsErgebnis.objects.filter(
            anlage_datei=pf,
            funktion=result.funktion,
            subquestion=result.subquestion,
            quelle="parser",
        )
        .order_by("-created_at")
        .first()
    )
    ai_entry = (
        FunktionsErgebnis.objects.filter(
            anlage_datei=pf,
            funktion=result.funktion,
            subquestion=result.subquestion,
            quelle="ki",
        )
        .order_by("-created_at")
        .first()
    )
    manual_entry = (
        FunktionsErgebnis.objects.filter(
            anlage_datei=pf,
            funktion=result.funktion,
            subquestion=result.subquestion,
            quelle="manuell",
        )
        .order_by("-created_at")
        .first()
    )

    doc_val = parser_entry.technisch_verfuegbar if parser_entry else None
    ai_val = ai_entry.technisch_verfuegbar if ai_entry else None
    final_val = manual_entry.technisch_verfuegbar if manual_entry else None

    return {
        "result_id": result.id,
        "name": result.get_lookup_key(),
        "doc_val": doc_val,
        "doc_snippet": parser_entry.begruendung if parser_entry else "",
        "ai_val": ai_val,
        "ai_reason": ai_entry.begruendung if ai_entry else "",
        "final_val": final_val,
        "notes": result.supervisor_notes or "",
        "has_discrepancy": doc_val is not None and ai_val is not None and doc_val != ai_val,
    }


def _build_supervision_groups(pf: BVProjectFile) -> list[dict]:
    """Gruppiert Hauptfunktionen und Unterfragen für die Supervision."""

    results = (
        AnlagenFunktionsMetadaten.objects.filter(anlage_datei=pf)
        .select_related("funktion", "subquestion")
        .order_by("funktion__name", "subquestion__id")
    )

    grouped: dict[int, dict] = {}
    for r in results:
        key = r.funktion_id
        grouped.setdefault(key, {"function": None, "subrows": [], "name": r.funktion.name})
        row_data = _build_supervision_row(r, pf)
        if r.subquestion_id:
            grouped[key]["subrows"].append(row_data)
        else:
            grouped[key]["function"] = row_data

    groups: list[dict] = []
    for g in grouped.values():
        func = g.get("function")
        if not func:
            continue
        present = func["final_val"]
        if present is None:
            present = func["doc_val"] if func["doc_val"] is not None else func["ai_val"]
        groups.append({
            "function": func,
            "subrows": g.get("subrows", []),
            "show_subs": bool(present),
        })
    return groups


def get_cockpit_context(projekt: BVProject) -> dict[str, Any]:
    """Stellt alle Kontextinformationen für das Cockpit bereit."""

    files = []
    next_steps: list[str] = []
    for f in projekt.anlagen.all():
        files.append(
            {
                "id": f.id,
                "anlage_nr": f.anlage_nr,
                "name": os.path.basename(f.upload.name),
                "processing_status": f.processing_status,
                "verhandlungsfaehig": f.verhandlungsfaehig,
            }
        )
        data = f.analysis_json if isinstance(f.analysis_json, dict) else {}
        if data.get("manual_required"):
            next_steps.append(f"Anlage {f.anlage_nr}: manuelle Prüfung notwendig")
        elif f.processing_status != BVProjectFile.COMPLETE:
            next_steps.append(f"Anlage {f.anlage_nr}: Analyse starten")

    status_history = list(projekt.status_history.order_by("-changed_at")[:5])
    recent_uploads = list(projekt.anlagen.order_by("-created_at")[:5])

    return {
        "title": projekt.title,
        "status": projekt.status.name if projekt.status else "",
        "software": projekt.software_string,
        "created_at": projekt.created_at,
        "files": files,
        "next_steps": next_steps,
        "status_history": status_history,
        "recent_uploads": recent_uploads,
    }


@login_required
def home(request):
    # Logic from codex/prüfen-und-weiterleiten-basierend-auf-tile-typ
    # Assuming get_user_tiles is defined elsewhere and correctly retrieves tiles
    tiles_personal = get_user_tiles(request.user, Tile.PERSONAL)
    tiles_work = get_user_tiles(request.user, Tile.WORK)

    if tiles_personal and not tiles_work:
        return redirect("personal")
    if tiles_work and not tiles_personal:
        return redirect("work")

    # Logic from main
    work_area = Area.objects.filter(slug="work").first()
    personal_area = Area.objects.filter(slug="personal").first()
    context = {
        "work_area": work_area,
        "personal_area": personal_area,
    }
    return render(request, "home.html", context)


@login_required
def work(request):
    is_admin = request.user.groups.filter(name="admin").exists()
    tiles = get_user_tiles(request.user, Tile.WORK)
    context = {
        "is_admin": is_admin,
        "tiles": tiles,
    }
    return render(request, "work.html", context)


@login_required
def personal(request):
    is_admin = request.user.groups.filter(name="admin").exists()
    tiles = get_user_tiles(request.user, Tile.PERSONAL)
    context = {
        "is_admin": is_admin,
        "tiles": tiles,
    }
    return render(request, "personal.html", context)


@login_required
def account(request):
    return render(request, "account.html")


@login_required
@admin_required
def recording_page(request, bereich):
    if bereich not in ["work", "personal"]:
        return redirect("home")
    rec_dir = Path(settings.MEDIA_ROOT) / "recordings" / bereich
    files = []
    if rec_dir.exists():
        for f in sorted(rec_dir.iterdir(), reverse=True):
            files.append({"name": f.name, "mtime": f.stat().st_mtime})
    context = {
        "bereich": bereich,
        "is_recording": is_recording(),
        "recordings": files,
    }
    return render(request, "recording.html", context)


@login_required
def start_recording_view(request, bereich):
    if bereich not in ["work", "personal"]:
        return redirect("home")
    start_recording(bereich, Path(settings.MEDIA_ROOT))
    return redirect("recording_page", bereich=bereich)


@login_required
def stop_recording_view(request, bereich):
    if bereich not in ["work", "personal"]:
        return redirect("home")
    stop_recording()
    time.sleep(1)
    _process_recordings_for_user(bereich, request.user)
    return redirect("recording_page", bereich=bereich)


@login_required
def toggle_recording_view(request, bereich):
    """Toggle OBS recording status from the TalkDiary page."""
    if bereich not in ["work", "personal"]:
        return redirect("home")

    if is_recording():
        stop_recording()

        # wait a moment to allow OBS to finalize the file
        time.sleep(1)
        _process_recordings_for_user(bereich, request.user)
        rec_dir = Path(settings.MEDIA_ROOT) / "recordings" / bereich
        if not list(rec_dir.glob("*.mkv")) and not list(rec_dir.glob("*.wav")):
            messages.warning(request, "Keine Aufnahme gefunden")

    else:
        start_recording(bereich, Path(settings.MEDIA_ROOT))
        messages.success(request, "Aufnahme gestartet")

    if "HTTP_REFERER" in request.META:
        return redirect(request.META["HTTP_REFERER"])
    return redirect("talkdiary_%s" % bereich)


@login_required
def upload_recording(request):
    if request.method == "POST":
        form = RecordingForm(request.POST, request.FILES)
        if form.is_valid():
            bereich = form.cleaned_data["bereich"]
            uploaded = form.cleaned_data["audio_file"]
            logger.debug(
                "Upload erhalten: %s f\u00fcr Bereich %s", uploaded.name, bereich
            )

            rel_path = Path("recordings") / bereich / uploaded.name
            storage_name = default_storage.get_available_name(str(rel_path))
            if storage_name != str(rel_path):
                messages.info(request, "Datei existierte bereits, wurde umbenannt.")

            file_path = default_storage.save(storage_name, uploaded)
            logger.debug("Datei gespeichert: %s", file_path)

            abs_path = default_storage.path(file_path)
            final_rel = file_path
            if Path(abs_path).suffix.lower() == ".mkv":
                ffmpeg = (
                    Path(settings.BASE_DIR)
                    / "tools"
                    / (
                        "ffmpeg.exe"
                        if (Path(settings.BASE_DIR) / "tools" / "ffmpeg.exe").exists()
                        else "ffmpeg"
                    )
                )
                if not ffmpeg.exists():
                    ffmpeg = "ffmpeg"
                wav_rel = Path(file_path).with_suffix(".wav")
                wav_storage = default_storage.get_available_name(str(wav_rel))
                wav_abs = default_storage.path(wav_storage)
                try:
                    logger.debug("Konvertiere %s nach %s", abs_path, wav_abs)
                    subprocess.run(
                        [str(ffmpeg), "-y", "-i", abs_path, wav_abs], check=True
                    )
                    Path(abs_path).unlink(missing_ok=True)
                    final_rel = wav_storage
                except Exception:
                    return HttpResponseBadRequest("Konvertierung fehlgeschlagen")

            if Recording.objects.filter(
                audio_file=final_rel, user=request.user
            ).exists():
                messages.info(request, "Aufnahme bereits in der Datenbank.")
                return redirect("dashboard")

            recording = Recording.objects.create(
                user=request.user,
                bereich=Area.objects.get(slug=bereich),
                audio_file=final_rel,
            )

            out_dir = (
                Path(settings.MEDIA_ROOT) / f"transcripts/{recording.bereich.slug}"
            )
            out_dir.mkdir(parents=True, exist_ok=True)

            model = _get_whisper_model()
            try:
                logger.debug("Starte Transkription: %s", recording.audio_file.path)
                result = model.transcribe(recording.audio_file.path, language="de")
            except Exception:
                return HttpResponseBadRequest("Transkription fehlgeschlagen")

            md_path = out_dir / f"{Path(recording.audio_file.name).stem}.md"
            md_path.write_text(result["text"], encoding="utf-8")
            with md_path.open("rb") as f:
                recording.transcript_file.save(md_path.name, f, save=False)
            lines = result["text"].splitlines()[:5]
            recording.excerpt = "\n".join(lines)
            recording.save()
            logger.debug("Aufnahme gespeichert: %s", recording)

            return redirect("dashboard")
    else:
        form = RecordingForm()

    return render(request, "upload_recording.html", {"form": form})


@login_required
def dashboard(request):
    recordings = Recording.objects.filter(user=request.user).order_by("-created_at")
    return render(request, "dashboard.html", {"recordings": recordings})


@login_required
def upload_transcript(request):
    """Ermöglicht das manuelle Hochladen eines Transkript-Files."""
    from .forms import TranscriptUploadForm

    if request.method == "POST":
        form = TranscriptUploadForm(request.POST, request.FILES, user=request.user)
        if form.is_valid():
            rec = form.cleaned_data["recording"]
            uploaded = form.cleaned_data["transcript_file"]

            rel_path = transcript_upload_path(rec, uploaded.name)
            storage_name = default_storage.get_available_name(rel_path)
            path = default_storage.save(storage_name, uploaded)

            with default_storage.open(path, "rb") as f:
                rec.transcript_file.save(Path(path).name, f, save=False)

            txt = default_storage.open(path).read().decode("utf-8")
            rec.excerpt = "\n".join(txt.splitlines()[:2])
            rec.save()
            return redirect("talkdiary_%s" % rec.bereich)
    else:
        form = TranscriptUploadForm(user=request.user)

    return render(request, "upload_transcript.html", {"form": form})


def _process_recordings_for_user(bereich: str, user) -> list:
    """Convert and transcribe recordings for ``bereich`` and ``user``.

    Returns a list of :class:`Recording` objects found or created.
    """

    logger.debug(
        "Beginne Verarbeitung f\u00fcr Bereich '%s' und Benutzer '%s'", bereich, user
    )
    media_root = Path(settings.MEDIA_ROOT)
    base_dir = Path(settings.BASE_DIR)
    rec_dir = media_root / "recordings" / bereich
    trans_dir = media_root / "transcripts" / bereich

    rec_dir.mkdir(parents=True, exist_ok=True)
    trans_dir.mkdir(parents=True, exist_ok=True)

    ffmpeg = (
        base_dir
        / "tools"
        / ("ffmpeg.exe" if (base_dir / "tools" / "ffmpeg.exe").exists() else "ffmpeg")
    )
    if not ffmpeg.exists():
        ffmpeg = "ffmpeg"

    # Pfad zu ffmpeg dem System-PATH hinzufügen, falls notwendig
    tools_dir = str(base_dir / "tools")
    current_path = os.environ.get("PATH", "")
    if tools_dir not in current_path.split(os.pathsep):
        os.environ["PATH"] = current_path + os.pathsep + tools_dir

    logger.debug("Konvertiere mkv-Dateien")
    # convert mkv to wav and remove mkv
    for mkv in list(rec_dir.glob("*.mkv")) + list(rec_dir.glob("*.MKV")):
        wav = mkv.with_suffix(".wav")
        if not wav.exists() and mkv.exists():
            try:
                logger.debug("ffmpeg %s -> %s", mkv, wav)
                subprocess.run(
                    [str(ffmpeg), "-y", "-i", str(mkv), str(wav)], check=True
                )

                mkv.unlink(missing_ok=True)

            except Exception as exc:
                logger.error("ffmpeg failed: %s", exc)

    logger.debug("Transkribiere wav-Dateien")

    for wav in list(rec_dir.glob("*.wav")) + list(rec_dir.glob("*.WAV")):
        if not wav.exists():
            continue

        md = trans_dir / f"{wav.stem}.md"
        if not md.exists():
            logger.debug("Transkribiere %s", wav)
            model = _get_whisper_model()
            try:
                result = model.transcribe(str(wav), language="de")
            except Exception as exc:
                logger.error("whisper failed: %s", exc)
                continue

            md.write_text(result["text"], encoding="utf-8")
            logger.debug("Transkript gespeichert: %s", md)

    recordings = []

    for wav in list(rec_dir.glob("*.wav")) + list(rec_dir.glob("*.WAV")):
        md = trans_dir / f"{wav.stem}.md"
        excerpt = ""
        if md.exists():
            lines = md.read_text(encoding="utf-8").splitlines()[:5]
            excerpt = "\n".join(lines)
        rel_wav = Path("recordings") / bereich / wav.name
        rel_md = Path("transcripts") / bereich / md.name if md.exists() else None
        rec_obj, _ = Recording.objects.get_or_create(
            user=user,
            bereich=Area.objects.get(slug=bereich),
            audio_file=str(rel_wav),
        )
        if rel_md and not rec_obj.transcript_file:
            with md.open("rb") as f:
                rec_obj.transcript_file.save(md.name, f, save=False)
        if excerpt:
            rec_obj.excerpt = excerpt
        rec_obj.save()
        logger.debug("Recording verarbeitet: %s", rec_obj)
        recordings.append(rec_obj)

    logger.debug("Verarbeitung abgeschlossen")
    return recordings


@login_required
@tile_required("talkdiary")
def talkdiary(request, bereich):
    if bereich not in ["work", "personal"]:
        return redirect("home")

    # always process new recordings; manual rescan available via query param
    _process_recordings_for_user(bereich, request.user)

    recordings = Recording.objects.filter(
        user=request.user, bereich__slug=bereich
    ).order_by("-created_at")

    context = {
        "bereich": bereich,
        "recordings": recordings,
        "is_recording": is_recording(),
        "is_admin": request.user.groups.filter(name="admin").exists(),
    }
    return render(request, "talkdiary.html", context)


@login_required
@tile_required("talkdiary")
def talkdiary_detail(request, pk):
    try:
        rec = Recording.objects.get(pk=pk, user=request.user)
    except Recording.DoesNotExist:
        return redirect("home")

    md_text = ""
    if rec.transcript_file:
        md_path = Path(settings.MEDIA_ROOT) / rec.transcript_file.name
        if md_path.exists():
            md_text = md_path.read_text(encoding="utf-8")

    context = {
        "recording": rec,
        "transcript_text": md_text,
    }
    return render(request, "talkdiary_detail.html", context)


@login_required
def transcribe_recording(request, pk):
    """Startet die Transkription für eine einzelne Aufnahme."""
    try:
        rec = Recording.objects.get(pk=pk, user=request.user)
    except Recording.DoesNotExist:
        return redirect("home")

    out_dir = Path(settings.MEDIA_ROOT) / f"transcripts/{rec.bereich}"
    out_dir.mkdir(parents=True, exist_ok=True)

    audio_path = Path(rec.audio_file.path)
    if not audio_path.exists():
        messages.error(request, "Audio-Datei nicht gefunden")
        return redirect("talkdiary_%s" % rec.bereich)

    if rec.transcript_file:
        messages.info(request, "Transkript existiert bereits")
        return redirect("talkdiary_%s" % rec.bereich)

    track = int(request.POST.get("track", "1"))

    ffmpeg = (
        Path(settings.BASE_DIR)
        / "tools"
        / (
            "ffmpeg.exe"
            if (Path(settings.BASE_DIR) / "tools" / "ffmpeg.exe").exists()
            else "ffmpeg"
        )
    )
    if not ffmpeg.exists():
        ffmpeg = "ffmpeg"

    source = (
        audio_path
        if audio_path.suffix.lower() == ".mkv"
        else audio_path.with_suffix(".mkv")
    )

    if track != 1 or source.suffix.lower() == ".mkv":
        if not source.exists():
            messages.error(request, "Originaldatei mit mehreren Spuren nicht gefunden")
            return redirect("talkdiary_%s" % rec.bereich)
        wav_path = source.with_name(f"{source.stem}_track{track}.wav")
        try:
            logger.debug("Extrahiere Spur %s: %s -> %s", track, source, wav_path)
            subprocess.run(
                [
                    str(ffmpeg),
                    "-y",
                    "-i",
                    str(source),
                    "-map",
                    f"0:a:{track - 1}",
                    str(wav_path),
                ],
                check=True,
            )
        except Exception as exc:
            logger.error("ffmpeg failed: %s", exc)
            messages.error(request, "Konvertierung fehlgeschlagen")
            return redirect("talkdiary_%s" % rec.bereich)
        if track == 1:
            rec.audio_file.name = f"recordings/{rec.bereich}/{wav_path.name}"
            rec.save()
        audio_path = wav_path

    messages.info(request, "Transkription gestartet")

    model = _get_whisper_model()
    try:
        logger.debug("Starte Transkription: %s", audio_path)
        result = model.transcribe(str(audio_path), language="de", word_timestamps=True)
    except Exception as exc:
        logger.error("whisper failed: %s", exc)
        messages.error(request, "Transkription fehlgeschlagen")
        return redirect("talkdiary_%s" % rec.bereich)

    stem = Path(rec.audio_file.name).stem
    md_name = f"{stem}.md" if track == 1 else f"{stem}_track{track}.md"
    md_path = out_dir / md_name
    md_path.write_text(result["text"], encoding="utf-8")

    if track == 1:
        with md_path.open("rb") as f:
            rec.transcript_file.save(md_path.name, f, save=False)
        rec.excerpt = "\n".join(result["text"].splitlines()[:5])
        rec.save()
    logger.debug("Transkription abgeschlossen f\u00fcr %s", rec)
    messages.success(request, "Transkription abgeschlossen")

    return redirect("talkdiary_%s" % rec.bereich)


@login_required
@require_http_methods(["POST"])
def recording_delete(request, pk):
    """Löscht eine Aufnahme des angemeldeten Benutzers."""
    try:
        rec = Recording.objects.get(pk=pk, user=request.user)
    except Recording.DoesNotExist:
        raise Http404

    if rec.audio_file:
        (Path(settings.MEDIA_ROOT) / rec.audio_file.name).unlink(missing_ok=True)
    if rec.transcript_file:
        (Path(settings.MEDIA_ROOT) / rec.transcript_file.name).unlink(missing_ok=True)

    bereich = rec.bereich.slug if hasattr(rec.bereich, "slug") else rec.bereich
    rec.delete()
    messages.success(request, "Aufnahme gelöscht")
    return redirect("talkdiary_%s" % bereich)


@login_required
@admin_required
def admin_talkdiary(request):
    recordings = list(Recording.objects.all().order_by("-created_at"))

    active_filter = request.GET.get("filter")
    filtered = []
    for rec in recordings:
        audio_path = Path(settings.MEDIA_ROOT) / rec.audio_file.name
        transcript_path = (
            Path(settings.MEDIA_ROOT) / rec.transcript_file.name
            if rec.transcript_file
            else None
        )
        rec.audio_missing = not audio_path.exists()
        rec.transcript_missing = rec.transcript_file == "" or (
            transcript_path and not transcript_path.exists()
        )
        rec.incomplete = rec.audio_missing or rec.transcript_missing

        if active_filter == "missing_audio" and not rec.audio_missing:
            continue
        if active_filter == "missing_transcript" and not rec.transcript_missing:
            continue
        if active_filter == "incomplete" and not rec.incomplete:
            continue
        filtered.append(rec)

    if request.method == "POST":
        ids = request.POST.getlist("delete")
        for rec in Recording.objects.filter(id__in=ids):
            if rec.audio_file:
                (Path(settings.MEDIA_ROOT) / rec.audio_file.name).unlink(
                    missing_ok=True
                )
            if rec.transcript_file:
                (Path(settings.MEDIA_ROOT) / rec.transcript_file.name).unlink(
                    missing_ok=True
                )
            rec.delete()
        return redirect("admin_talkdiary")

    context = {
        "recordings": filtered,
        "active_filter": active_filter or "",
    }
    return render(request, "admin_talkdiary.html", context)


@login_required
@admin_required
def admin_projects(request):
    """Verwaltet die Projektliste mit Such- und Filterfunktionen."""
    projects = BVProject.objects.all().order_by("-created_at")

    if request.method == "POST":
        # Fall 1: Der globale Knopf zum Löschen markierter Projekte wurde gedrückt
        if "delete_selected" in request.POST:
            selected_ids = request.POST.getlist("selected_projects")
            if not selected_ids:
                messages.warning(request, "Keine Projekte zum Löschen ausgewählt.")
            else:
                try:
                    projects_to_delete = BVProject.objects.filter(id__in=selected_ids)
                    count = projects_to_delete.count()
                    projects_to_delete.delete()
                    messages.success(
                        request, f"{count} Projekt(e) erfolgreich gelöscht."
                    )
                except Exception as e:
                    messages.error(
                        request, "Ein Fehler ist beim Löschen der Projekte aufgetreten."
                    )
                    logger.error(
                        f"Error deleting multiple projects: {e}", exc_info=True
                    )

        # Fall 2: Ein individueller Löschknopf wurde gedrückt
        elif "delete_single" in request.POST:
            project_id_to_delete = request.POST.get("delete_single")
            try:
                project = BVProject.objects.get(id=project_id_to_delete)
                project_title = project.title
                project.delete()
                messages.success(
                    request, f"Projekt '{project_title}' wurde erfolgreich gelöscht."
                )
            except BVProject.DoesNotExist:
                messages.error(
                    request, "Das zu löschende Projekt wurde nicht gefunden."
                )
            except Exception as e:
                messages.error(
                    request,
                    "Projekt konnte nicht gelöscht werden. Ein unerwarteter Fehler ist aufgetreten.",
                )
                logger.error(
                    f"Error deleting single project {project_id_to_delete}: {e}",
                    exc_info=True,
                )

        return redirect("admin_projects")

    # GET-Logik: Suche und Filter
    search_query = request.GET.get("q", "")
    if search_query:
        projects = projects.filter(title__icontains=search_query)

    status_filter = request.GET.get("status", "")
    if status_filter:
        projects = projects.filter(status__key=status_filter)

    software_filter = request.GET.get("software", "")
    if software_filter:
        projects = projects.filter(bvsoftware__name__icontains=software_filter).distinct()

    context = {
        "projects": projects,
        "projekte": projects,
        "form": BVProjectForm(),
        "search_query": search_query,
        "status_filter": status_filter,
        "software_filter": software_filter,
        "status_choices": ProjectStatus.objects.all(),
    }
    if request.headers.get("x-requested-with") == "XMLHttpRequest":
        return render(request, "partials/_admin_project_rows.html", context)
    return render(request, "admin_projects.html", context)


@login_required
@admin_required
@require_http_methods(["POST"])
def admin_project_delete(request, pk):
    """Löscht ein einzelnes Projekt."""
    projekt = get_object_or_404(BVProject, pk=pk)
    projekt_title = projekt.title
    try:
        projekt.delete()
        messages.success(
            request, f"Projekt '{projekt_title}' wurde erfolgreich gelöscht."
        )
    except Exception as e:
        messages.error(
            request,
            f"Projekt '{projekt_title}' konnte nicht gelöscht werden. Ein unerwarteter Fehler ist aufgetreten.",
        )
        logger.error(
            f"Error deleting project {projekt.id} ('{projekt_title}'): {e}",
            exc_info=True,
        )
    return redirect("admin_projects")


@login_required
@admin_required
def admin_project_cleanup(request, pk):
    """Bietet Löschfunktionen für Projektdaten."""
    projekt = get_object_or_404(BVProject, pk=pk)
    if request.method == "POST":
        action = request.POST.get("action")
        if action == "delete_file":
            file_id = request.POST.get("file_id")
            try:
                anlage = projekt.anlagen.get(pk=file_id)
            except BVProjectFile.DoesNotExist:
                raise Http404
            if anlage.upload:
                (Path(settings.MEDIA_ROOT) / anlage.upload.name).unlink(missing_ok=True)
            anlage.delete()
            messages.success(request, "Anlage gelöscht")
            return redirect("admin_project_cleanup", pk=projekt.pk)
        if action == "delete_gutachten":
            if projekt.gutachten_file:
                projekt.gutachten_file.delete(save=False)
                projekt.gutachten_file = ""
                projekt.save(update_fields=["gutachten_file"])
            messages.success(request, "Gutachten gelöscht")
            return redirect("admin_project_cleanup", pk=projekt.pk)
        if action == "delete_classification":
            projekt.classification_json = None
            projekt.save(update_fields=["classification_json"])
            messages.success(request, "Bewertung gelöscht")
            return redirect("admin_project_cleanup", pk=projekt.pk)
        if action == "delete_summary":
            projekt.llm_initial_output = ""
            projekt.llm_antwort = ""
            projekt.llm_geprueft = False
            projekt.llm_geprueft_am = None
            projekt.llm_validated = False
            projekt.save(
                update_fields=[
                    "llm_initial_output",
                    "llm_antwort",
                    "llm_geprueft",
                    "llm_geprueft_am",
                    "llm_validated",
                ]
            )
            messages.success(request, "Summary gelöscht")
            return redirect("admin_project_cleanup", pk=projekt.pk)

    context = {"projekt": projekt, "files": projekt.anlagen.all()}
    return render(request, "admin_project_cleanup.html", context)


@login_required
@admin_required
@require_http_methods(["POST"])
def admin_project_export(request):
    """Exportiert ausgewählte Projekte als ZIP-Archiv."""
    ids = request.POST.getlist("selected_projects")
    if not ids:
        messages.error(request, "Keine Projekte zum Export ausgewählt.")
        return redirect("admin_projects")

    projects = BVProject.objects.filter(id__in=ids)
    buffer = io.BytesIO()
    with zipfile.ZipFile(buffer, "w") as zf:
        data = []
        for proj in projects:
            item = {
                "title": proj.title,
                "beschreibung": proj.beschreibung,
                "status": proj.status.key if proj.status else "",
                "classification_json": proj.classification_json,
                "gutachten_function_note": proj.gutachten_function_note,
                "software": list(proj.bvsoftware_set.values_list("name", flat=True)),
                "files": [],
            }
            if proj.gutachten_file:
                path = Path(settings.MEDIA_ROOT) / proj.gutachten_file.name
                if path.exists():
                    zip_name = f"gutachten/{path.name}"
                    zf.write(path, zip_name)
                    item["gutachten_file"] = zip_name
            for f in proj.anlagen.all():
                fitem = {
                    "anlage_nr": f.anlage_nr,
                    "manual_comment": f.manual_comment,
                    "manual_analysis_json": f.manual_analysis_json,
                    "analysis_json": f.analysis_json,
                    "manual_reviewed": f.manual_reviewed,
                    "verhandlungsfaehig": f.verhandlungsfaehig,
                    "filename": None,
                }
                if f.upload:
                    p = Path(settings.MEDIA_ROOT) / f.upload.name
                    if p.exists():
                        zip_name = f"files/{p.name}"
                        zf.write(p, zip_name)
                        fitem["filename"] = zip_name
                item["files"].append(fitem)
            data.append(item)
        zf.writestr("projects.json", json.dumps(data, ensure_ascii=False, indent=2))
    buffer.seek(0)
    resp = HttpResponse(buffer.getvalue(), content_type="application/zip")
    resp["Content-Disposition"] = "attachment; filename=projects_export.zip"
    return resp


@login_required
@admin_required
@require_http_methods(["POST"])
def admin_project_import(request):
    """Importiert Projekte aus einem ZIP-Archiv."""
    form = ProjectImportForm(request.POST, request.FILES)
    if not form.is_valid():
        messages.error(request, "Keine gültige Datei hochgeladen.")
        return redirect("admin_projects")

    uploaded = form.cleaned_data["json_file"]
    try:
        with zipfile.ZipFile(uploaded) as zf:
            raw = zf.read("projects.json").decode("utf-8")
            items = json.loads(raw)
            with transaction.atomic():
                for entry in items:
                    status = ProjectStatus.objects.filter(key=entry.get("status")).first()
                    proj = BVProject.objects.create(
                        title=entry.get("title", ""),
                        beschreibung=entry.get("beschreibung", ""),
                        status=status,
                        classification_json=entry.get("classification_json"),
                        gutachten_function_note=entry.get("gutachten_function_note", ""),
                    )
                    if entry.get("gutachten_file"):
                        content = zf.read(entry["gutachten_file"])
                        saved = default_storage.save(
                            f"gutachten/{Path(entry['gutachten_file']).name}",
                            ContentFile(content),
                        )
                        proj.gutachten_file = saved
                        proj.save(update_fields=["gutachten_file"])
                    for name in entry.get("software", []):
                        BVSoftware.objects.create(projekt=proj, name=name)
                    for fentry in entry.get("files", []):
                        upload_name = ""
                        if fentry.get("filename"):
                            content = zf.read(fentry["filename"])
                            upload_name = default_storage.save(
                                f"bv_files/{Path(fentry['filename']).name}",
                                ContentFile(content),
                            )
                        BVProjectFile.objects.create(
                            projekt=proj,
                            anlage_nr=fentry.get("anlage_nr"),
                            upload=upload_name,
                            manual_comment=fentry.get("manual_comment", ""),
                            manual_analysis_json=fentry.get("manual_analysis_json"),
                            analysis_json=fentry.get("analysis_json"),
                            manual_reviewed=fentry.get("manual_reviewed", False),
                            verhandlungsfaehig=fentry.get("verhandlungsfaehig", False),
                        )
        messages.success(request, "Projekte importiert.")
    except Exception as exc:  # noqa: BLE001
        messages.error(request, "Fehler beim Import: %s" % exc)
        logger.error("Import error", exc_info=True)
    return redirect("admin_projects")


@login_required
@admin_required
def admin_prompts(request):
    """Verwaltet die gespeicherten Prompts."""
    prompts = list(Prompt.objects.all().order_by("name"))
    roles = list(LLMRole.objects.all().order_by("name"))
    a4_cfg = Anlage4Config.objects.first() or Anlage4Config.objects.create()
    a4_parser = (
        Anlage4ParserConfig.objects.first() or Anlage4ParserConfig.objects.create()
    )
    groups = {
        "general": [],
        "anlage1": [],
        "anlage2": [],
        "anlage3": [],
        "anlage4": [],
    }
    anlage2_extra = {"gap_summary_internal", "gap_communication_external"}
    for p in prompts:
        name = p.name.lower()
        if "anlage1" in name:
            groups["anlage1"].append(p)
        elif "anlage2" in name or p.name in anlage2_extra:
            groups["anlage2"].append(p)
        elif "anlage3" in name:
            groups["anlage3"].append(p)
        elif "anlage4" in name:
            groups["anlage4"].append(p)
        else:
            groups["general"].append(p)

    if request.method == "POST":
        pk = request.POST.get("pk")
        action = request.POST.get("action")
        if action == "save_a4_config":
            a4_cfg.prompt_template = request.POST.get("prompt_template", "")
            a4_cfg.save(update_fields=["prompt_template"])
            return redirect("admin_prompts")
        if action == "save_a4_parser_prompts":
            text = request.POST.get("prompt_text", "")
            a4_parser.prompt_plausibility = text
            a4_parser.save(update_fields=["prompt_plausibility"])
            return redirect("admin_prompts")
        if pk:
            try:
                prompt = Prompt.objects.get(pk=pk)
            except Prompt.DoesNotExist:
                raise Http404
            if action == "delete":
                prompt.delete()
            elif action == "save":
                prompt.text = request.POST.get("text", "")
                role_id = request.POST.get("role")
                prompt.role = LLMRole.objects.filter(pk=role_id).first() if role_id else None
                prompt.use_system_role = bool(request.POST.get("use_system_role"))
                prompt.use_project_context = bool(request.POST.get("use_project_context"))
                prompt.save(update_fields=["text", "role", "use_system_role", "use_project_context"])
        return redirect("admin_prompts")

    labels = [
        ("general", "Allgemeine Projektprompts"),
        ("anlage1", "Anlage 1 Prompts"),
        ("anlage2", "Anlage 2 Prompts"),
        ("anlage3", "Anlage 3 Prompts"),
        ("anlage4", "Anlage 4 Prompts"),
    ]

    grouped = [(key, label, groups[key]) for key, label in labels]

    context = {
        "grouped": grouped,
        "roles": roles,
        "a4_config": a4_cfg,
        "a4_parser": a4_parser,
    }
    return render(request, "admin_prompts.html", context)


@login_required
@admin_required
def admin_prompt_export(request):
    """Exportiert alle Prompts als JSON-Datei."""
    items = [
        {
            "name": p.name,
            "text": p.text,
            "role_id": p.role_id,
            "use_system_role": p.use_system_role,
            "use_project_context": p.use_project_context,
        }
        for p in Prompt.objects.all().order_by("name")
    ]
    content = json.dumps(items, ensure_ascii=False, indent=2)
    resp = HttpResponse(content, content_type="application/json")
    resp["Content-Disposition"] = "attachment; filename=prompts.json"
    return resp


@login_required
@admin_required
def admin_prompt_import(request):
    """Importiert Prompts aus einer JSON-Datei."""
    form = PromptImportForm(request.POST or None, request.FILES or None)
    if request.method == "POST" and form.is_valid():
        data = form.cleaned_data["json_file"].read().decode("utf-8")
        try:
            items = json.loads(data)
        except Exception:  # noqa: BLE001
            messages.error(request, "Ungültige JSON-Datei")
            return redirect("admin_prompt_import")
        if form.cleaned_data["clear_first"]:
            Prompt.objects.all().delete()
        for item in items:
            name = item.get("name") or item.get("key") or ""
            Prompt.objects.update_or_create(
                name=name,
                defaults={
                    "text": item.get("text") or item.get("prompt_text", ""),
                    "role_id": item.get("role_id"),
                    "use_system_role": item.get("use_system_role", True),
                    "use_project_context": item.get("use_project_context", True),
                },
            )
        messages.success(request, "Prompts importiert")
        return redirect("admin_prompts")
    return render(request, "admin_prompt_import.html", {"form": form})


@login_required
@admin_required
def admin_models(request):
    """Ermöglicht die Auswahl der Standard-LLM-Modelle."""
    cfg = LLMConfig.objects.first() or LLMConfig.objects.create()
    if request.method == "POST":
        cfg.default_model = request.POST.get("default_model", cfg.default_model)
        cfg.gutachten_model = request.POST.get("gutachten_model", cfg.gutachten_model)
        cfg.anlagen_model = request.POST.get("anlagen_model", cfg.anlagen_model)
        cfg.vision_model = request.POST.get("vision_model", cfg.vision_model)
        cfg.models_changed = False
        cfg.save()
        return redirect("admin_models")
    if cfg.models_changed:
        cfg.models_changed = False
        cfg.save(update_fields=["models_changed"])
    context = {"config": cfg, "models": LLMConfig.get_available()}
    return render(request, "admin_models.html", context)


@login_required
@admin_required
def admin_anlage1(request):
    """Konfiguriert Fragen für Anlage 1."""
    questions = list(
        Anlage1Question.objects.all().prefetch_related("variants").order_by("num")
    )
    if request.method == "POST":
        for q in questions:
            if request.POST.get(f"delete{q.id}"):
                q.delete()
                continue
            q.parser_enabled = bool(request.POST.get(f"parser_enabled{q.id}"))
            q.llm_enabled = bool(request.POST.get(f"llm_enabled{q.id}"))
            q.text = request.POST.get(f"text{q.id}", q.text)
            q.save()
            for v in list(q.variants.all()):
                if request.POST.get(f"delvar{v.id}"):
                    v.delete()
                    continue
                v.text = request.POST.get(f"variant{v.id}", v.text)
                v.save()
            new_var = request.POST.get(f"new_variant{q.id}")
            if new_var:
                Anlage1QuestionVariant.objects.create(question=q, text=new_var)
        new_text = request.POST.get("new_text")
        if new_text:
            num = questions[-1].num + 1 if questions else 1
            Anlage1Question.objects.create(
                num=num,
                text=new_text,
                parser_enabled=bool(request.POST.get("new_parser_enabled")),
                llm_enabled=bool(request.POST.get("new_llm_enabled")),
            )
        return redirect("admin_anlage1")
    context = {"questions": questions}
    return render(request, "admin_anlage1.html", context)


@login_required
@admin_required
def admin_anlage1_export(request):
    """Exportiert alle Anlage-1-Fragen als JSON-Datei."""
    questions = (
        Anlage1Question.objects.all()
        .prefetch_related("variants")
        .order_by("num")
    )
    items = [
        {
            "text": q.text,
            "variants": [v.text for v in q.variants.all()],
            "parser_enabled": q.parser_enabled,
            "llm_enabled": q.llm_enabled,
        }
        for q in questions
    ]
    content = json.dumps(items, ensure_ascii=False, indent=2)
    response = HttpResponse(content, content_type="application/json")
    response["Content-Disposition"] = "attachment; filename=anlage1_questions.json"
    return response


@login_required
@admin_required
def admin_anlage1_import(request):
    """Importiert Anlage-1-Fragen aus einer JSON-Datei."""
    form = Anlage1ImportForm(request.POST or None, request.FILES or None)
    if request.method == "POST" and form.is_valid():
        raw = form.cleaned_data["json_file"].read().decode("utf-8")
        try:
            items = json.loads(raw)
        except Exception:  # noqa: BLE001
            messages.error(request, "Ungültige JSON-Datei")
            return redirect("admin_anlage1_import")
        if form.cleaned_data.get("clear_first"):
            Anlage1Question.objects.all().delete()
        for idx, item in enumerate(items, start=1):
            obj, _ = Anlage1Question.objects.update_or_create(
                text=item.get("text", ""),
                defaults={
                    "num": idx,
                    "parser_enabled": item.get("parser_enabled", True),
                    "llm_enabled": item.get("llm_enabled", True),
                    "enabled": True,
                },
            )
            obj.variants.all().delete()
            for v_text in item.get("variants", []):
                Anlage1QuestionVariant.objects.create(question=obj, text=v_text)
        messages.success(request, "Fragen importiert")
        return redirect("admin_anlage1")
    return render(request, "admin_anlage1_import.html", {"form": form})


@login_required
@admin_required
def admin_project_statuses(request):
    """Zeigt alle vorhandenen Projektstatus an."""
    statuses = list(ProjectStatus.objects.all().order_by("ordering", "name"))
    context = {"statuses": statuses}
    return render(request, "admin_project_statuses.html", context)


@login_required
@admin_required
def admin_project_status_export(request):
    """Exportiert alle Projektstatus als JSON-Datei."""
    items = [
        {
            "name": s.name,
            "key": s.key,
            "ordering": s.ordering,
            "is_default": s.is_default,
            "is_done_status": s.is_done_status,
        }
        for s in ProjectStatus.objects.all().order_by("ordering", "name")
    ]
    content = json.dumps(items, ensure_ascii=False, indent=2)
    resp = HttpResponse(content, content_type="application/json")
    resp["Content-Disposition"] = "attachment; filename=project_statuses.json"
    return resp


@login_required
@admin_required
def admin_project_status_import(request):
    """Importiert Projektstatus aus einer JSON-Datei."""
    form = ProjectStatusImportForm(request.POST or None, request.FILES or None)
    if request.method == "POST" and form.is_valid():
        raw = form.cleaned_data["json_file"].read().decode("utf-8")
        try:
            items = json.loads(raw)
        except Exception:  # noqa: BLE001
            messages.error(request, "Ungültige JSON-Datei")
            return redirect("admin_project_status_import")
        for item in items:
            key = item.get("key")
            if not key:
                continue
            ProjectStatus.objects.update_or_create(
                key=key,
                defaults={
                    "name": item.get("name", ""),
                    "ordering": item.get("ordering", 0),
                    "is_default": item.get("is_default", False),
                    "is_done_status": item.get("is_done_status", False),
                },
            )
        messages.success(request, "Statusdaten importiert")
        return redirect("admin_project_statuses")
    return render(request, "admin_project_status_import.html", {"form": form})


@login_required
@admin_required
def admin_project_status_form(request, pk=None):
    """Erstellt oder bearbeitet einen Projektstatus."""
    status = get_object_or_404(ProjectStatus, pk=pk) if pk else None
    form = ProjectStatusForm(request.POST or None, instance=status)
    if request.method == "POST" and form.is_valid():
        form.save()
        return redirect("admin_project_statuses")
    context = {"form": form, "status": status}
    return render(request, "admin_project_status_form.html", context)


@login_required
@admin_required
@require_POST
def admin_project_status_delete(request, pk):
    """Löscht einen Projektstatus."""
    status = get_object_or_404(ProjectStatus, pk=pk)
    status.delete()
    return redirect("admin_project_statuses")


@login_required
@admin_required
def admin_llm_roles(request):
    """Liste aller vorhandenen LLM-Rollen."""
    roles = list(LLMRole.objects.all().order_by("name"))
    context = {"roles": roles}
    return render(request, "admin_llm_roles.html", context)


@login_required
@admin_required
def admin_llm_role_form(request, pk=None):
    """Erstellt oder bearbeitet eine LLM-Rolle."""
    role = get_object_or_404(LLMRole, pk=pk) if pk else None
    form = LLMRoleForm(request.POST or None, instance=role)
    if request.method == "POST" and form.is_valid():
        form.save()
        return redirect("admin_llm_roles")
    context = {"form": form, "role": role}
    return render(request, "admin_llm_role_form.html", context)


@login_required
@admin_required
@require_POST
def admin_llm_role_delete(request, pk):
    """Löscht eine LLM-Rolle."""
    role = get_object_or_404(LLMRole, pk=pk)
    role.delete()
    return redirect("admin_llm_roles")


@login_required
@admin_required
def admin_llm_role_export(request):
    """Exportiert alle LLM-Rollen als JSON-Datei."""
    roles = [
        {
            "name": r.name,
            "role_prompt": r.role_prompt,
            "is_default": r.is_default,
        }
        for r in LLMRole.objects.all().order_by("name")
    ]
    content = json.dumps(roles, ensure_ascii=False, indent=2)
    resp = HttpResponse(content, content_type="application/json")
    resp["Content-Disposition"] = "attachment; filename=llm_roles.json"
    return resp


@login_required
@admin_required
def admin_llm_role_import(request):
    """Importiert LLM-Rollen aus einer JSON-Datei."""
    form = LLMRoleImportForm(request.POST or None, request.FILES or None)
    if request.method == "POST" and form.is_valid():
        data = form.cleaned_data["json_file"].read().decode("utf-8")
        try:
            items = json.loads(data)
        except Exception:  # noqa: BLE001
            messages.error(request, "Ungültige JSON-Datei")
            return redirect("admin_llm_role_import")
        for item in items:
            LLMRole.objects.update_or_create(
                name=item.get("name", ""),
                defaults={
                    "role_prompt": item.get("role_prompt", ""),
                    "is_default": item.get("is_default", False),
                },
            )
        messages.success(request, "LLM-Rollen importiert")
        return redirect("admin_llm_roles")
    context = {"form": form}
    return render(request, "admin_llm_role_import.html", context)


@login_required
@admin_required
def admin_user_list(request):
    """Listet alle Benutzer mit zugehörigen Gruppen und Tiles auf."""
    users = list(User.objects.all().prefetch_related("groups", "tiles", "areas"))
    context = {"users": users}
    return render(request, "admin_user_list.html", context)


@login_required
@admin_required
def admin_edit_user_permissions(request, user_id):
    """Bearbeitet Gruppen- und Tile-Zuordnungen für einen Benutzer."""
    user_obj = get_object_or_404(User, pk=user_id)
    form = UserPermissionsForm(request.POST or None, user=user_obj)
    if request.method == "POST" and form.is_valid():
        user_obj.groups.set(form.cleaned_data.get("groups"))
        user_obj.tiles.set(form.cleaned_data.get("tiles"))
        user_obj.areas.set(form.cleaned_data.get("areas"))
        messages.success(request, "Berechtigungen gespeichert")
        return redirect("admin_user_list")
    context = {"form": form, "user_obj": user_obj}
    return render(request, "admin_user_permissions_form.html", context)


@login_required
@admin_required
def admin_export_users_permissions(request):
    """Exportiert Benutzer, Gruppen und Tile-Zuordnungen als JSON."""
    users = (
        User.objects.all()
        .prefetch_related("groups", "tiles", "areas")
        .order_by("username")
    )
    data = []
    for user in users:
        data.append(
            {
                "username": user.username,
                "email": user.email,
                "first_name": user.first_name,
                "last_name": user.last_name,
                "is_active": user.is_active,
                "is_staff": user.is_staff,
                "groups": [g.name for g in user.groups.all()],
                "areas": [a.slug for a in user.areas.all()],
                "tiles": [t.url_name for t in user.tiles.all()],
            }
        )
    content = json.dumps(data, ensure_ascii=False, indent=2)
    resp = HttpResponse(content, content_type="application/json")
    resp["Content-Disposition"] = "attachment; filename=users.json"
    return resp


@login_required
@admin_required
def admin_import_users_permissions(request):
    """Importiert Benutzer, Gruppen und Tile-Zuordnungen aus JSON."""
    form = UserImportForm(request.POST or None, request.FILES or None)
    if request.method == "POST" and form.is_valid():
        raw = form.cleaned_data["json_file"].read().decode("utf-8")
        try:
            users = json.loads(raw)
        except Exception:  # noqa: BLE001
            messages.error(request, "Ungültige JSON-Datei")
            return redirect("admin_import_users_permissions")
        for item in users:
            username = item.get("username")
            if not username:
                continue
            user_obj, created = User.objects.update_or_create(
                username=username,
                defaults={
                    "email": item.get("email", ""),
                    "first_name": item.get("first_name", ""),
                    "last_name": item.get("last_name", ""),
                    "is_active": item.get("is_active", True),
                    "is_staff": item.get("is_staff", False),
                },
            )
            if created:
                user_obj.set_unusable_password()
                user_obj.save(update_fields=["password"])

            group_qs = Group.objects.filter(name__in=item.get("groups", []))
            tile_qs = Tile.objects.filter(url_name__in=item.get("tiles", []))
            area_qs = Area.objects.filter(slug__in=item.get("areas", []))
            user_obj.groups.set(group_qs)
            user_obj.tiles.set(tile_qs)
            user_obj.areas.set(area_qs)
        messages.success(request, "Benutzerdaten importiert")
        return redirect("admin_user_list")
    return render(request, "admin_user_import.html", {"form": form})


@login_required
@admin_required
def admin_anlage2_config_export(request):
    """Exportiert die komplette Anlage-2-Konfiguration als JSON."""
    cfg = Anlage2Config.get_instance()
    alias_headings = cfg.headers.all().values("field_name", "text")
    rules = AntwortErkennungsRegel.objects.all().order_by("prioritaet")
    a4_cfg = Anlage4ParserConfig.objects.first() or Anlage4ParserConfig.objects.create()

    cfg_data = {
        "enforce_subquestion_override": cfg.enforce_subquestion_override,
        "parser_mode": cfg.parser_mode,
        "parser_order": cfg.parser_order,
    }
    for key, _ in PHRASE_TYPE_CHOICES:
        cfg_data[f"text_{key}"] = getattr(cfg, f"text_{key}")

    rules_data = [
        {
            "regel_name": r.regel_name,
            "erkennungs_phrase": r.erkennungs_phrase,
            "regel_anwendungsbereich": r.regel_anwendungsbereich,
            "actions": r.actions_json,
            "prioritaet": r.prioritaet,
        }
        for r in rules
    ]

    a4_data = {
        "table_columns": a4_cfg.table_columns,
        "delimiter_phrase": a4_cfg.delimiter_phrase,
        "gesellschaften_phrase": a4_cfg.gesellschaften_phrase,
        "fachbereiche_phrase": a4_cfg.fachbereiche_phrase,
        "name_aliases": a4_cfg.name_aliases,
        "gesellschaft_aliases": a4_cfg.gesellschaft_aliases,
        "fachbereich_aliases": a4_cfg.fachbereich_aliases,
        "negative_patterns": a4_cfg.negative_patterns,
        "prompt_plausibility": a4_cfg.prompt_plausibility,
    }

    data = {
        "config": cfg_data,
        "alias_headings": list(alias_headings),
        "answer_rules": rules_data,
        "a4_parser": a4_data,
    }

    content = json.dumps(data, ensure_ascii=False, indent=2)
    resp = HttpResponse(content, content_type="application/json")
    resp["Content-Disposition"] = "attachment; filename=anlage2_config.json"
    return resp


@login_required
@admin_required
def admin_anlage2_config_import(request):
    """Importiert Spaltenüberschriften aus JSON."""
    form = Anlage2ConfigImportForm(request.POST or None, request.FILES or None)
    if request.method == "POST" and form.is_valid():
        raw = form.cleaned_data["json_file"].read().decode("utf-8")
        try:
            items = json.loads(raw)
        except Exception:  # noqa: BLE001
            messages.error(request, "Ungültige JSON-Datei")
            return redirect("admin_anlage2_config_import")

        cfg = Anlage2Config.get_instance()

        cfg_fields = items.get("config", {})
        updated_fields: list[str] = []
        base_fields = [
            "enforce_subquestion_override",
            "parser_mode",
            "parser_order",
        ]
        phrase_fields = [f"text_{key}" for key, _ in PHRASE_TYPE_CHOICES]
        for field in base_fields + phrase_fields:
            if field in cfg_fields:
                setattr(cfg, field, cfg_fields[field])
                updated_fields.append(field)
        if updated_fields:
            cfg.save(update_fields=updated_fields)

        alias_headings_data = items.get("alias_headings", [])
        for h in alias_headings_data:
            Anlage2ColumnHeading.objects.update_or_create(
                config=cfg,
                field_name=h.get("field_name"),
                defaults={"text": h.get("text", "")},
            )

        rules_data = items.get("answer_rules", [])
        for r in rules_data:
            AntwortErkennungsRegel.objects.update_or_create(
                regel_name=r.get("regel_name"),
                defaults={
                    "erkennungs_phrase": r.get("erkennungs_phrase", ""),
                    "regel_anwendungsbereich": r.get(
                        "regel_anwendungsbereich",
                        "Hauptfunktion",
                    ),
                    "actions_json": r.get("actions", []),
                    "prioritaet": r.get("prioritaet", 0),
                },
            )

        a4_data = items.get("a4_parser", {})
        if a4_data:
            a4_cfg = (
                Anlage4ParserConfig.objects.first()
                or Anlage4ParserConfig.objects.create()
            )
            updated_a4_fields: list[str] = []
            for field in [
                "table_columns",
                "delimiter_phrase",
                "gesellschaften_phrase",
                "fachbereiche_phrase",
                "name_aliases",
                "gesellschaft_aliases",
                "fachbereich_aliases",
                "negative_patterns",
                "prompt_plausibility",
            ]:
                if field in a4_data:
                    setattr(a4_cfg, field, a4_data[field])
                    updated_a4_fields.append(field)
            if updated_a4_fields:
                a4_cfg.save(update_fields=updated_a4_fields)

        messages.success(request, "Konfiguration importiert")
        return redirect("anlage2_config")
    return render(request, "admin_anlage2_config_import.html", {"form": form})


@login_required
@admin_required
def anlage2_config(request):
    """Konfiguriert Überschriften und globale Phrasen für Anlage 2."""
    cfg = Anlage2Config.get_instance()
    aliases = list(cfg.headers.all())
    rules_qs = AntwortErkennungsRegel.objects.all().order_by("prioritaet")
    raw_actions = {r.pk: r.actions_json for r in rules_qs}
    for r in rules_qs:
        parse_exact_logger.debug("Lade Regel %s actions_json=%r", r.pk, r.actions_json)
    a4_parser_cfg = (
        Anlage4ParserConfig.objects.first() or Anlage4ParserConfig.objects.create()
    )
    RuleFormSet = modelformset_factory(
        AntwortErkennungsRegel,
        form=AntwortErkennungsRegelForm,
        can_delete=True,
        can_order=True,
        extra=0,
    )
    RuleFormSetFB = modelformset_factory(
        AntwortErkennungsRegel,
        form=AntwortErkennungsRegelForm,
        can_delete=True,
        can_order=True,
        extra=1,
    )
    ActionFormSet = formset_factory(ActionForm, can_delete=True, extra=1)
    active_tab = request.POST.get("active_tab") or request.GET.get("tab") or "table"

    if request.method == "POST":
        action = request.POST.get("action") or "save_general"
        admin_a2_logger.debug("Aktion %s ausgelöst", action)

        if action == "save_table":
            admin_a2_logger.debug("Speichere Tabellen-Parser Konfiguration")
            for h in aliases:
                if request.POST.get(f"delete{h.id}"):
                    admin_a2_logger.debug("Lösche Überschrift %s -> %s", h.field_name, h.text)
                    h.delete()
            new_field = request.POST.get("new_field")
            new_text = request.POST.get("new_text")
            if new_field and new_text:
                Anlage2ColumnHeading.objects.create(
                    config=cfg, field_name=new_field, text=new_text
                )
                admin_a2_logger.debug("Neue Überschrift %s -> %s", new_field, new_text)
            return redirect(f"{reverse('anlage2_config')}?tab=table")

        if action == "save_rules":
            admin_a2_logger.debug("Speichere Antwortregeln")
            formset = RuleFormSet(request.POST, queryset=rules_qs, prefix="rules")
            if formset.is_valid():
                ordered = formset.ordered_forms
                for idx, form in enumerate(ordered):
                    if form.cleaned_data.get("DELETE"):
                        if form.instance.pk:
                            form.instance.delete()
                        continue
                    obj = form.save(commit=False)
                    obj.prioritaet = idx
                    obj.save()
                for form in formset.deleted_forms:
                    form.instance.delete()
                messages.success(request, "Antwortregeln gespeichert")
            else:
                messages.error(request, "Ungültige Eingaben")

            if request.headers.get("HX-Request"):
                formset = RuleFormSet(queryset=rules_qs, prefix="rules")
                context = {"rule_formset": formset}
                return render(request, "partials/_response_rules_table.html", context)
            return redirect(f"{reverse('anlage2_config')}?tab=rules")

        if action in ["save_rules_fb", "add_action_row"]:
            admin_a2_logger.debug("Speichere/erweitere Antwortregeln (Fallback)")
            data = request.POST.copy()
            if action == "add_action_row":
                target_prefix = data.get("action_prefix")
                if target_prefix:
                    key = f"{target_prefix}-TOTAL_FORMS"
                    data[key] = str(int(data.get(key, 0)) + 1)
            formset = RuleFormSetFB(data, queryset=rules_qs, prefix="rules_fb")
            action_formsets = {}
            for f in formset.forms:
                a_prefix = f"{f.prefix}-actions"
                action_formsets[f.prefix] = ActionFormSet(data, prefix=a_prefix)

            if action == "save_rules_fb" and formset.is_valid() and all(fs.is_valid() for fs in action_formsets.values()):
                ordered = formset.ordered_forms
                for idx, form in enumerate(ordered):
                    if form.cleaned_data.get("DELETE"):
                        if form.instance.pk:
                            form.instance.delete()
                        continue
                    obj = form.save(commit=False)
                    obj.prioritaet = idx
                    afs = action_formsets[form.prefix]
                    actions = []
                    for ad in afs.cleaned_data:
                        if ad.get("DELETE"):
                            continue
                        actions.append({"field": ad.get("field"), "value": ad.get("value")})
                    obj.actions_json = actions
                    obj.save()
                for form in formset.deleted_forms:
                    form.instance.delete()
                messages.success(request, "Antwortregeln gespeichert")
                return redirect(f"{reverse('anlage2_config')}?tab=rules2")
            else:
                if action == "save_rules_fb":
                    messages.error(request, "Bitte korrigieren Sie die markierten Felder.")
                rule_formset_fb = formset
                rule_action_formsets = action_formsets
                active_tab = "rules2"

        if action == "save_general":
            admin_a2_logger.debug("Speichere Allgemeine Einstellungen")
            cfg_form = Anlage2ConfigForm(request.POST, instance=cfg)
            if cfg_form.is_valid():
                admin_a2_logger.debug(
                    "Ge\u00e4nderte Felder: %r",
                    {f: cfg_form.cleaned_data[f] for f in cfg_form.changed_data},
                )
                cfg_form.save()
                messages.success(request, "Einstellungen gespeichert")
                return redirect(f"{reverse('anlage2_config')}?tab=general")
            messages.error(request, "Bitte korrigieren Sie die markierten Felder.")
            active_tab = "general"



        if action == "save_a4":
            admin_a2_logger.debug("Speichere Anlage4 Parser Konfiguration")
            form = Anlage4ParserConfigForm(request.POST, instance=a4_parser_cfg)
            if form.is_valid():
                form.save()
                messages.success(request, "Anlage 4 gespeichert")
                return redirect(f"{reverse('anlage2_config')}?tab=a4")
            a4_parser_form = form
            active_tab = "a4"


    cfg_form = cfg_form if 'cfg_form' in locals() else Anlage2ConfigForm(instance=cfg)
    rule_formset = RuleFormSet(queryset=rules_qs, prefix="rules")
    for f in rule_formset:
        parse_exact_logger.debug(
            "Formset Rule PK=%s initial actions_json=%r",
            f.instance.pk,
            f.initial.get("actions_json"),
        )
    rule_formset_fb = (
        rule_formset_fb
        if "rule_formset_fb" in locals()
        else RuleFormSetFB(queryset=rules_qs, prefix="rules_fb")
    )
    for f in rule_formset_fb:
        parse_exact_logger.debug(
            "Formset FB Rule PK=%s initial actions_json=%r",
            f.instance.pk,
            f.initial.get("actions_json"),
        )
    rule_action_formsets = (
        rule_action_formsets
        if "rule_action_formsets" in locals()
        else {
            f.prefix: ActionFormSet(
                prefix=f"{f.prefix}-actions",
                initial=raw_actions.get(f.instance.pk, []),
            )
            for f in rule_formset_fb.forms
        }
    )
    a4_parser_form = (
        a4_parser_form
        if "a4_parser_form" in locals()
        else Anlage4ParserConfigForm(instance=a4_parser_cfg)
    )
    context = {
        "config": cfg,
        "config_form": cfg_form,
        "aliases": aliases,
        "rule_formset": rule_formset,
        "rule_formset_fb": rule_formset_fb,
        "action_formsets": rule_action_formsets,
        "raw_actions": raw_actions,
        "choices": Anlage2ColumnHeading.FIELD_CHOICES,
        "parser_choices": get_parser_choices(),
        "active_tab": active_tab,
        "a4_parser_form": a4_parser_form,
    }
    return render(request, "admin_anlage2_config.html", context)


@login_required
@admin_required
@require_http_methods(["GET"])
def anlage2_rule_add(request):
    """Liefert eine leere Formularzeile für eine Antwortregel."""
    if not request.headers.get("HX-Request"):
        return redirect("anlage2_config")
    index = int(request.GET.get("index", 0))
    RuleFormSet = modelformset_factory(
        AntwortErkennungsRegel,
        form=AntwortErkennungsRegelForm,
        can_delete=True,
        can_order=True,
        extra=0,
    )
    formset = RuleFormSet(queryset=AntwortErkennungsRegel.objects.none(), prefix="rules")
    form = formset.empty_form
    form.prefix = f"rules-{index}"
    context = {"form": form}
    return render(request, "partials/_response_rule_row.html", context)


@login_required
@admin_required
@require_http_methods(["DELETE"])
def anlage2_rule_delete(request, pk: int):
    """Löscht eine Antwortregel."""
    rule = get_object_or_404(AntwortErkennungsRegel, pk=pk)
    rule.delete()
    return HttpResponse(status=204)


@login_required
@admin_required
def anlage4_config(request):
    """Konfiguriert den Anlage-4-Parser."""
    cfg = Anlage4ParserConfig.objects.first() or Anlage4ParserConfig.objects.create()
    form = Anlage4ParserConfigForm(request.POST or None, instance=cfg)
    if request.method == "POST" and form.is_valid():
        neg_list = request.POST.getlist("negative_patterns")
        alias_lists = {
            "name_aliases": request.POST.getlist("name_aliases"),
            "gesellschaft_aliases": request.POST.getlist("gesellschaft_aliases"),
            "fachbereich_aliases": request.POST.getlist("fachbereich_aliases"),
        }
        columns = request.POST.getlist("table_columns")
        form.save(
            negative_patterns=neg_list,
            alias_lists=alias_lists,
            table_columns=columns,
        )
        messages.success(request, "Anlage 4 gespeichert")
        return redirect("anlage4_config")
    return render(request, "admin_anlage4_config.html", {"form": form})


@login_required
@admin_required
def admin_role_editor(request):
    """Bearbeitet die Sichtbarkeit von Tiles pro Rolle."""

    groups = list(Group.objects.all().order_by("name"))
    group_id = request.POST.get("group_id") or request.GET.get("group")
    selected_group = None
    tiles_by_area: dict[Area, list[dict[str, Any]]] = {}

    if group_id:
        selected_group = get_object_or_404(Group, pk=group_id)

    if request.method == "POST" and selected_group:
        selected_tiles = Tile.objects.filter(pk__in=request.POST.getlist("tiles"))
        tile_perms = Permission.objects.filter(tile__isnull=False)
        selected_group.permissions.remove(*tile_perms)
        perms = Permission.objects.filter(tile__in=selected_tiles)
        selected_group.permissions.add(*perms)
        messages.success(request, "Berechtigungen gespeichert")
        return redirect(f"{reverse('admin_role_editor')}?group={selected_group.id}")

    if selected_group:
        group_perms = set(selected_group.permissions.values_list("id", flat=True))
        for area in Area.objects.all():
            tile_items = []
            for tile in Tile.objects.filter(areas=area).select_related("permission"):
                tile_items.append(
                    {
                        "tile": tile,
                        "checked": tile.permission_id in group_perms,
                    }
                )
            tiles_by_area[area] = tile_items

    context = {
        "groups": groups,
        "selected_group": selected_group,
        "tiles_by_area": tiles_by_area,
    }
    if request.headers.get("x-requested-with") == "XMLHttpRequest":
        return render(request, "partials/_role_tile_form.html", context)
    return render(request, "admin_roles.html", context)


@login_required
@admin_required
def anlage2_function_list(request):
    """Zeigt alle Anlage-2-Funktionen."""
    functions = list(Anlage2Function.objects.all().order_by("name"))
    context = {"functions": functions}
    return render(request, "anlage2/function_list.html", context)


@login_required
@admin_required
def anlage2_function_form(request, pk=None):
    """Erstellt oder bearbeitet eine Anlage-2-Funktion."""
    funktion = get_object_or_404(Anlage2Function, pk=pk) if pk else None
    form = Anlage2FunctionForm(request.POST or None, instance=funktion)

    if request.method == "POST" and form.is_valid():
        aliases = request.POST.getlist("name_aliases")
        funktion = form.save(name_aliases=aliases)
        return redirect("anlage2_function_edit", funktion.pk)

    subquestions = list(funktion.anlage2subquestion_set.all()) if funktion else []
    aliases = funktion.detection_phrases.get("name_aliases", []) if funktion else []
    context = {
        "form": form,
        "funktion": funktion,
        "subquestions": subquestions,
        "aliases": aliases,
    }
    return render(request, "anlage2/function_form.html", context)


@login_required
@admin_required
def anlage2_function_delete(request, pk):
    """Löscht eine Anlage-2-Funktion."""
    if request.method != "POST":
        return HttpResponseBadRequest()
    funktion = get_object_or_404(Anlage2Function, pk=pk)
    funktion.delete()
    return redirect("anlage2_function_list")


@login_required
@admin_required
def anlage2_function_import(request):
    """Importiert den Funktionskatalog aus einer JSON-Datei."""
    form = Anlage2FunctionImportForm(request.POST or None, request.FILES or None)
    if request.method == "POST" and form.is_valid():
        data = form.cleaned_data["json_file"].read().decode("utf-8")
        try:
            items = json.loads(data)
        except Exception:  # noqa: BLE001
            messages.error(request, "Ungültige JSON-Datei")
            return redirect("anlage2_function_import")
        if form.cleaned_data["clear_first"]:
            Anlage2SubQuestion.objects.all().delete()
            Anlage2Function.objects.all().delete()
        for entry in items:
            name = entry.get("name") or entry.get("funktion") or ""
            func, _ = Anlage2Function.objects.get_or_create(name=name)
            func.save()
            subs = entry.get("subquestions") or entry.get("unterfragen") or []
            for sub in subs:
                if isinstance(sub, dict):
                    text = sub.get("frage_text") or sub.get("frage") or ""
                    vals = sub
                else:
                    text = str(sub)
                    vals = {}
                Anlage2SubQuestion.objects.create(
                    funktion=func,
                    frage_text=text,
                )
        messages.success(request, "Funktionskatalog importiert")
        return redirect("anlage2_function_list")
    return render(request, "anlage2/function_import.html", {"form": form})


@login_required
@admin_required
def anlage2_function_export(request):
    """Exportiert den aktuellen Funktionskatalog als JSON."""
    functions = []
    for f in Anlage2Function.objects.all().order_by("name"):
        item = {
            "name": f.name,
            "subquestions": [],
        }
        for q in f.anlage2subquestion_set.all().order_by("id"):
            item["subquestions"].append({"frage_text": q.frage_text})
        functions.append(item)
    content = json.dumps(functions, ensure_ascii=False, indent=2)
    resp = HttpResponse(content, content_type="application/json")
    resp["Content-Disposition"] = "attachment; filename=anlage2_functions.json"
    return resp


@login_required
@admin_required
def anlage2_subquestion_form(request, function_pk=None, pk=None):
    """Erstellt oder bearbeitet eine Unterfrage."""
    if pk:
        subquestion = get_object_or_404(Anlage2SubQuestion, pk=pk)
        funktion = subquestion.funktion
    else:
        funktion = get_object_or_404(Anlage2Function, pk=function_pk)
        subquestion = Anlage2SubQuestion(funktion=funktion)
    form = Anlage2SubQuestionForm(request.POST or None, instance=subquestion)

    if request.method == "POST" and form.is_valid():
        aliases = request.POST.getlist("name_aliases")
        subquestion = form.save(name_aliases=aliases)
        return redirect("anlage2_function_edit", funktion.pk)

    aliases = subquestion.detection_phrases.get("name_aliases", []) if pk else []
    context = {
        "form": form,
        "funktion": funktion,
        "subquestion": subquestion if pk else None,
        "aliases": aliases,
    }
    return render(request, "anlage2/subquestion_form.html", context)


@login_required
@admin_required
def anlage2_subquestion_delete(request, pk):
    """Löscht eine Unterfrage."""
    if request.method != "POST":
        return HttpResponseBadRequest()
    sub = get_object_or_404(Anlage2SubQuestion, pk=pk)
    func_pk = sub.funktion_id
    sub.delete()
    return redirect("anlage2_function_edit", func_pk)


class AntwortErkennungsRegelListView(LoginRequiredMixin, StaffRequiredMixin, ListView):
    """Listet alle Regeln für den exakten Parser auf."""

    model = AntwortErkennungsRegel
    template_name = "parser_rules/rule_list.html"
    context_object_name = "rules"


class AntwortErkennungsRegelCreateView(LoginRequiredMixin, StaffRequiredMixin, CreateView):
    """Erstellt eine neue Antwortregel."""

    model = AntwortErkennungsRegel
    form_class = AntwortErkennungsRegelForm
    template_name = "parser_rules/rule_form.html"
    success_url = reverse_lazy("parser_rule_list")

    def get_context_data(self, **kwargs):
        return super().get_context_data(**kwargs)


class AntwortErkennungsRegelUpdateView(LoginRequiredMixin, StaffRequiredMixin, UpdateView):
    """Bearbeitet eine bestehende Antwortregel."""

    model = AntwortErkennungsRegel
    form_class = AntwortErkennungsRegelForm
    template_name = "parser_rules/rule_form.html"
    success_url = reverse_lazy("parser_rule_list")

    def get_context_data(self, **kwargs):
        return super().get_context_data(**kwargs)


class AntwortErkennungsRegelDeleteView(LoginRequiredMixin, StaffRequiredMixin, DeleteView):
    """Löscht eine Antwortregel."""

    model = AntwortErkennungsRegel
    template_name = "parser_rules/rule_confirm_delete.html"
    success_url = reverse_lazy("parser_rule_list")


@login_required
@admin_required
def anlage2_parser_rule_export(request):
    """Exportiert alle Antwortregeln als JSON."""
    rules = [
        {
            "regel_name": r.regel_name,
            "erkennungs_phrase": r.erkennungs_phrase,
            "regel_anwendungsbereich": r.regel_anwendungsbereich,
            "actions": r.actions_json,
            "prioritaet": r.prioritaet,
        }
        for r in AntwortErkennungsRegel.objects.all().order_by("prioritaet")
    ]
    content = json.dumps(rules, ensure_ascii=False, indent=2)
    resp = HttpResponse(content, content_type="application/json")
    resp["Content-Disposition"] = "attachment; filename=parser_rules.json"
    return resp


@login_required
@admin_required
def anlage2_parser_rule_import(request):
    """Importiert Antwortregeln aus einer JSON-Datei."""
    form = Anlage2ParserRuleImportForm(request.POST or None, request.FILES or None)
    if request.method == "POST" and form.is_valid():
        raw = form.cleaned_data["json_file"].read().decode("utf-8")
        try:
            items = json.loads(raw)
        except Exception:  # noqa: BLE001
            messages.error(request, "Ungültige JSON-Datei")
            return redirect("anlage2_parser_rule_import")
        for r in items:
            AntwortErkennungsRegel.objects.update_or_create(
                regel_name=r.get("regel_name"),
                defaults={
                    "erkennungs_phrase": r.get("erkennungs_phrase", ""),
                    "regel_anwendungsbereich": r.get("regel_anwendungsbereich", "Hauptfunktion"),
                    "actions_json": r.get("actions", []),
                    "prioritaet": r.get("prioritaet", 0),
                },
            )
        messages.success(request, "Antwortregeln importiert")
        return redirect("parser_rule_list")
    return render(request, "admin_anlage2_parser_rule_import.html", {"form": form})


@login_required
@tile_required("projektverwaltung")
def projekt_list(request):
    projekte = BVProject.objects.all().order_by("-created_at")

    search_query = request.GET.get("q", "")
    if search_query:
        projekte = projekte.filter(title__icontains=search_query)

    software_filter = request.GET.get("software", "")
    if software_filter:
        projekte = projekte.filter(bvsoftware__name__icontains=software_filter).distinct()

    status_filter = request.GET.get("status", "")
    if status_filter:
        projekte = projekte.filter(status__key=status_filter)

    context = {
        "projekte": projekte,
        "is_admin": request.user.groups.filter(name="admin").exists(),
        "search_query": search_query,
        "status_filter": status_filter,
        "software_filter": software_filter,
        "status_choices": ProjectStatus.objects.all(),
    }
    if request.headers.get("x-requested-with") == "XMLHttpRequest":
        return render(request, "partials/_project_list_rows.html", context)
    return render(request, "projekt_list.html", context)


@login_required
def projekt_detail(request, pk):
    projekt = get_object_or_404(BVProject, pk=pk)
    all_files = projekt.anlagen.all()
    reviewed = all_files.filter(manual_reviewed=True).count()
    is_admin = request.user.groups.filter(name="admin").exists()
    software_list = projekt.software_list
    knowledge_map = {k.software_name: k for k in projekt.softwareknowledge.all()}
    knowledge_rows = []
    checked = 0
    for name in software_list:
        entry = knowledge_map.get(name)
        if entry and entry.last_checked:
            checked += 1
        knowledge_rows.append({"name": name, "entry": entry})
<<<<<<< HEAD
    # Letzte Aktivitäten aus Statusänderungen und Dateiuploads sammeln
    activities = []
    for h in projekt.status_history.order_by("-changed_at")[:5]:
        activities.append({
            "time": h.changed_at,
            "text": f"Status geändert zu {h.status.name}",
        })
    for f in projekt.anlagen.order_by("-created_at")[:5]:
        activities.append({
            "time": f.created_at,
            "text": f"Anlage {f.anlage_nr} hochgeladen",
        })
    activities.sort(key=lambda x: x["time"], reverse=True)
    activities = activities[:5]
=======
    cockpit_ctx = get_cockpit_context(projekt)

>>>>>>> 8694a865
    context = {
        "projekt": projekt,
        "cockpit": cockpit_ctx,
        "status_choices": ProjectStatus.objects.all(),
        "history": projekt.status_history.all(),
        "num_attachments": all_files.count(),
        "num_reviewed": reviewed,
        "is_verhandlungsfaehig": projekt.is_verhandlungsfaehig,
        "is_admin": is_admin,
        "anlage_numbers": list(range(1, 7)),

        "knowledge_rows": knowledge_rows,
        "knowledge_checked": checked,
        "total_software": len(software_list),
        "software_list": software_list,
        "activities": activities,

    }
    return render(request, "projekt_detail.html", context)


@login_required
def anlage3_review(request, pk):
    """Zeigt alle Dateien der Anlage 3 mit Review-Option."""
    logger.info("anlage3_review gestartet für Projekt %s", pk)
    projekt = get_object_or_404(BVProject, pk=pk)
    anlagen = projekt.anlagen.filter(anlage_nr=3)
    context = {"projekt": projekt, "anlagen": anlagen}
    logger.info("anlage3_review beendet für Projekt %s", pk)
    return render(request, "anlage3_review.html", context)


@login_required
def anlage3_file_review(request, pk):
    """Zeigt erkannte Metadaten der Anlage 3 zur Best\u00e4tigung."""
    project_file = get_object_or_404(BVProjectFile, pk=pk)
    if project_file.anlage_nr != 3:
        raise Http404

    version = request.GET.get("version")
    if version and version.isdigit():
        alt = (
            BVProjectFile.objects.filter(
                projekt=project_file.projekt,
                anlage_nr=project_file.anlage_nr,
                version=int(version),
            ).first()
        )
        if alt:
            project_file = alt

    versions = list(
        BVProjectFile.objects.filter(
            projekt=project_file.projekt,
            anlage_nr=project_file.anlage_nr,
        ).order_by("version")
    )

    try:
        meta = project_file.anlage3meta
    except Anlage3Metadata.DoesNotExist:
        meta = Anlage3Metadata(project_file=project_file)

    if request.method == "POST":
        form = Anlage3MetadataForm(request.POST, instance=meta)
        if form.is_valid():
            form.save()
            return redirect("projekt_detail", pk=project_file.projekt.pk)
    else:
        form = Anlage3MetadataForm(instance=meta)

    context = {
        "anlage": project_file,
        "form": form,
        "versions": versions,
        "current_version": project_file.version,
    }
    return render(request, "projekt_file_anlage3_review.html", context)


@login_required
def anlage4_review(request, pk):
    """Zeigt die Auswertungen aus Anlage 4 und ermöglicht die manuelle Bewertung."""
    project_file = get_object_or_404(BVProjectFile, pk=pk)
    if project_file.anlage_nr != 4:
        raise Http404

    version = request.GET.get("version")
    if version and version.isdigit():
        alt = (
            BVProjectFile.objects.filter(
                projekt=project_file.projekt,
                anlage_nr=project_file.anlage_nr,
                version=int(version),
            ).first()
        )
        if alt:
            project_file = alt

    versions = list(
        BVProjectFile.objects.filter(
            projekt=project_file.projekt,
            anlage_nr=project_file.anlage_nr,
        ).order_by("version")
    )

    anlage4_logger.info("Zugriff auf Anlage4 Review f\u00fcr Datei %s", pk)

    items = []
    if project_file.analysis_json:
        items = project_file.analysis_json.get("items") or []

    if request.method == "POST":
        form = Anlage4ReviewForm(request.POST, items=items)
        if form.is_valid():
            project_file.manual_analysis_json = form.get_json()
            project_file.save(update_fields=["manual_analysis_json"])
            anlage4_logger.info("Anlage4 Review gespeichert: %s Eintr\u00e4ge", len(items))
            return redirect("projekt_detail", pk=project_file.projekt.pk)
    else:
        form = Anlage4ReviewForm(initial=project_file.manual_analysis_json, items=items)

    rows = []
    for idx, item in enumerate(items):
        fields = item.get("structured", {})
        plaus = item.get("plausibility", {})
        rows.append(
            {
                "name": fields.get("name_der_auswertung"),
                "gesellschaften": fields.get("gesellschaften"),
                "fachbereiche": fields.get("fachbereiche"),
                "plaus": plaus.get("plausibilitaet"),
                "score": plaus.get("score"),
                "begruendung": plaus.get("begruendung"),
                "ok_field": form[f"item{idx}_ok"],
                "nego_field": form[f"item{idx}_nego"],
                "note_field": form[f"item{idx}_note"],
            }
        )

    anlage4_logger.debug("Tabellenzeilen f\u00fcr Anlage4 Review: %s", rows)

    context = {
        "anlage": project_file,
        "rows": rows,
        "versions": versions,
        "current_version": project_file.version,
    }
    anlage4_logger.info("Anlage4 Review abgeschlossen für Datei %s", pk)
    return render(request, "projekt_file_anlage4_review.html", context)


@login_required
def anlage5_review(request, pk):
    """Zeigt die erkannten Zwecke aus Anlage 5 zur Bestätigung."""

    project_file = get_object_or_404(BVProjectFile, pk=pk)
    if project_file.anlage_nr != 5:
        raise Http404

    version = request.GET.get("version")
    if version and version.isdigit():
        alt = (
            BVProjectFile.objects.filter(
                projekt=project_file.projekt,
                anlage_nr=project_file.anlage_nr,
                version=int(version),
            ).first()
        )
        if alt:
            project_file = alt

    versions = list(
        BVProjectFile.objects.filter(
            projekt=project_file.projekt,
            anlage_nr=project_file.anlage_nr,
        ).order_by("version")
    )

    try:
        review = project_file.anlage5review
    except Anlage5Review.DoesNotExist:
        review = None

    initial = {}
    if review:
        initial["purposes"] = review.found_purposes.all()
        initial["sonstige"] = review.sonstige_zwecke

    if request.method == "POST":
        form = Anlage5ReviewForm(request.POST)
        if form.is_valid():
            if review is None:
                review = Anlage5Review.objects.create(project_file=project_file)
            review.sonstige_zwecke = form.cleaned_data["sonstige"]
            review.save(update_fields=["sonstige_zwecke"])
            review.found_purposes.set(form.cleaned_data["purposes"])
            project_file.verhandlungsfaehig = (
                review.found_purposes.count() == ZweckKategorieA.objects.count()
                and not review.sonstige_zwecke
            )
            project_file.save(update_fields=["verhandlungsfaehig"])
            return redirect("projekt_detail", pk=project_file.projekt.pk)
    else:
        form = Anlage5ReviewForm(initial=initial)

    context = {
        "anlage": project_file,
        "form": form,
        "versions": versions,
        "current_version": project_file.version,
    }
    return render(request, "projekt_file_anlage5_review.html", context)


@login_required
def projekt_upload(request):
    if request.method == "POST":
        form = BVProjectUploadForm(request.POST, request.FILES)
        if form.is_valid():
            docx_file = form.cleaned_data["docx_file"]
            from tempfile import NamedTemporaryFile

            tmp = NamedTemporaryFile(delete=False, suffix=".docx")
            for chunk in docx_file.chunks():
                tmp.write(chunk)
            tmp.close()
            text = extract_text(Path(tmp.name))
            Path(tmp.name).unlink(missing_ok=True)
            projekt = BVProject.objects.create(beschreibung=text)
            return redirect("projekt_edit", pk=projekt.pk)
    else:
        form = BVProjectUploadForm()
    return render(request, "projekt_upload.html", {"form": form})


@login_required
def projekt_create(request):
    if request.method == "POST":
        form = BVProjectForm(request.POST)
        if form.is_valid():
            software_typen_list = request.POST.getlist("software_typen")
            projekt = form.save(software_list=software_typen_list)
            return redirect("projekt_detail", pk=projekt.pk)
    else:
        form = BVProjectForm()
    return render(request, "projekt_form.html", {"form": form})


@login_required
def projekt_edit(request, pk):
    projekt = get_object_or_404(BVProject, pk=pk)
    if request.method == "POST":
        form = BVProjectForm(request.POST, instance=projekt)
        if form.is_valid():
            software_typen_list = request.POST.getlist("software_typen")
            projekt = form.save(software_list=software_typen_list)
            return redirect("projekt_detail", pk=projekt.pk)
    else:
        form = BVProjectForm(instance=projekt)
    context = {
        "form": form,
        "projekt": projekt,
        "categories": LLMConfig.get_categories(),
        "category": "default",
    }
    return render(request, "projekt_form.html", context)


def extract_anlage_nr(filename: str) -> int:
    """Extrahiert die Anlagen-Nummer aus dem Dateinamen.

    Erwartet Muster wie "Anlage_3_..." oder "anlage_3_...".
    """

    match = re.search(r"anlage[\s_-]?(\d)", filename, re.IGNORECASE)
    if match:
        nr = int(match.group(1))
        if 1 <= nr <= 6:
            return nr
    raise ValueError("Dateiname muss eine Anlagen-Nummer enthalten")


def _save_project_file(
    projekt: BVProject,
    form: BVProjectFileForm | None = None,
    *,
    upload=None,
    anlage_nr: int | None = None,
) -> BVProjectFile:
    """Speichert eine einzelne hochgeladene Datei.

    Kann entweder mit einem bereits validierten Formular oder direkt mit Datei
    und Anlagen-Nummer aufgerufen werden.
    """

    if form is not None:
        uploaded = form.cleaned_data["upload"]
        anlage_nr = form.anlage_nr
    else:
        if upload is None or anlage_nr is None:
            raise ValueError("missing params")
        uploaded = upload

    obj = form.save(commit=False) if form is not None else BVProjectFile(upload=uploaded)

    ext = Path(uploaded.name).suffix.lower()
    if uploaded.size > settings.MAX_UPLOAD_SIZE:
        raise ValueError("Datei \u00FCberschreitet die maximale Gr\u00F6\u00DFe")
    if anlage_nr == 3:
        if ext not in [".docx", ".pdf"]:
            raise ValueError("Nur .docx oder .pdf erlaubt f\u00FCr Anlage 3")
    else:
        if ext != ".docx":
            raise ValueError("Nur .docx Dateien erlaubt")

    content = ""
    lower_name = uploaded.name.lower()
    if lower_name.endswith(".docx"):
        from tempfile import NamedTemporaryFile

        tmp = NamedTemporaryFile(delete=False, suffix=".docx")
        for chunk in uploaded.chunks():
            tmp.write(chunk)
        tmp.close()
        try:
            content = extract_text(Path(tmp.name))
        finally:
            Path(tmp.name).unlink(missing_ok=True)
    elif lower_name.endswith(".pdf"):
        uploaded.read()
        uploaded.seek(0)
    else:
        try:
            content = uploaded.read().decode("utf-8")
        except UnicodeDecodeError as exc:
            logger.error("Datei konnte nicht als UTF-8 dekodiert werden: %s", exc)
            raise ValueError("invalid")

    obj.projekt = projekt
    obj.anlage_nr = anlage_nr
    obj.text_content = content
    old_file = (
        BVProjectFile.objects.filter(
            projekt=projekt,
            anlage_nr=obj.anlage_nr,
            is_active=True,
        )
        .order_by("-version")
        .first()
    )
    if old_file:
        old_file.is_active = False
        old_file.save(update_fields=["is_active"])
        obj.version = old_file.version + 1
        obj.parent = old_file

    obj.save()
    if obj.anlage_nr == 3 and obj.upload.name.lower().endswith(".docx"):
        try:
            from .anlage3_parser import parse_anlage3

            meta = parse_anlage3(obj)
            if meta:
                Anlage3Metadata.objects.update_or_create(project_file=obj, defaults=meta)
        except Exception:
            logger.exception("Fehler beim Anlage3 Parser")

        try:
            pages = get_docx_page_count(Path(obj.upload.path))
            if pages == 1:
                obj.verhandlungsfaehig = True
                obj.save(update_fields=["verhandlungsfaehig"])
        except Exception:
            logger.exception("Fehler beim Seitenzählen")

    return obj


@login_required
def projekt_file_upload(request, pk):
    """
    Lädt eine oder mehrere Dateien zu einem Projekt hoch. 
    Verarbeitet pro Anfrage genau eine Datei, wie vom Frontend gesendet.
    """
    projekt = get_object_or_404(BVProject, pk=pk)

    if request.method == "POST":
        if not _user_can_edit_project(request.user, projekt):
            return HttpResponseForbidden("Nicht berechtigt")

        temp_id = request.POST.get("temp_id")
        upload = request.FILES.get("upload")

        if temp_id and not upload:
            temp_map = request.session.get("pending_uploads", {})
            info = temp_map.get(temp_id)
            if not info:
                return HttpResponseBadRequest("invalid")
            path = info.get("path")
            name = info.get("name")
            try:
                with open(path, "rb") as fh:
                    upload = SimpleUploadedFile(name, fh.read())
            finally:
                Path(path).unlink(missing_ok=True)
                temp_map.pop(temp_id, None)
                request.session["pending_uploads"] = temp_map
                request.session.modified = True
            anlage_nr_raw = request.POST.get("anlage_nr")
            if not anlage_nr_raw or not anlage_nr_raw.isdigit():
                return HttpResponseBadRequest("invalid")
            anlage_nr = int(anlage_nr_raw)
        else:
            if not upload:
                return HttpResponseBadRequest("invalid")
            try:
                anlage_nr = extract_anlage_nr(upload.name)
            except ValueError:
                temp_id = uuid.uuid4().hex
                tmp = NamedTemporaryFile(delete=False)
                for chunk in upload.chunks():
                    tmp.write(chunk)
                tmp.close()
                temp_map = request.session.get("pending_uploads", {})
                temp_map[temp_id] = {"path": tmp.name, "name": upload.name}
                request.session["pending_uploads"] = temp_map
                request.session.modified = True
                context = {
                    "projekt": projekt,
                    "filename": upload.name,
                    "temp_id": temp_id,
                    "numbers": list(range(1, 7)),
                    "show_nr": False,
                }
                resp = render(request, "partials/anlagen_assign_row.html", context)
                resp["X-Upload-Status"] = "manual"
                return resp

        if not 1 <= anlage_nr <= 6:
            return HttpResponseBadRequest("invalid")

        try:
            _save_project_file(projekt, upload=upload, anlage_nr=anlage_nr)
        except ValueError as e:
            return HttpResponseBadRequest(str(e))

        files_qs = projekt.anlagen.filter(anlage_nr=anlage_nr).order_by("-version")
        page_obj = None
        if anlage_nr == 3:
            page_obj = Paginator(files_qs, 10).get_page(1)
        context = {
            "projekt": projekt,
            "anlagen": page_obj or files_qs,
            "page_obj": page_obj,
            "anlage_nr": anlage_nr,
            "show_nr": False,
        }
        resp = render(request, "partials/anlagen_tab.html", context)
        resp["X-Upload-Status"] = "assigned"
        resp["X-Anlage-Nr"] = str(anlage_nr)
        return resp

    # Logik für den initialen GET-Request (Anzeige des leeren Formulars)
    anlage_param = request.GET.get("anlage_nr")
    nr_val = None
    if anlage_param and anlage_param.isdigit():
        val = int(anlage_param)
        if 1 <= val <= 6:
            nr_val = val
            
    form = BVProjectFileForm(initial={'anlage_nr': nr_val})

    return render(
        request,
        "projekt_file_form.html",
        {"form": form, "projekt": projekt, "max_size": settings.MAX_UPLOAD_SIZE},
    )


@login_required
@require_http_methods(["POST"])
def projekt_file_check(request, pk, nr):
    """Prüft eine einzelne Anlage per LLM."""
    try:
        nr_int = int(nr)
    except (TypeError, ValueError):
        return JsonResponse({"error": "invalid"}, status=400)

    use_llm = request.POST.get("llm") or request.GET.get("llm")
    def parse_only(pid: int, model_name: str | None = None):
        pf = BVProjectFile.objects.filter(projekt_id=pid, anlage_nr=2).first()
        if pf:
            run_anlage2_analysis(pf)
    funcs = {
        1: check_anlage1,
        2: check_anlage2 if use_llm else parse_only,
        3: check_anlage3_vision if use_llm else analyse_anlage3,
        4: analyse_anlage4,
        5: check_anlage5,
    }
    func = funcs.get(nr_int)
    if not func:
        return JsonResponse({"error": "invalid"}, status=404)
    category = request.POST.get("model_category")
    model = LLMConfig.get_default(category) if category else None
    try:
        anlage = BVProjectFile.objects.filter(
            projekt_id=pk, anlage_nr=nr_int
        ).first()
        if not anlage:
            return JsonResponse({"error": "not found"}, status=404)
        func(anlage.pk, model_name=model)
        anlage.refresh_from_db()
        analysis = anlage.analysis_json
    except ValueError as exc:
        return JsonResponse({"error": str(exc)}, status=404)
    except RuntimeError:
        return JsonResponse(
            {"error": "Missing LLM credentials from environment."}, status=500
        )
    except Exception:
        logger.exception("LLM Fehler")
        return JsonResponse({"status": "error"}, status=502)
    return JsonResponse({"status": "ok", "analysis": analysis})


@login_required
@require_http_methods(["POST"])
def projekt_file_check_pk(request, pk):
    """Prüft eine Anlage anhand der Datenbank-ID."""
    try:
        anlage = BVProjectFile.objects.get(pk=pk)
    except BVProjectFile.DoesNotExist:
        return JsonResponse({"error": "not found"}, status=404)

    use_llm = request.POST.get("llm") or request.GET.get("llm")
    def parse_only(_pid: int, model_name: str | None = None):
        run_anlage2_analysis(anlage)
    funcs = {
        1: check_anlage1,
        2: check_anlage2 if use_llm else parse_only,
        3: check_anlage3_vision if use_llm else analyse_anlage3,
        4: analyse_anlage4,
        5: check_anlage5,
    }
    func = funcs.get(anlage.anlage_nr)
    if not func:
        return JsonResponse({"error": "invalid"}, status=404)
    category = request.POST.get("model_category")
    model = LLMConfig.get_default(category) if category else None
    try:
        func(anlage.pk, model_name=model)
        anlage.refresh_from_db()
        analysis = anlage.analysis_json
    except RuntimeError:
        return JsonResponse(
            {"error": "Missing LLM credentials from environment."}, status=500
        )
    except Exception:
        logger.exception("LLM Fehler")
        return JsonResponse({"status": "error"}, status=502)
    return JsonResponse({"status": "ok", "analysis": analysis})


@login_required
def projekt_file_check_view(request, pk):
    """Pr\xfcft eine Anlage und leitet zur Analyse-Bearbeitung weiter."""
    try:
        anlage = BVProjectFile.objects.get(pk=pk)
    except BVProjectFile.DoesNotExist:
        raise Http404

    version_param = request.GET.get("version")
    if version_param and version_param.isdigit():
        alt = (
            BVProjectFile.objects.filter(
                projekt=anlage.projekt,
                anlage_nr=anlage.anlage_nr,
                version=int(version_param),
            ).first()
        )
        if alt:
            anlage = alt

    versions = list(
        BVProjectFile.objects.filter(
            projekt=anlage.projekt,
            anlage_nr=anlage.anlage_nr,
        ).order_by("version")
    )

    use_llm = request.POST.get("llm") or request.GET.get("llm")
    def parse_only(_pid: int, model_name: str | None = None):
        run_anlage2_analysis(anlage)
    funcs = {
        1: check_anlage1,
        2: check_anlage2 if use_llm else parse_only,
        3: check_anlage3_vision if use_llm else analyse_anlage3,
        4: analyse_anlage4,
        5: check_anlage5,
    }
    func = funcs.get(anlage.anlage_nr)
    if not func:
        raise Http404

    category = request.GET.get("model_category")
    model = LLMConfig.get_default(category) if category else None
    try:
        func(anlage.pk, model_name=model)
    except RuntimeError:
        messages.error(request, "Missing LLM credentials from environment.")
    except Exception:
        logger.exception("LLM Fehler")
        messages.error(request, "Fehler bei der Anlagenpr\xfcfung")

    if anlage.anlage_nr == 3:
        return redirect("anlage3_review", pk=anlage.projekt_id)
    if anlage.anlage_nr == 5:
        return redirect("anlage5_review", pk=anlage.pk)

    return redirect("projekt_file_edit_json", pk=pk)


@login_required
def projekt_file_parse_anlage2(request, pk):
    """Parst Anlage 2 ohne LLM-Aufrufe."""
    anlage = get_object_or_404(BVProjectFile, pk=pk)
    if anlage.anlage_nr != 2:
        raise Http404
    table_data = parser_manager._run_single("table", anlage)
    anlage.analysis_json = {"table_functions": table_data}
    anlage.save(update_fields=["analysis_json"])
    return redirect("projekt_file_edit_json", pk=pk)


@login_required
def projekt_file_analyse_anlage4(request, pk):
    """Analysiert Anlage 4 und leitet zum Review."""
    anlage = get_object_or_404(BVProjectFile, pk=pk)
    if anlage.anlage_nr != 4:
        raise Http404
    analyse_anlage4_async(anlage.pk)
    return redirect("anlage4_review", pk=pk)


@login_required
def projekt_file_edit_json(request, pk):
    """Ermöglicht das Bearbeiten der JSON-Daten einer Anlage."""
    logger.info("projekt_file_edit_json gestartet für Anlage %s", pk)
    try:
        anlage = BVProjectFile.objects.get(pk=pk)
    except BVProjectFile.DoesNotExist:
        raise Http404
    versions = list(
        BVProjectFile.objects.filter(
            projekt=anlage.projekt,
            anlage_nr=anlage.anlage_nr,
        ).order_by("version")
    )

    if request.method == "GET" and anlage.anlage_nr == 2:
        results = (
            AnlagenFunktionsMetadaten.objects.filter(anlage_datei=anlage)
            .select_related("funktion", "subquestion")
        )
        for res in results:
            name = res.get_lookup_key()
            parser_res = FunktionsErgebnis.objects.filter(
                anlage_datei=anlage,
                funktion=res.funktion,
                subquestion=res.subquestion,
                quelle="parser",
            ).order_by("-created_at").first()
            ki_res = FunktionsErgebnis.objects.filter(
                anlage_datei=anlage,
                funktion=res.funktion,
                subquestion=res.subquestion,
                quelle="ki",
            ).order_by("-created_at").first()
            doc_str = json.dumps(parser_res.technisch_verfuegbar if parser_res else None, ensure_ascii=False)
            ai_str = json.dumps(ki_res.technisch_verfuegbar if ki_res else None, ensure_ascii=False)
            ergebnis_logger.info("%s\nDOC: %s\nAI: %s", name, doc_str, ai_str)



    if anlage.anlage_nr == 1:
        if request.method == "POST":
            form = Anlage1ReviewForm(request.POST)
            if form.is_valid():
                data = form.get_json()
                anlage.question_review = data
                anlage.save(update_fields=["question_review"])
                logger.info(
                    "Anlage1 Review gespeichert: %s Einträge",
                    len(data),
                )
                return redirect("projekt_detail", pk=anlage.projekt.pk)
        else:
            init = anlage.question_review
            if not init:
                init = _analysis1_to_initial(anlage)
            form = Anlage1ReviewForm(initial=init)
        template = "projekt_file_anlage1_review.html"
        answers: dict[str, str] = {}
        numbers = get_anlage1_numbers()
        q_data = (
            anlage.analysis_json.get("questions", {}) if anlage.analysis_json else {}
        )
        for i in numbers:
            answers[str(i)] = q_data.get(str(i), {}).get("answer", "")

        question_objs = list(Anlage1Question.objects.order_by("num"))
        if not question_objs:
            question_objs = [
                Anlage1Question(
                    num=i,
                    text=t,
                    enabled=True,
                    parser_enabled=True,
                    llm_enabled=True,
                )
                for i, t in enumerate(ANLAGE1_QUESTIONS, start=1)
            ]
        questions = {q.num: q.text for q in question_objs}

        qa = [
            (
                i,
                questions.get(i, ""),
                answers.get(str(i), ""),
                form[f"q{i}_hinweis"],
                form[f"q{i}_vorschlag"],
                form[f"q{i}_ok"],
            )
            for i in numbers
        ]
    elif anlage.anlage_nr == 2:
        analysis_init = _analysis_to_initial(anlage)
        parser_form = ParserSettingsForm(
            request.POST if request.method == "POST" and "save_parser_settings" in request.POST else None,
            instance=anlage,
        )
        if request.method == "POST":
            if "save_parser_settings" in request.POST:
                form = Anlage2ReviewForm(initial=analysis_init)
                if parser_form.is_valid():
                    parser_form.save()
                    messages.success(request, "Parser-Einstellungen gespeichert")
                    return redirect("projekt_file_edit_json", pk=pk)
            elif "run_parser" in request.POST:
                run_anlage2_analysis(anlage)
                anlage.refresh_from_db()
                return redirect("projekt_file_edit_json", pk=pk)
            else:
                form = Anlage2ReviewForm(request.POST)
                if form.is_valid():
                    cfg_rule = Anlage2Config.get_instance()
                    functions_to_override: set[int] = set()
                    if cfg_rule.enforce_subquestion_override:
                        for func in Anlage2Function.objects.order_by("name"):
                            for sub in func.anlage2subquestion_set.all().order_by("id"):
                                field_name = f"sub{sub.id}_technisch_vorhanden"
                                if form.cleaned_data.get(field_name):
                                    functions_to_override.add(func.id)

                data = form.get_json()
                anlage.manual_analysis_json = data
                anlage.save(update_fields=["manual_analysis_json"])
                logger.info(
                    "Anlage2 Review gespeichert: %s Funktionen",
                    len(data.get("functions", {})),
                )

                if cfg_rule.enforce_subquestion_override:
                    for fid in functions_to_override:
                        AnlagenFunktionsMetadaten.objects.update_or_create(
                            anlage_datei=anlage,
                            funktion_id=fid,
                        )

                return redirect("projekt_detail", pk=anlage.projekt.pk)
        else:
            verif_init = _verification_to_initial(anlage)
            ki_map: dict[tuple[str, str | None], str] = {}
            beteilig_map: dict[tuple[str, str | None], tuple[bool | None, str]] = {}
            for res in FunktionsErgebnis.objects.filter(
                anlage_datei=anlage, quelle="ki"
            ):
                fid = str(res.funktion_id)
                sid = str(res.subquestion_id) if res.subquestion_id else None
                beteiligt = res.ki_beteiligung
                if beteiligt is not None:
                    beteilig_map[(fid, sid)] = (beteiligt, "")
                if res.begruendung:
                    ki_map[(fid, sid)] = res.begruendung

            manual_results_map = {}
            for r in FunktionsErgebnis.objects.filter(
                anlage_datei=anlage, quelle="manuell"
            ):
                key = (
                    f"{r.funktion.name}: {r.subquestion.frage_text}"
                    if r.subquestion
                    else r.funktion.name
                )
                entry = {}
                if r.technisch_verfuegbar is not None:
                    entry["technisch_vorhanden"] = r.technisch_verfuegbar
                if r.ki_beteiligung is not None:
                    entry["ki_beteiligung"] = r.ki_beteiligung
                if r.einsatz_bei_telefonica is not None:
                    entry["einsatz_bei_telefonica"] = r.einsatz_bei_telefonica
                if r.zur_lv_kontrolle is not None:
                    entry["zur_lv_kontrolle"] = r.zur_lv_kontrolle
                if entry:
                    manual_results_map[key] = entry

            result_map = {
                r.get_lookup_key(): r
                for r in AnlagenFunktionsMetadaten.objects.filter(anlage_datei=anlage)
            }

            manual_init = (
                anlage.manual_analysis_json if isinstance(anlage.manual_analysis_json, dict) else {}
            )

            fields_def = get_anlage2_fields()

            analysis_lookup = _initial_to_lookup(analysis_init)
            verification_lookup = _initial_to_lookup(verif_init)
            manual_lookup = _initial_to_lookup(manual_init)

            for key, res in manual_results_map.items():
                entry = manual_lookup.setdefault(key, {})
                for f, val in res.items():
                    if val is not None or f in entry:
                        entry[f] = val

            sample_funcs = list(Anlage2Function.objects.order_by("name")[:2])
            for sf in sample_funcs:
                lk = sf.name
                workflow_logger.info(
                    "[%s] - UI RENDER - Daten f\u00fcr Funktion '%s': doc_result: %s, ai_result: %s, manual_result: %s",
                    anlage.projekt_id,
                    sf.name,
                    analysis_lookup.get(lk),
                    verification_lookup.get(lk),
                    manual_lookup.get(lk),
                )
                disp_sample = _get_display_data(
                    lk, analysis_lookup, verification_lookup, manual_lookup
                )
                workflow_logger.info(
                    "[%s] - UI RENDER - Finaler Anzeigewert f\u00fcr '%s': Wert=%s, Quelle='%s'",
                    anlage.projekt_id,
                    sf.name,
                    disp_sample["values"].get("technisch_vorhanden"),
                    disp_sample["sources"].get("technisch_vorhanden"),
                )

            init = {"functions": {}}

            for func in Anlage2Function.objects.order_by("name"):
                fid = str(func.id)
                disp = _get_display_data(
                    func.name, analysis_lookup, verification_lookup, manual_lookup
                )
                func_entry = disp["values"].copy()
                sub_map_init: dict[str, dict] = {}
                for sub in func.anlage2subquestion_set.all().order_by("id"):
                    sid = str(sub.id)
                    lookup = f"{func.name}: {sub.frage_text}"
                    s_disp = _get_display_data(
                        lookup, analysis_lookup, verification_lookup, manual_lookup
                    )
                    sub_map_init[sid] = s_disp["values"].copy()
                if sub_map_init:
                    func_entry["subquestions"] = sub_map_init
                init["functions"][fid] = func_entry

            form = Anlage2ReviewForm(initial=init)

        template = "projekt_file_anlage2_review.html"
        answers: dict[str, dict] = {}
        funcs = []
        if anlage.analysis_json:
            funcs = anlage.analysis_json.get("functions")
            if isinstance(funcs, dict) and "value" in funcs:
                funcs = funcs["value"]
            if funcs is None:
                table = anlage.analysis_json.get("table_functions")
                if isinstance(table, dict):
                    funcs = []
                    for k, v in table.items():
                        if isinstance(v, dict):
                            funcs.append({"name": k, **v})
                        else:
                            logger.warning(
                                "Unerwarteter Typ in table_functions f\xc3\xbcr %s: %s",
                                k,
                                type(v),
                            )
                else:
                    funcs = []
        for item in funcs or []:
            name = item.get("funktion") or item.get("name")
            if name:
                for old, new in FIELD_RENAME.items():
                    if old in item and new not in item:
                        item[new] = item[old]
                answers[name] = item
                for sub in item.get("subquestions", []):
                    s_text = sub.get("frage_text")
                    if not s_text:
                        continue
                    for old, new in FIELD_RENAME.items():
                        if old in sub and new not in sub:
                            sub[new] = sub[old]
                    answers[f"{name}: {s_text}"] = sub
        rows = []
        fields_def = get_anlage2_fields()

        for func in Anlage2Function.objects.order_by("name"):
            lookup_key = func.name
            func_status = analysis_lookup.get(lookup_key, {}).get("technisch_vorhanden")
            if func.name == "Anwesenheitsüberwachung":
                debug_logger.info(
                    "--- Starte detaillierte Prüfung für Funktion: '%s' ---",
                    func.name,
                )
                if func_status is True:
                    debug_logger.info("-> Status: Als 'Technisch verfügbar' erkannt.")
                elif func_status is False:
                    debug_logger.info(
                        "-> Status: Als 'Technisch NICHT verfügbar' erkannt."
                    )
                note = None
                tv_entry = answers.get(lookup_key, {}).get("technisch_vorhanden")
                if isinstance(tv_entry, dict):
                    note = tv_entry.get("note") or tv_entry.get("text")
                if note:
                    debug_logger.info("-> Entscheidungsgrundlage im Text: '%s'", note)
            else:
                debug_logger.info(
                    "--- Starte Prüfung für Funktion: '%s' ---", func.name
                )
                if answers.get(lookup_key):
                    debug_logger.info("-> Ergebnis: Im Dokument gefunden.")
                else:
                    debug_logger.info("-> Ergebnis: Nicht im Dokument gefunden.")
            rows.append(
                _build_row_data(
                    func.name,
                    lookup_key,
                    func.id,
                    f"func{func.id}_",
                    form,
                    answers,
                    ki_map,
                    beteilig_map,
                    manual_lookup,
                    result_map,
                )
            )
            for sub in func.anlage2subquestion_set.all().order_by("id"):
                lookup_key = f"{func.name}: {sub.frage_text}"
                if not (func.name == "Anwesenheitsüberwachung" and func_status is not True):
                    debug_logger.info(
                        "--- Starte Prüfung für Unterfrage: '%s' ---", sub.frage_text
                    )
                    if answers.get(lookup_key):
                        debug_logger.info("-> Ergebnis: Im Dokument gefunden.")
                    else:
                        debug_logger.info(
                            "-> Ergebnis: Nicht im Dokument gefunden."
                        )
                rows.append(
                    _build_row_data(
                        sub.frage_text,
                        lookup_key,
                        func.id,
                        f"sub{sub.id}_",
                        form,
                        answers,
                        ki_map,
                        beteilig_map,
                        manual_lookup,
                        result_map,
                        sub_id=sub.id,
                    )
                )
    elif anlage.anlage_nr == 4:
        items = []
        if anlage.analysis_json:
            items = anlage.analysis_json.get("items")
        if isinstance(items, dict):
            items = items.get("value", [])
        if not items:
            items = []
        if request.method == "POST":
            if "analysis_json" in request.POST or "manual_analysis_json" in request.POST:
                json_form = BVProjectFileJSONForm(request.POST, instance=anlage)
                if json_form.is_valid():
                    json_form.save()
                    return redirect("projekt_detail", pk=anlage.projekt.pk)
                form = json_form
            else:
                form = Anlage4ReviewForm(request.POST, items=items)
                if form.is_valid():
                    anlage.manual_analysis_json = form.get_json()
                    anlage.save(update_fields=["manual_analysis_json"])
                    return redirect("projekt_detail", pk=anlage.projekt.pk)
        else:
            form = Anlage4ReviewForm(initial=anlage.manual_analysis_json, items=items)
        template = "projekt_file_anlage4_review.html"
        rows = [
            (text, form[f"item{idx}_ok"], form[f"item{idx}_note"]) for idx, text in enumerate(items)
        ]
    else:
        if request.method == "POST":
            form = BVProjectFileJSONForm(request.POST, instance=anlage)
            if form.is_valid():
                obj = form.save()
                if obj.anlage_nr == 3 and not obj.manual_reviewed:
                    obj.manual_reviewed = True
                    obj.save(update_fields=["manual_reviewed"])
                return redirect("projekt_detail", pk=anlage.projekt.pk)
        else:
            form = BVProjectFileJSONForm(instance=anlage)
        template = "projekt_file_json_form.html"

    context = {
        "form": form,
        "anlage": anlage,
        "versions": versions,
        "current_version": anlage.version,
    }
    if anlage.anlage_nr == 1:
        context["qa"] = qa
    elif anlage.anlage_nr == 2:
        context.update(
            {
                "rows": rows,
                "fields": [f[0] for f in fields_def],
                "labels": [f[1] for f in fields_def],
                "field_pairs": fields_def,
                "no_ai_fields": ["einsatz_bei_telefonica", "zur_lv_kontrolle"],
                "parser_form": parser_form,
            }
        )
    elif anlage.anlage_nr == 4:
        context["rows"] = rows
    logger.info("projekt_file_edit_json beendet für Anlage %s", pk)
    return render(request, template, context)




def _validate_llm_output(text: str) -> tuple[bool, str]:
    """Prüfe, ob die LLM-Antwort technisch brauchbar ist."""
    if not text:
        return False, "Antwort leer"
    if len(text.split()) < 5:
        return False, "Antwort zu kurz"
    return True, ""


def _run_llm_check(name: str, additional: str | None = None, project_prompt: str | None = None) -> tuple[str, bool]:
    """Führt die LLM-Abfrage für eine einzelne Software durch."""
    base = get_prompt(
        "initial_llm_check",
        (
            "Do you know software {name}? Provide a short, technically correct "
            "description of what it does and how it is typically used."
        ),
    )
    prompt_text = base.format(name=name)
    if additional:
        prompt_text += " " + additional
    base_obj = Prompt.objects.filter(name="initial_llm_check").first()
    prompt_obj = Prompt(name="tmp", text=prompt_text, role=base_obj.role if base_obj else None)

    logger.debug("Starte LLM-Check für %s", name)
    reply = query_llm(prompt_obj, {}, project_prompt=project_prompt)
    valid, _ = _validate_llm_output(reply)
    logger.debug("LLM-Antwort für %s: %s", name, reply[:100])
    return reply, valid


@login_required
@require_http_methods(["GET"])
def project_detail_api(request, pk):
    projekt = get_object_or_404(BVProject, pk=pk)
    software_list = projekt.software_list
    knowledge_map = {k.software_name: k for k in projekt.softwareknowledge.all()}
    knowledge = []
    checked = 0
    for name in software_list:
        entry = knowledge_map.get(name)
        item = {
            "software_name": name,
            "id": entry.pk if entry else None,
            "is_known_by_llm": entry.is_known_by_llm if entry else False,
            "description": entry.description if entry else "",
            "last_checked": bool(entry and entry.last_checked),
        }
        if item["last_checked"]:
            checked += 1
        knowledge.append(item)

    data = {
        "id": projekt.pk,
        "title": projekt.title,
        "beschreibung": projekt.beschreibung,
        "software_typen": projekt.software_string,
        "software_list": software_list,
        "knowledge": knowledge,
        "checked": checked,
        "total": len(software_list),
    }
    return JsonResponse(data)




@login_required
@require_http_methods(["POST"])
def projekt_status_update(request, pk):
    """Aktualisiert den Projektstatus."""
    projekt = get_object_or_404(BVProject, pk=pk)
    status = request.POST.get("status")
    try:
        set_project_status(projekt, status)
    except ValueError:
        pass
    return redirect("projekt_detail", pk=projekt.pk)


@login_required
@require_http_methods(["POST"])
def projekt_functions_check(request, pk):
    """Löst die Einzelprüfung der Anlage-2-Funktionen aus."""
    model = request.POST.get("model")
    projekt = get_object_or_404(BVProject, pk=pk)
    pf = BVProjectFile.objects.filter(projekt=projekt, anlage_nr=2).first()
    if pf:
        async_task(
            "core.llm_tasks.run_conditional_anlage2_check",
            pf.pk,
            model,
        )
    return JsonResponse({"status": "ok"})


@login_required
@require_http_methods(["POST"])
def anlage2_feature_verify(request, pk):
    """Startet die Pr\u00fcfung einer Einzelfunktion im Hintergrund."""
    logger.debug(
        f"--- KI-Pr\u00fcfung f\u00fcr Anlage 2 gestartet (project_file pk={pk}) ---"
    )
    logger.debug(f"Empfangene POST-Daten: {request.POST.dict()}")
    try:
        anlage = BVProjectFile.objects.get(pk=pk)
    except BVProjectFile.DoesNotExist:
        return JsonResponse({"error": "not found"}, status=404)
    if anlage.anlage_nr != 2:
        return JsonResponse({"error": "invalid"}, status=400)

    function_id = request.POST.get("function_id", None)
    subquestion_id = request.POST.get("subquestion_id", None)
    model = request.POST.get("model")
    logger.debug(f"Extrahierte function_id: '{function_id}'")
    logger.debug(f"Extrahierte subquestion_id: '{subquestion_id}'")
    if function_id:
        object_type = "function"
        obj_id = int(function_id)
        get_object_or_404(Anlage2Function, pk=obj_id)  # nur Validierung
    elif subquestion_id:
        object_type = "subquestion"
        obj_id = int(subquestion_id)
        sub_obj = get_object_or_404(Anlage2SubQuestion, pk=obj_id)
        parent_res = (
            AnlagenFunktionsMetadaten.objects.filter(
                anlage_datei=anlage, funktion=sub_obj.funktion
            )
            .order_by("-id")
            .first()
        )
    else:
        logger.error(
            "FEHLER: Weder function_id noch subquestion_id im POST-Request gefunden. Sende 400 Bad Request."
        )
        return JsonResponse({"error": "invalid"}, status=400)

    task_id = async_task(
        "core.llm_tasks.worker_verify_feature",
        anlage.projekt_id,
        object_type,
        obj_id,
        model,
    )

    return JsonResponse({"status": "queued", "task_id": task_id})


@login_required
def anlage2_supervision(request, projekt_id):
    """Zeigt die neue Supervisions-Ansicht f\u00fcr Anlage 2."""

    projekt = get_object_or_404(BVProject, pk=projekt_id)
    version_param = request.GET.get("version")
    if version_param and version_param.isdigit():
        pf = get_project_file(projekt, 2, version=int(version_param))
    else:
        pf = get_project_file(projekt, 2)
    if pf is None:
        raise Http404

    versions = list(
        BVProjectFile.objects.filter(projekt=projekt, anlage_nr=2).order_by("version")
    )

    rows = _build_supervision_groups(pf)
    notes = list(
        SupervisionStandardNote.objects.filter(is_active=True).order_by("display_order")
    )

    context = {
        "projekt": projekt,
        "rows": rows,
        "standard_notes": notes,
        "versions": versions,
        "current_version": pf.version,
        "pf": pf,
    }
    return render(request, "supervision_review.html", context)


@login_required
@require_POST
def hx_supervision_confirm(request, result_id: int):
    """Speichert das KI-Ergebnis als manuellen Wert."""

    result = get_object_or_404(AnlagenFunktionsMetadaten, pk=result_id)

    if not _user_can_edit_project(request.user, result.anlage_datei.projekt):
        return HttpResponseForbidden("Nicht berechtigt")

    pf = get_project_file(result.anlage_datei.projekt, 2)
    ai_entry = (
        FunktionsErgebnis.objects.filter(
            anlage_datei=pf,
            funktion=result.funktion,
            subquestion=result.subquestion,
            quelle="ki",
        )
        .order_by("-created_at")
        .first()
    )
    if ai_entry:
        FunktionsErgebnis.objects.create(
            projekt=result.anlage_datei.projekt,
            anlage_datei=pf,
            funktion=result.funktion,
            subquestion=result.subquestion,
            quelle="manuell",
            technisch_verfuegbar=ai_entry.technisch_verfuegbar,
        )

    if result.subquestion is None:
        groups = _build_supervision_groups(pf)
        group = next(g for g in groups if g["function"]["result_id"] == result.id)
        return render(request, "partials/supervision_group.html", {"group": group})
    row = _build_supervision_row(result, pf)
    return render(request, "partials/supervision_row.html", {"row": row})


@login_required
@require_POST
def hx_supervision_save_notes(request, result_id: int):
    """Speichert die Notizen des Supervisors."""

    result = get_object_or_404(AnlagenFunktionsMetadaten, pk=result_id)

    if not _user_can_edit_project(request.user, result.anlage_datei.projekt):
        return HttpResponseForbidden("Nicht berechtigt")

    result.supervisor_notes = request.POST.get("notes", "")
    result.save(update_fields=["supervisor_notes"])

    pf = get_project_file(result.anlage_datei.projekt, 2)
    if result.subquestion is None:
        groups = _build_supervision_groups(pf)
        group = next(g for g in groups if g["function"]["result_id"] == result.id)
        return render(request, "partials/supervision_group.html", {"group": group})
    row = _build_supervision_row(result, pf)
    return render(request, "partials/supervision_row.html", {"row": row})


@login_required
@require_POST
def hx_supervision_add_standard_note(request, result_id: int):
    """Fügt eine Standardnotiz zu den Supervisor-Notizen hinzu."""

    result = get_object_or_404(AnlagenFunktionsMetadaten, pk=result_id)

    if not _user_can_edit_project(request.user, result.anlage_datei.projekt):
        return HttpResponseForbidden("Nicht berechtigt")

    note_text = request.POST.get("note_text", "")
    if note_text:
        if result.supervisor_notes:
            result.supervisor_notes += "\n" + note_text
        else:
            result.supervisor_notes = note_text
        result.save(update_fields=["supervisor_notes"])

    pf = get_project_file(result.anlage_datei.projekt, 2)
    if result.subquestion is None:
        groups = _build_supervision_groups(pf)
        group = next(g for g in groups if g["function"]["result_id"] == result.id)
        return render(request, "partials/supervision_group.html", {"group": group})
    row = _build_supervision_row(result, pf)
    return render(request, "partials/supervision_row.html", {"row": row})


@login_required
@require_POST
def hx_supervision_revert_to_document(request, result_id: int):
    """Setzt manuelle Bewertungen auf Dokumentenwerte zurück."""

    result = get_object_or_404(AnlagenFunktionsMetadaten, pk=result_id)

    if not _user_can_edit_project(request.user, result.anlage_datei.projekt):
        return HttpResponseForbidden("Nicht berechtigt")

    pf = get_project_file(result.anlage_datei.projekt, 2)

    FunktionsErgebnis.objects.filter(
        anlage_datei=pf,
        funktion=result.funktion,
        subquestion=result.subquestion,
        quelle="manuell",
    ).delete()

    main_result = AnlagenFunktionsMetadaten.objects.filter(
        anlage_datei=pf,
        funktion=result.funktion,
        subquestion__isnull=True,
    ).first()

    groups = _build_supervision_groups(pf)
    if main_result:
        group = next(
            g for g in groups if g["function"]["result_id"] == main_result.id
        )
        return render(request, "partials/supervision_group.html", {"group": group})
    return HttpResponse("Not found", status=404)


@login_required
def ajax_check_task_status(request, task_id: str) -> JsonResponse:
    """Prüft den Status eines Django-Q-Tasks und gibt ihn als JSON zurück."""
    task = fetch(task_id)
    if not task:
        return JsonResponse({"status": "UNKNOWN", "result": None})

    task_status_str = "SUCCESS" if task.success else "FAIL"
    task_result = result(task_id) if task.success else None

    return JsonResponse({"status": task_status_str, "result": task_result})


@login_required
@require_http_methods(["POST"])
def ajax_save_manual_review_item(request) -> JsonResponse:
    """Speichert eine einzelne manuelle Bewertung."""

    pf_id = request.POST.get("project_file_id")
    func_id = request.POST.get("function_id")
    sub_id = request.POST.get("subquestion_id")
    status_val = request.POST.get("status")
    if status_val in (True, "True", "true", "1", 1):
        status = True
    elif status_val in (False, "False", "false", "0", 0):
        status = False
    else:
        status = None
    notes = request.POST.get("notes")

    if pf_id is None or func_id is None:
        return JsonResponse({"error": "invalid"}, status=400)

    anlage = get_object_or_404(BVProjectFile, pk=pf_id)
    if anlage.anlage_nr != 2:
        return JsonResponse({"error": "invalid"}, status=400)

    funktion = get_object_or_404(Anlage2Function, pk=func_id)

    AnlagenFunktionsMetadaten.objects.update_or_create(
        anlage_datei=anlage,
        funktion=funktion,
        subquestion_id=sub_id,
    )
    FunktionsErgebnis.objects.create(
        projekt=anlage.projekt,
        anlage_datei=anlage,
        funktion=funktion,
        subquestion_id=sub_id,
        quelle="manuell",
        technisch_verfuegbar=status,
    )

    return JsonResponse({"status": "success"})


@login_required
@require_POST
def ajax_save_anlage2_review(request) -> JsonResponse:
    """Speichert eine einzelne Bewertung f\u00fcr Anlage 2 per AJAX."""

    try:
        data = json.loads(request.body)
        pf_id = data.get("project_file_id")
        func_id = data.get("function_id")
        sub_id = data.get("subquestion_id")
        field_name = data.get("field_name")
        status_provided = "status" in data
        gap_notiz = data.get("gap_notiz")
        gap_summary = data.get("gap_summary")
        set_neg = data.get("set_negotiable", "__missing__")

        status = None
        if status_provided:
            status_val = data.get("status")
            if status_val in (True, "True", "true", "1", 1):
                status = True
            elif status_val in (False, "False", "false", "0", 0):
                status = False

        notes = data.get("notes", "")

        if pf_id is None or func_id is None:
            return JsonResponse({"error": "invalid"}, status=400)

        anlage = get_object_or_404(BVProjectFile, pk=pf_id)
        if anlage.anlage_nr != 2:
            return JsonResponse({"error": "invalid"}, status=400)

        funktion = get_object_or_404(Anlage2Function, pk=func_id)
        if sub_id:
            get_object_or_404(Anlage2SubQuestion, pk=sub_id)

        field_map = {
            "technisch_vorhanden": "technisch_verfuegbar",
            "ki_beteiligung": "ki_beteiligung",
            "einsatz_bei_telefonica": "einsatz_bei_telefonica",
            "zur_lv_kontrolle": "zur_lv_kontrolle",
        }

        prev_manual = None
        if (
            field_name == "technisch_vorhanden"
            and sub_id is None
            and status_provided
        ):
            prev = (
                FunktionsErgebnis.objects.filter(
                    anlage_datei=anlage,
                    funktion=funktion,
                    subquestion__isnull=True,
                    quelle="manuell",
                )
                .order_by("-created_at")
                .first()
            )
            if prev:
                prev_manual = prev.technisch_verfuegbar

        anlage2_logger.debug(
            "Review gespeichert: pf=%s func=%s sub=%s field=%s status=%s notes=%r",
            pf_id,
            func_id,
            sub_id,
            field_name,
            status,
            notes,
        )

        res, _created = AnlagenFunktionsMetadaten.objects.get_or_create(
            anlage_datei=anlage,
            funktion=funktion,
            subquestion_id=sub_id,
        )

        update_fields = []

        if gap_notiz is not None:
            res.gap_notiz = gap_notiz
            update_fields.append("gap_notiz")
        if gap_summary is not None:
            res.gap_summary = gap_summary
            update_fields.append("gap_summary")

        if field_name is not None and status_provided:
            attr = field_map.get(field_name, "technisch_verfuegbar")
            FunktionsErgebnis.objects.create(
                projekt=anlage.projekt,
                anlage_datei=anlage,
                funktion=funktion,
                subquestion_id=sub_id,
                quelle="manuell",
                **{attr: status},
            )

        qs = FunktionsErgebnis.objects.filter(
            anlage_datei=anlage,
            funktion=funktion,
            subquestion_id=sub_id,
        )
        tv_res = (
            qs.exclude(technisch_verfuegbar__isnull=True)
            .order_by("-created_at")
            .first()
        )
        kb_res = (
            qs.exclude(ki_beteiligung__isnull=True)
            .order_by("-created_at")
            .first()
        )
        auto_val = _calc_auto_negotiable(
            tv_res.technisch_verfuegbar if tv_res else None,
            kb_res.ki_beteiligung if kb_res else None,
        )

        if set_neg != "__missing__":
            if set_neg in (True, "True", "true", "1", 1):
                override_val = True
            elif set_neg in (False, "False", "false", "0", 0):
                override_val = False
            else:
                override_val = None
            res.is_negotiable_manual_override = override_val
            if override_val is not None:
                res.is_negotiable = override_val
            else:
                res.is_negotiable = auto_val
            update_fields.extend(["is_negotiable_manual_override", "is_negotiable"])
        elif field_name == "technisch_vorhanden" and status_provided and sub_id is None:
            if res.is_negotiable_manual_override is None:
                res.is_negotiable = auto_val
            update_fields.append("is_negotiable")

        res.save(update_fields=update_fields)

        gap_text = res.gap_summary or ""
        ai_val = None
        # Die Generierung der Gap-Zusammenfassung erfolgt nun manuell über ein
        # separates Endpoint und wird hier nicht mehr automatisch ausgelöst.

        if field_name is not None and status_provided:
            manual_data = anlage.manual_analysis_json or {"functions": {}}
            func_entry = manual_data.setdefault("functions", {}).setdefault(
                str(func_id), {}
            )
            if sub_id:
                sub_map = func_entry.setdefault("subquestions", {}).setdefault(
                    str(sub_id), {}
                )
                sub_map[field_name] = status
            else:
                func_entry[field_name] = status

            anlage.manual_analysis_json = manual_data
            anlage.save(update_fields=["manual_analysis_json"])

            if (
                field_name == "technisch_vorhanden"
                and sub_id is None
                and status is True
                and prev_manual in (False, None)
            ):
                func_exists = (
                    FunktionsErgebnis.objects.filter(
                        anlage_datei=anlage,
                        funktion=funktion,
                        subquestion__isnull=True,
                    )
                    .exclude(quelle="manuell")
                    .exists()
                )
                if not func_exists:
                    async_task(
                        "core.llm_tasks.worker_verify_feature",
                        anlage.projekt_id,
                        "function",
                        funktion.id,
                    )
                for sub in funktion.anlage2subquestion_set.all():
                    sub_exists = (
                        FunktionsErgebnis.objects.filter(
                            anlage_datei=anlage,
                            funktion=funktion,
                            subquestion=sub,
                        )
                        .exclude(quelle="manuell")
                        .exists()
                    )
                    if not sub_exists:
                        async_task(
                            "core.llm_tasks.worker_verify_feature",
                            anlage.projekt_id,
                            "subquestion",
                            sub.id,
                        )

        return JsonResponse({
            "status": "success",
            "gap_summary": gap_text,
            "is_negotiable": res.negotiable,
            "is_negotiable_override": res.is_negotiable_manual_override,
        })
    except Exception as exc:  # pragma: no cover - Schutz vor unerwarteten Fehlern
        logger.error(
            "Fehler beim Speichern des manuellen Reviews: %s",
            exc,
            exc_info=True,
        )
        return JsonResponse({"status": "error", "message": str(exc)}, status=500)


@login_required
@require_POST
def hx_update_review_cell(request, result_id: int, field_name: str):
    """Schaltet einen Review-Wert um und rendert die komplette Tabellenzeile."""
    result = get_object_or_404(AnlagenFunktionsMetadaten, pk=result_id)

    if not _user_can_edit_project(request.user, result.anlage_datei.projekt):
        return HttpResponseForbidden("Nicht berechtigt")

    sub_id = request.POST.get("sub_id")

    field_map = {
        "technisch_vorhanden": "technisch_verfuegbar",
        "ki_beteiligung": "ki_beteiligung",
        "einsatz_bei_telefonica": "einsatz_bei_telefonica",
        "zur_lv_kontrolle": "zur_lv_kontrolle",
    }
    attr = field_map.get(field_name, "technisch_verfuegbar")

    pf = get_project_file(result.anlage_datei.projekt, 2)

    manual_qs = FunktionsErgebnis.objects.filter(
        anlage_datei=pf,
        funktion=result.funktion,
        subquestion_id=sub_id,
        quelle="manuell",
    ).exclude(**{attr: None}).order_by("-created_at")

    manual_entry = manual_qs.first()

    if manual_entry:
        manual_entry.delete()
    else:
        parser_entry = (
            FunktionsErgebnis.objects.filter(
                anlage_datei=pf,
                funktion=result.funktion,
                subquestion_id=sub_id,
                quelle="parser",
            )
            .exclude(**{attr: None})
            .order_by("-created_at")
            .first()
        )
        ai_entry = (
            FunktionsErgebnis.objects.filter(
                anlage_datei=pf,
                funktion=result.funktion,
                subquestion_id=sub_id,
                quelle="ki",
            )
            .exclude(**{attr: None})
            .order_by("-created_at")
            .first()
        )
        doc_val = getattr(parser_entry, attr) if parser_entry else None
        ai_val = getattr(ai_entry, attr) if ai_entry else None
        cur_val, _ = _resolve_value(None, ai_val, doc_val, field_name)
        new_state = not cur_val if cur_val is not None else True
        FunktionsErgebnis.objects.create(
            projekt=result.anlage_datei.projekt,
            anlage_datei=pf,
            funktion=result.funktion,
            subquestion_id=sub_id,
            quelle="manuell",
            **{attr: new_state},
        )

    lookup_key = result.get_lookup_key()
    display_name = (
        result.subquestion.frage_text if result.subquestion else result.funktion.name
    )

    parser_entry = (
        FunktionsErgebnis.objects.filter(
            anlage_datei=pf,
            funktion=result.funktion,
            subquestion_id=sub_id,
            quelle="parser",
        )
        .order_by("-created_at")
        .first()
    )
    ai_entry = (
        FunktionsErgebnis.objects.filter(
            anlage_datei=pf,
            funktion=result.funktion,
            subquestion_id=sub_id,
            quelle="ki",
        )
        .order_by("-created_at")
        .first()
    )

    doc_data = {
        "technisch_vorhanden": parser_entry.technisch_verfuegbar if parser_entry else None,
        "einsatz_bei_telefonica": parser_entry.einsatz_bei_telefonica if parser_entry else None,
        "zur_lv_kontrolle": parser_entry.zur_lv_kontrolle if parser_entry else None,
        "ki_beteiligung": parser_entry.ki_beteiligung if parser_entry else None,
    }
    ai_data = {
        "technisch_vorhanden": ai_entry.technisch_verfuegbar if ai_entry else None,
        "ki_beteiligung": ai_entry.ki_beteiligung if ai_entry else None,
    }

    manual_data: dict[str, bool] = {}
    for f_key, db_key in field_map.items():
        m_entry = (
            FunktionsErgebnis.objects.filter(
                anlage_datei=pf,
                funktion=result.funktion,
                subquestion_id=sub_id,
                quelle="manuell",
            )
            .exclude(**{db_key: None})
            .order_by("-created_at")
            .first()
        )
        if m_entry is not None:
            manual_data[f_key] = getattr(m_entry, db_key)

    manual_lookup = {lookup_key: manual_data}
    analysis_lookup = {lookup_key: doc_data}
    verification_lookup = {lookup_key: ai_data}
    result_map = {lookup_key: result}
    form = Anlage2ReviewForm()

    row = _build_row_data(
        display_name,
        lookup_key,
        result.funktion_id,
        f"{'func' if sub_id is None else 'sub'}{result.funktion_id if sub_id is None else sub_id}_",
        form,
        analysis_lookup,
        {},
        {},
        manual_lookup,
        result_map,
        sub_id=sub_id,
    )

    fields_def = get_anlage2_fields()
    context = {
        "row": row,
        "fields": [f[0] for f in fields_def],
        "field_pairs": fields_def,
        "anlage": result.anlage_datei,
    }

    return render(request, "partials/review_row.html", context)


@login_required
@require_POST
def hx_toggle_negotiable(request, result_id: int):
    """Schaltet den Verhandlungsstatus um."""
    result = get_object_or_404(AnlagenFunktionsMetadaten, pk=result_id)

    if not _user_can_edit_project(request.user, result.anlage_datei.projekt):
        return HttpResponseForbidden("Nicht berechtigt")

    current = result.is_negotiable_manual_override
    if current is True:
        new_override = False
    elif current is False:
        new_override = None
    else:
        new_override = True

    result.is_negotiable_manual_override = new_override
    if new_override is not None:
        result.is_negotiable = new_override
    else:
        result.is_negotiable = False
    result.save(update_fields=["is_negotiable", "is_negotiable_manual_override"])

    context = {
        "is_negotiable": result.negotiable,
        "override": result.is_negotiable_manual_override,
        "row": {"result_id": result.id},
    }
    return render(request, "partials/negotiable_cell.html", context)


@login_required
def hx_anlage_status(request, pk: int):
    """Gibt den Bearbeitungsstatus einer Anlage 2 zurück."""
    anlage = get_object_or_404(BVProjectFile, pk=pk)

    if not _user_can_edit_project(request.user, anlage.projekt):
        return HttpResponseForbidden("Nicht berechtigt")

    context = {"anlage": anlage}
    return render(request, "partials/anlage_status.html", context)


@login_required
def hx_anlage_row(request, pk: int):
    """Rendert eine einzelne Zeile der Anlagenliste."""
    anlage = get_object_or_404(BVProjectFile, pk=pk)

    if not _user_can_edit_project(request.user, anlage.projekt):
        return HttpResponseForbidden("Nicht berechtigt")

    context = {"anlage": anlage, "show_nr": False}
    return render(request, "partials/anlagen_row.html", context)


@login_required
def hx_project_anlage_tab(request, pk: int, nr: int):
    """Rendert die Dateiliste für eine Anlage als Tab-Inhalt."""

    projekt = get_object_or_404(BVProject, pk=pk)

    if not _user_can_edit_project(request.user, projekt):
        return HttpResponseForbidden("Nicht berechtigt")

    files_qs = projekt.anlagen.filter(anlage_nr=nr).order_by("-version")
    page = request.GET.get("page") if nr == 3 else None
    page_obj = Paginator(files_qs, 10).get_page(page) if nr == 3 else None
    context = {
        "projekt": projekt,
        "anlagen": page_obj or files_qs,
        "page_obj": page_obj,
        "anlage_nr": nr,
        "show_nr": False,
    }
    return render(request, "partials/anlagen_tab.html", context)


@login_required
def hx_project_software_tab(request, pk: int, tab: str):
    """Rendert die Software-Tab-Inhalte per HTMX."""

    projekt = get_object_or_404(BVProject, pk=pk)

    if not _user_can_edit_project(request.user, projekt):
        return HttpResponseForbidden("Nicht berechtigt")

    software_list = projekt.software_list
    knowledge_map = {k.software_name: k for k in projekt.softwareknowledge.all()}
    knowledge_rows = []
    checked = 0
    for name in software_list:
        entry = knowledge_map.get(name)
        if entry and entry.last_checked:
            checked += 1
        knowledge_rows.append({"name": name, "entry": entry})

    template = (
        "partials/software_tab_basic.html"
        if tab == "tech"
        else "partials/software_tab_gutachten.html"
    )

    context = {
        "projekt": projekt,
        "knowledge_rows": knowledge_rows,
        "knowledge_checked": checked,
        "total_software": len(software_list),
    }
    return render(request, template, context)


@login_required
@require_POST
def hx_project_file_upload(request, pk: int):
    """Lädt eine einzelne Datei per HTMX hoch."""

    projekt = get_object_or_404(BVProject, pk=pk)

    if not _user_can_edit_project(request.user, projekt):
        return HttpResponseForbidden("Nicht berechtigt")

    upload = request.FILES.get("upload")
    anlage_nr_raw = request.POST.get("anlage_nr")

    if not upload:
        return HttpResponseBadRequest("invalid")

    try:
        anlage_nr = int(anlage_nr_raw) if anlage_nr_raw else extract_anlage_nr(upload.name)
    except (TypeError, ValueError):
        anlage_nr = None

    form = BVProjectFileForm(request.POST, request.FILES, anlage_nr=anlage_nr)

    if form.is_valid() and anlage_nr:
        saved_file = _save_project_file(projekt, form=form)
        context = {
            "projekt": projekt,
            "anlage": saved_file,
            "show_nr": False,
        }
        return render(request, "partials/anlagen_row.html", context)

    context = {
        "projekt": projekt,
        "form": form,
        "show_nr": False,
    }
    return render(request, "partials/anlagen_row.html", context, status=400)


@login_required
@require_POST
def trigger_file_analysis(request, pk: int):
    """L\u00F6st die Analyse f\u00FCr eine bestehende Datei erneut aus."""
    file_obj = get_object_or_404(BVProjectFile, pk=pk)

    if not _user_can_edit_project(request.user, file_obj.projekt):
        return HttpResponseForbidden("Nicht berechtigt")

    start_analysis_for_file(file_obj)
    return redirect("projekt_detail", pk=file_obj.projekt.pk)


@login_required
def edit_gap_notes(request, result_id: int):
    """Bearbeitet die Gap-Notizen für ein Ergebnis."""

    result = get_object_or_404(AnlagenFunktionsMetadaten, pk=result_id)

    if not _user_can_edit_project(request.user, result.anlage_datei.projekt):
        return HttpResponseForbidden("Nicht berechtigt")

    if request.method == "POST":
        result.gap_summary = request.POST.get("gap_summary", "")
        result.gap_notiz = request.POST.get("gap_notiz", "")
        result.save(update_fields=["gap_summary", "gap_notiz"])
        pf = get_project_file(result.anlage_datei.projekt, 2)
        if pf:
            return redirect("projekt_file_edit_json", pk=pf.pk)
        return redirect("projekt_detail", pk=result.anlage_datei.projekt.pk)

    pf = get_project_file(result.anlage_datei.projekt, 2)
    context = {"result": result, "project_file": pf}
    return render(request, "gap_notes_form.html", context)


@login_required
@require_POST
def ajax_generate_gap_summary(request, result_id: int) -> JsonResponse:
    """Startet die Generierung einer Gap-Zusammenfassung."""

    result = get_object_or_404(AnlagenFunktionsMetadaten, pk=result_id)

    if not _user_can_edit_project(request.user, result.anlage_datei.projekt):
        return HttpResponseForbidden("Nicht berechtigt")

    model = request.POST.get("model")
    task_id = async_task(
        "core.llm_tasks.worker_generate_gap_summary",
        result.id,
        model,
    )
    return JsonResponse({"status": "queued", "task_id": task_id})


@login_required
@require_POST
def ajax_reset_all_reviews(request, pk: int) -> JsonResponse:
    """Setzt alle manuellen Bewertungen für Anlage 2 zurück."""

    project_file = get_object_or_404(BVProjectFile, pk=pk)
    if project_file.anlage_nr != 2:
        return JsonResponse({"error": "invalid"}, status=400)

    # Nur manuelle Änderungen entfernen, automatische Ergebnisse beibehalten
    AnlagenFunktionsMetadaten.objects.filter(
        anlage_datei=project_file
    ).update(is_negotiable_manual_override=None)
    FunktionsErgebnis.objects.filter(
        anlage_datei=project_file, quelle="manuell"
    ).delete()

    project_file.manual_analysis_json = None
    project_file.save(update_fields=["manual_analysis_json"])

    return JsonResponse({"status": "success"})


@login_required
@require_http_methods(["POST"])
def project_file_toggle_flag(request, pk: int, field: str):
    """Setzt ein Bool-Feld bei einer Anlage."""
    if field not in {"manual_reviewed", "verhandlungsfaehig"}:
        return HttpResponseBadRequest("invalid")
    project_file = get_object_or_404(BVProjectFile, pk=pk)
    value = request.POST.get("value")
    new_val = value in ("1", "true", "True", "on")
    setattr(project_file, field, new_val)
    project_file.save(update_fields=[field])
    if (
        field == "manual_reviewed"
        and project_file.anlage_nr == 3
        and project_file.projekt.anlagen.filter(anlage_nr=3).count()
        == project_file.projekt.anlagen.filter(anlage_nr=3, manual_reviewed=True).count()
    ):
        try:
            set_project_status(project_file.projekt, "ENDGEPRUEFT")
        except ValueError:
            pass
    if request.headers.get("x-requested-with") == "XMLHttpRequest":
        return JsonResponse({"status": "ok", field: new_val})
    if "HTTP_REFERER" in request.META:
        return redirect(request.META["HTTP_REFERER"])
    return redirect("projekt_detail", pk=project_file.projekt.pk)


@login_required
@require_http_methods(["POST"])
def projekt_file_delete_result(request, pk: int):
    """Löscht Analyse- und Review-Ergebnisse einer Anlage."""
    project_file = get_object_or_404(BVProjectFile, pk=pk)

    if project_file.anlage_nr == 2:
        AnlagenFunktionsMetadaten.objects.filter(
            anlage_datei=project_file
        ).delete()
        AnlagenFunktionsMetadaten.objects.filter(anlage_datei=project_file).update(
            is_negotiable=False,
            is_negotiable_manual_override=None
        )

    project_file.analysis_json = None
    project_file.manual_analysis_json = None
    project_file.manual_reviewed = False
    project_file.verhandlungsfaehig = False
    project_file.save(
        update_fields=[
            "analysis_json",
            "manual_analysis_json",
            "manual_reviewed",
            "verhandlungsfaehig",
        ]
    )

    if project_file.anlage_nr == 3:
        return redirect("anlage3_review", pk=project_file.projekt.pk)
    return redirect("projekt_detail", pk=project_file.projekt.pk)


@login_required
@require_http_methods(["POST"])
def delete_project_file_version(request, pk: int):
    """Löscht eine Anlagenversion."""

    project_file = get_object_or_404(BVProjectFile, pk=pk)

    if not _user_can_edit_project(request.user, project_file.projekt):
        return HttpResponseForbidden("Nicht berechtigt")

    with transaction.atomic():
        is_active = project_file.is_active
        parent = project_file.parent
        successor = BVProjectFile.objects.filter(parent=project_file).first()

        if project_file.upload:
            (Path(settings.MEDIA_ROOT) / project_file.upload.name).unlink(missing_ok=True)

        project_file.delete()

        if is_active and parent:
            parent.is_active = True
            parent.save(update_fields=["is_active"])
        elif not is_active and successor:
            successor.parent = parent
            successor.save(update_fields=["parent"])

    messages.success(request, "Die Version wurde erfolgreich gelöscht.")
    return redirect("projekt_detail", pk=project_file.projekt.pk)


@login_required
def projekt_gap_analysis(request, pk):
    """Stellt die Gap-Analyse als Download bereit."""
    projekt = get_object_or_404(BVProject, pk=pk)
    path = generate_gap_analysis(projekt)
    return FileResponse(open(path, "rb"), as_attachment=True, filename=path.name)


@login_required
def projekt_management_summary(request, pk):
    """Stellt die Management-Zusammenfassung als Download bereit."""
    projekt = get_object_or_404(BVProject, pk=pk)
    path = generate_management_summary(projekt)
    return FileResponse(open(path, "rb"), as_attachment=True, filename=path.name)


@login_required
@require_POST
def ajax_start_gutachten_generation(request, project_id):
    """Startet die Gutachten-Erstellung als Hintergrund-Task."""
    knowledge_id = request.POST.get("knowledge_id")
    try:
        knowledge_id = int(knowledge_id)
    except (TypeError, ValueError):
        return JsonResponse({"error": "invalid"}, status=400)

    if not SoftwareKnowledge.objects.filter(pk=knowledge_id, projekt_id=project_id).exists():
        return JsonResponse({"error": "invalid"}, status=400)

    task_id = async_task(
        "core.llm_tasks.worker_generate_gutachten",
        project_id,
        knowledge_id,
        timeout=600,
    )
    return JsonResponse({"status": "queued", "task_id": task_id})


@login_required
def gutachten_view(request, pk):
    """Zeigt den Text eines Gutachtens an."""
    gutachten = get_object_or_404(Gutachten, pk=pk)
    projekt = gutachten.software_knowledge.projekt
    context = {
        "projekt": projekt,
        "text": gutachten.text,
        "gutachten": gutachten,
        "categories": LLMConfig.get_categories(),
        "category": "gutachten",
    }
    return render(request, "gutachten_view.html", context)


@login_required
def gutachten_download(request, pk):
    """Stellt das Gutachten als formatiertes DOCX bereit."""
    gutachten = get_object_or_404(Gutachten, pk=pk)
    projekt = gutachten.software_knowledge.projekt

    markdown_text = gutachten.text
    temp_file_path = os.path.join(tempfile.gettempdir(), f"gutachten_{pk}.docx")

    try:
        extensions = ["extra", "admonition", "toc"]
        html_content = markdown.markdown(markdown_text, extensions=extensions)

        pypandoc.convert_text(
            html_content,
            "docx",
            format="html",
            outputfile=temp_file_path,
        )

        with open(temp_file_path, "rb") as docx_file:
            response = HttpResponse(
                docx_file.read(),
                content_type="application/vnd.openxmlformats-officedocument.wordprocessingml.document",
            )
            response[
                "Content-Disposition"
            ] = f'attachment; filename="Gutachten_{projekt.title}.docx"'
            return response

    except (IOError, OSError) as e:
        logger.error(
            f"Pandoc-Fehler beim Erstellen des Gutachtens f\u00fcr Projekt {projekt.id}: {e}"
        )
        messages.error(
            request,
            "Fehler beim Erstellen des Word-Dokuments. Ist Pandoc auf dem Server korrekt installiert?",
        )
        return redirect("projekt_detail", pk=projekt.pk)

    finally:
        if os.path.exists(temp_file_path):
            os.remove(temp_file_path)


class ZweckKategorieAListView(LoginRequiredMixin, StaffRequiredMixin, ListView):
    """Liste aller Zwecke der Kategorie A."""

    model = ZweckKategorieA
    template_name = "core/zweckkategoriea_list.html"


class ZweckKategorieACreateView(LoginRequiredMixin, StaffRequiredMixin, CreateView):
    """Erstellt einen neuen Zweck."""

    model = ZweckKategorieA
    form_class = ZweckKategorieAForm
    template_name = "core/zweckkategoriea_form.html"
    success_url = reverse_lazy("zweckkategoriea_list")


class ZweckKategorieAUpdateView(LoginRequiredMixin, StaffRequiredMixin, UpdateView):
    """Bearbeitet einen vorhandenen Zweck."""

    model = ZweckKategorieA
    form_class = ZweckKategorieAForm
    template_name = "core/zweckkategoriea_form.html"
    success_url = reverse_lazy("zweckkategoriea_list")


class ZweckKategorieADeleteView(LoginRequiredMixin, StaffRequiredMixin, DeleteView):
    """Löscht einen Zweck nach Bestätigung."""

    model = ZweckKategorieA
    template_name = "core/zweckkategoriea_confirm_delete.html"
    success_url = reverse_lazy("zweckkategoriea_list")


@login_required
def gutachten_edit(request, pk):
    """Ermöglicht das Bearbeiten und erneute Speichern des Gutachtens."""
    gutachten = get_object_or_404(Gutachten, pk=pk)
    projekt = gutachten.software_knowledge.projekt
    if request.method == "POST":
        text = request.POST.get("text", "")
        gutachten.text = text
        gutachten.save(update_fields=["text"])
        messages.success(request, "Gutachten gespeichert")
        return redirect("gutachten_view", pk=gutachten.pk)
    return render(request, "gutachten_edit.html", {"projekt": projekt, "text": gutachten.text})


@login_required
@require_http_methods(["POST"])
def gutachten_delete(request, pk):
    """Löscht das Gutachten und entfernt den Verweis im Projekt."""
    gutachten = get_object_or_404(Gutachten, pk=pk)
    projekt = gutachten.software_knowledge.projekt
    gutachten.delete()
    return redirect("projekt_detail", pk=projekt.pk)


@login_required
@require_http_methods(["POST"])
def gutachten_llm_check(request, pk):
    """Löst den LLM-Funktionscheck für das Gutachten aus."""
    gutachten = get_object_or_404(Gutachten, pk=pk)
    projekt = gutachten.software_knowledge.projekt
    category = request.POST.get("model_category")
    model = LLMConfig.get_default(category) if category else None
    try:
        note = check_gutachten_functions(projekt.pk, model_name=model)
        if note:
            projekt.gutachten_function_note = note
            projekt.save(update_fields=["gutachten_function_note"])
        messages.success(request, "Gutachten geprüft")
    except ValueError:
        messages.error(request, "Kein Gutachten vorhanden")
    except RuntimeError:
        messages.error(request, "Missing LLM credentials from environment.")
    except Exception:
        logger.exception("LLM Fehler")
        messages.error(request, "LLM-Fehler beim Funktionscheck")
    return redirect("gutachten_view", pk=gutachten.pk)


@login_required
def edit_ki_justification(request, pk):
    """Erlaubt das Bearbeiten der KI-Begründung."""
    anlage = get_object_or_404(BVProjectFile, pk=pk)
    if anlage.anlage_nr != 2:
        raise Http404

    func_id = request.GET.get("function") or request.POST.get("function")
    sub_id = request.GET.get("subquestion") or request.POST.get("subquestion")
    if func_id:
        obj = get_object_or_404(Anlage2Function, pk=func_id)
        key = obj.name
        obj_type = "function"
    elif sub_id:
        obj = get_object_or_404(Anlage2SubQuestion, pk=sub_id)
        key = f"{obj.funktion.name}: {obj.frage_text}"
        obj_type = "subquestion"
    else:
        return HttpResponseBadRequest("invalid")

    res_qs = AnlagenFunktionsMetadaten.objects.filter(
        anlage_datei=anlage,
        funktion=obj if obj_type == "function" else obj.funktion,
        subquestion=obj if obj_type == "subquestion" else None,
    )
    res = res_qs.first()
    data = (anlage.verification_json or {}).get(key, {})
    if request.method == "POST":
        new_text = request.POST.get("ki_begruendung", "")
        vdata = anlage.verification_json or {}
        entry = vdata.setdefault(key, {})
        entry["ki_begruendung"] = new_text
        anlage.verification_json = vdata
        anlage.save(update_fields=["verification_json"])
        messages.success(request, "Begründung gespeichert")
        return redirect("projekt_file_edit_json", pk=anlage.pk)

    context = {
        "anlage": anlage,
        "object": obj,
        "object_type": obj_type,
        "ki_begruendung": data.get("ki_begruendung", ""),
    }
    return render(request, "edit_ki_justification.html", context)


@login_required
def justification_detail_edit(request, file_id, function_key):
    """Zeigt und bearbeitet die KI-Begründung zu einer Funktion."""

    anlage = get_object_or_404(BVProjectFile, pk=file_id)
    if anlage.anlage_nr != 2:
        raise Http404

    func_name = function_key
    sub_text = None
    if ":" in function_key:
        func_name, sub_text = [p.strip() for p in function_key.split(":", 1)]

    funktion = get_object_or_404(Anlage2Function, name=func_name)
    subquestion = None
    if sub_text:
        subquestion = get_object_or_404(
            Anlage2SubQuestion, funktion=funktion, frage_text=sub_text
        )

    fe = (
        FunktionsErgebnis.objects.filter(
            anlage_datei=anlage,
            funktion=funktion,
            subquestion=subquestion,
            quelle="ki",
        )
        .order_by("-created_at")
        .first()
    )

    initial_text = fe.begruendung if fe and fe.begruendung else ""

    if request.method == "POST":
        form = JustificationForm(request.POST)
        if form.is_valid():
            text = form.cleaned_data["justification"]
            if fe:
                fe.begruendung = text
                fe.save(update_fields=["begruendung"])
            else:
                FunktionsErgebnis.objects.create(
                    projekt=anlage.projekt,
                    anlage_datei=anlage,
                    funktion=funktion,
                    subquestion=subquestion,
                    quelle="ki",
                    begruendung=text,
                )
            messages.success(request, "Begründung gespeichert")
            return redirect("projekt_file_edit_json", pk=anlage.pk)
    else:
        form = JustificationForm(initial={"justification": initial_text})

    justification_html = markdownify(initial_text)
    context = {
        "project_file": anlage,
        "function_name": function_key,
        "form": form,
        "justification_html": justification_html,
    }
    return render(request, "justification_detail.html", context)


@login_required
def ki_involvement_detail_edit(request, file_id, function_key):
    """Zeigt und bearbeitet die Begründung zur KI-Beteiligung."""

    anlage = get_object_or_404(BVProjectFile, pk=file_id)
    if anlage.anlage_nr != 2:
        raise Http404

    func_name = function_key
    sub_text = None
    if ":" in function_key:
        func_name, sub_text = [p.strip() for p in function_key.split(":", 1)]

    get_object_or_404(Anlage2Function, name=func_name)
    if sub_text:
        get_object_or_404(
            Anlage2SubQuestion,
            funktion__name=func_name,
            frage_text=sub_text,
        )

    data = (anlage.verification_json or {}).get(function_key, {})
    initial_text = data.get("ki_beteiligt_begruendung", "")

    if request.method == "POST":
        form = JustificationForm(request.POST)
        if form.is_valid():
            text = form.cleaned_data["justification"]
            vdata = anlage.verification_json or {}
            entry = vdata.setdefault(function_key, {})
            entry["ki_beteiligt_begruendung"] = text
            anlage.verification_json = vdata
            anlage.save(update_fields=["verification_json"])
            messages.success(request, "Begründung gespeichert")
            return redirect("projekt_file_edit_json", pk=anlage.pk)
    else:
        form = JustificationForm(initial={"justification": initial_text})

    involvement_html = markdownify(initial_text)
    context = {
        "project_file": anlage,
        "function_name": function_key,
        "form": form,
        "involvement_html": involvement_html,
    }
    return render(request, "involvement_detail.html", context)


@login_required
def justification_delete(request, file_id, function_key):
    """Löscht die KI-Begründung für einen Funktionsschlüssel."""

    anlage = get_object_or_404(BVProjectFile, pk=file_id)
    if anlage.anlage_nr != 2:
        raise Http404

    res = AnlagenFunktionsMetadaten.objects.filter(
        anlage_datei=anlage,
        funktion__name=function_key,
        subquestion__isnull=True,
    ).first()
    messages.success(request, "Begründung gelöscht")

    return redirect("projekt_file_edit_json", pk=anlage.pk)

@login_required
@require_POST
def ajax_start_initial_checks(request, project_id):
    """Startet den Initialcheck für alle Software-Typen eines Projekts."""
    projekt = get_object_or_404(BVProject, pk=project_id)
    names = projekt.software_list
    tasks = []
    for name in names:
        sk, _ = SoftwareKnowledge.objects.get_or_create(
            projekt=projekt,
            software_name=name,
        )
        tid = async_task(
            "core.llm_tasks.worker_run_initial_check",
            sk.pk,
        )
        tasks.append({"software": name, "task_id": tid})
    return JsonResponse({"status": "queued", "tasks": tasks})


@login_required
@require_POST
def ajax_rerun_initial_check(request) -> JsonResponse:
    """Startet den Initial-Check erneut."""

    knowledge_id = request.POST.get("knowledge_id")
    try:
        knowledge_id = int(knowledge_id)
    except (TypeError, ValueError):
        return JsonResponse({"error": "invalid"}, status=400)

    if not SoftwareKnowledge.objects.filter(pk=knowledge_id).exists():
        return JsonResponse({"error": "invalid"}, status=400)

    task_id = async_task(
        "core.llm_tasks.worker_run_initial_check",
        knowledge_id,
    )
    return JsonResponse({"status": "queued", "task_id": task_id})


@login_required
@require_POST
async def ajax_docx_preview(request) -> JsonResponse:
    """Konvertiert eine DOCX-Datei in HTML für die Vorschau."""

    upload = request.FILES.get("docx")
    if not upload:
        return JsonResponse({"error": "no file"}, status=400)

    def _convert() -> str:
        with tempfile.NamedTemporaryFile(suffix=".docx", delete=False) as tmp:
            for chunk in upload.chunks():
                tmp.write(chunk)
            tmp_path = tmp.name
        try:
            return pypandoc.convert_file(tmp_path, "html")
        finally:
            os.unlink(tmp_path)

    try:
        html = await asyncio.to_thread(_convert)
    except Exception as exc:  # pragma: no cover - Conversion kann fehlschlagen
        logger.exception("Fehler bei der DOCX-Vorschau: %s", exc)
        return JsonResponse({"error": "conversion failed"}, status=500)

    return JsonResponse({"html": html})


@login_required
def edit_project_context(request, pk):
    """Bearbeitet den Projekt-Kontext."""
    projekt = get_object_or_404(BVProject, pk=pk)
    if request.method == "POST":
        form = ProjectContextForm(request.POST, instance=projekt)
        if form.is_valid():
            form.save()
            messages.success(request, "Projekt-Kontext gespeichert")
            return redirect("projekt_detail", pk=projekt.pk)
    else:
        form = ProjectContextForm(instance=projekt)
    return render(
        request,
        "edit_project_context.html",
        {"form": form, "projekt": projekt},
    )


@login_required
def edit_knowledge_description(request, knowledge_id):
    """Bearbeitet die Beschreibung eines Knowledge-Eintrags."""
    knowledge = get_object_or_404(SoftwareKnowledge, pk=knowledge_id)
    if request.method == "POST":
        form = KnowledgeDescriptionForm(request.POST, instance=knowledge)
        if form.is_valid():
            form.save()
            messages.success(request, "Beschreibung gespeichert")
            return redirect("projekt_detail", pk=knowledge.projekt.pk)
    else:
        form = KnowledgeDescriptionForm(instance=knowledge)
    return render(
        request,
        "edit_knowledge_description.html",
        {"form": form, "knowledge": knowledge},
    )


@login_required
@require_POST
def delete_knowledge_entry(request, knowledge_id):
    """Löscht einen Knowledge-Eintrag."""
    knowledge = get_object_or_404(SoftwareKnowledge, pk=knowledge_id)
    project_pk = knowledge.projekt.pk
    knowledge.delete()
    return redirect("projekt_detail", pk=project_pk)


@login_required
def download_knowledge_as_word(request, knowledge_id):
    """Stellt die Beschreibung als Word-Datei bereit."""
    knowledge = get_object_or_404(SoftwareKnowledge, pk=knowledge_id)
    if not knowledge.description:
        raise Http404
    temp_file_path = os.path.join(tempfile.gettempdir(), f"knowledge_{knowledge_id}.docx")
    try:
        extensions = ["extra", "admonition", "toc"]
        html_content = markdown.markdown(knowledge.description, extensions=extensions)
        pypandoc.convert_text(
            html_content,
            "docx",
            format="html",
            outputfile=temp_file_path,
        )
        with open(temp_file_path, "rb") as fh:
            response = HttpResponse(
                fh.read(),
                content_type="application/vnd.openxmlformats-officedocument.wordprocessingml.document",
            )
            response["Content-Disposition"] = (
                f'attachment; filename="{knowledge.software_name}.docx"'
            )
            return response
    except (IOError, OSError) as e:
        logger.error("Pandoc-Fehler beim Knowledge-Export %s", e)
        messages.error(
            request,
            "Fehler beim Erstellen des Word-Dokuments. Ist Pandoc auf dem Server korrekt installiert?",
        )
        return redirect("projekt_detail", pk=knowledge.projekt.pk)
    finally:
        if os.path.exists(temp_file_path):
            os.remove(temp_file_path)


@login_required
def compare_versions(request, pk):
    """Vergleicht eine Datei mit ihrer Vorgängerversion."""

    project_file = get_object_or_404(BVProjectFile, pk=pk)
    parent = project_file.parent
    if not parent:
        raise Http404

    if request.method == "POST":
        result_id = int(request.POST.get("result_id", 0))
        action = request.POST.get("action")
        result = get_object_or_404(
            AnlagenFunktionsMetadaten, pk=result_id, anlage_datei=parent
        )
        if not _user_can_edit_project(request.user, project_file.projekt):
            return HttpResponseForbidden("Nicht berechtigt")
        if action == "fix":
            result.gap_summary = ""
            result.gap_notiz = ""
            result.save(update_fields=["gap_summary", "gap_notiz"])
        elif action == "carry":
            AnlagenFunktionsMetadaten.objects.update_or_create(
                anlage_datei=project_file,
                funktion=result.funktion,
                subquestion=result.subquestion,
                defaults={
                    "gap_summary": result.gap_summary,
                    "gap_notiz": result.gap_notiz,
                    "is_negotiable": result.is_negotiable,
                },
            )
        return HttpResponse("", status=204)

    parent_gaps = (
        AnlagenFunktionsMetadaten.objects.filter(anlage_datei=parent)
        .filter(Q(gap_summary__isnull=False) & ~Q(gap_summary="") | Q(gap_notiz__isnull=False) & ~Q(gap_notiz=""))
        .select_related("funktion", "subquestion")
    )

    context = {
        "file": project_file,
        "parent": parent,
        "parent_gaps": parent_gaps,
    }
    return render(request, "version_compare.html", context)


@login_required
def anlage5_dummy(request):
    """Zeigt einen Platzhalter f\xFCr Anlage 5."""
    return render(request, "anlage5_dummy.html")


@login_required
def anlage6_review(request, pk):
    """Erm\u00f6glicht die manuelle Sichtpr\u00fcfung von Anlage 6."""

    project_file = get_object_or_404(BVProjectFile, pk=pk)
    if project_file.anlage_nr != 6:
        raise Http404

    if request.method == "POST":
        form = Anlage6ReviewForm(request.POST, instance=project_file)
        if form.is_valid():
            form.save()
            return redirect("projekt_detail", pk=project_file.projekt.pk)
    else:
        form = Anlage6ReviewForm(instance=project_file)

    context = {"anlage": project_file, "form": form}
    return render(request, "projekt_file_anlage6_review.html", context)<|MERGE_RESOLUTION|>--- conflicted
+++ resolved
@@ -2765,7 +2765,7 @@
         if entry and entry.last_checked:
             checked += 1
         knowledge_rows.append({"name": name, "entry": entry})
-<<<<<<< HEAD
+
     # Letzte Aktivitäten aus Statusänderungen und Dateiuploads sammeln
     activities = []
     for h in projekt.status_history.order_by("-changed_at")[:5]:
@@ -2780,10 +2780,10 @@
         })
     activities.sort(key=lambda x: x["time"], reverse=True)
     activities = activities[:5]
-=======
+
     cockpit_ctx = get_cockpit_context(projekt)
 
->>>>>>> 8694a865
+
     context = {
         "projekt": projekt,
         "cockpit": cockpit_ctx,
