﻿from pathlib import Path
from tempfile import NamedTemporaryFile
import tempfile
import os
import re
import uuid
from django.shortcuts import render, redirect, get_object_or_404
from django.contrib.auth.decorators import login_required
from django.contrib.auth.models import User, Group, Permission
from django.http import (
    HttpRequest,
    HttpResponseBadRequest,
    Http404,
    HttpResponse,
    HttpResponseForbidden,
)
from django.core.exceptions import PermissionDenied
from django.core.files.storage import default_storage
from django.core.files.base import ContentFile
from django.core.files.uploadedfile import SimpleUploadedFile
from django.contrib import messages
from django.http import JsonResponse, FileResponse
from django.views.decorators.http import require_http_methods, require_POST
from django.core.paginator import Paginator
from django.urls import reverse, reverse_lazy
from typing import Any
from django.views.generic import ListView, CreateView, UpdateView, DeleteView
from django.contrib.auth.mixins import LoginRequiredMixin, UserPassesTestMixin
from django.contrib.admin.views.decorators import staff_member_required
from django.core.management import call_command
import io
import zipfile
from django.db import connection, transaction
from django.db.models import Q
import subprocess
import whisper
import torch
import json
import asyncio
from django_q.tasks import async_task, fetch, result, Task

from .forms import (
    RecordingForm,
    BVProjectForm,
    BVProjectUploadForm,
    BVProjectFileForm,
    BVProjectFileJSONForm,
    BVGapNotesForm,
    Anlage1ReviewForm,
    Anlage2ReviewForm,
    Anlage4ReviewForm,
    Anlage3MetadataForm,
    Anlage5ReviewForm,
    Anlage6ReviewForm,
    get_anlage2_fields,
    Anlage2FunctionForm,
    Anlage2FunctionImportForm,
    PromptImportForm,
    Anlage1ImportForm,
    Anlage2SubQuestionForm,
    get_anlage1_numbers,
    Anlage2ConfigForm,
    get_parser_choices,
    EditJustificationForm,
    JustificationForm,
    KnowledgeDescriptionForm,
    ProjectContextForm,
    ProjectStatusForm,
    ProjectStatusImportForm,
    LLMRoleForm,
    LLMRoleImportForm,
    UserPermissionsForm,
    UserImportForm,
    Anlage2ConfigImportForm,
    ProjectImportForm,
    Anlage2ParserRuleImportForm,
    ZweckKategorieAForm,
    SupervisionStandardNoteForm,
    AntwortErkennungsRegelForm,
    Anlage4ParserConfigForm,
    ParserSettingsForm,
    ActionForm,
    Anlage3ParserRuleForm,
)
from .text_parser import PHRASE_TYPE_CHOICES
from .models import (
    Recording,
    BVProject,
    BVProjectFile,
    transcript_upload_path,
    Prompt,
    LLMConfig,
    Anlage1Question,
    Anlage1QuestionVariant,
    Anlage2Function,
    Anlage2SubQuestion,
    Anlage2Config,
    Anlage2ColumnHeading,
    AnlagenFunktionsMetadaten,
    FunktionsErgebnis,
    SoftwareKnowledge,
    Gutachten,
    Tile,
    Area,
    ProjectStatus,
    LLMRole,
    AntwortErkennungsRegel,
    Anlage4Config,
    Anlage4ParserConfig,
    ZweckKategorieA,
    Anlage5Review,
    Anlage3ParserRule,
    Anlage3Metadata,
    SupervisionStandardNote,
)
from .docx_utils import extract_text, get_docx_page_count
from .llm_utils import query_llm
from .prompt_context import build_prompt_context
from .workflow import set_project_status
from .reporting import generate_gap_analysis, generate_management_summary
from .llm_tasks import (
    check_anlage1,
    analyse_anlage3,
    check_anlage2,
    analyse_anlage4,
    analyse_anlage4_async,
    check_anlage5,
    run_conditional_anlage2_check,
    run_anlage2_analysis,
    check_gutachten_functions,
    generate_gutachten,
    get_prompt,
    ANLAGE1_QUESTIONS,
    _calc_auto_negotiable,
    _extract_bool,
    summarize_anlage1_gaps,
    summarize_anlage2_gaps,
)
from .parser_manager import parser_manager

from .decorators import admin_required, tile_required
from .obs_utils import start_recording, stop_recording, is_recording
from .utils import (
    get_project_file,
    start_analysis_for_file,
    has_any_gap,
<<<<<<< HEAD
    compute_gap_source_hash,
    is_gap_summary_outdated,
=======
    propagate_question_review,
>>>>>>> d33f03aa
)
from django.forms import formset_factory, modelformset_factory


class StaffRequiredMixin(UserPassesTestMixin):
    """Mixin erlaubt Zugriff nur fÃ¼r Mitarbeiter."""

    def test_func(self) -> bool:
        return self.request.user.is_staff


import logging
import sys
import copy

import time

import markdown
import pypandoc
from django.conf import settings
from .templatetags.recording_extras import markdownify

logger = logging.getLogger(__name__)
detail_logger = logging.getLogger("anlage2_detail")
admin_a2_logger = logging.getLogger("anlage2_detail")
anlage2_logger = logging.getLogger("anlage2_detail")
ergebnis_logger = logging.getLogger("anlage2_result")
anlage4_logger = logging.getLogger("anlage4_detail")
workflow_logger = logging.getLogger("workflow_debug")


ADMIN_ROOT = ("admin_projects", "Admin")


def build_breadcrumbs(*crumbs: tuple[str, str] | str) -> list[dict[str, str]]:
    """Erzeugt eine Breadcrumb-Liste."""

    items: list[dict[str, str]] = []
    for c in crumbs:
        if isinstance(c, tuple):
            url_name, label = c
            items.append({"url": reverse(url_name), "label": label})
        else:
            items.append({"label": c})
    return items


_WHISPER_MODEL = None


def _get_whisper_model():
    """Lade das Whisper-Modell nur einmal."""
    global _WHISPER_MODEL
    logger.debug("Whisper-Modell wird angefordert")
    if _WHISPER_MODEL is None:
        device = "cuda" if torch.cuda.is_available() else "cpu"
        logger.debug("Lade Whisper-Modell auf %s", device)
        _WHISPER_MODEL = whisper.load_model("base", device=device)
        logger.debug("Whisper-Modell geladen")
    return _WHISPER_MODEL


def get_user_tiles(user, bereich: str) -> tuple[list[Area], list[Tile]]:
    """Ermittelt Bereiche und Tiles, auf die ``user`` Zugriff hat.

    Liefert eine Liste aller zugÃ¤nglichen Bereiche sowie die Tiles im
    angegebenen ``bereich``.
    """

    areas = Area.objects.filter(
        Q(userareaaccess__user=user)
        | Q(groupareaaccess__group__in=user.groups.all())
    ).distinct()
    tiles = Tile.objects.filter(areas__slug=bereich).filter(
        Q(groups__in=user.groups.all()) | Q(users=user)
    ).distinct()
    return list(areas), list(tiles)


def _user_can_edit_project(user: User, projekt: BVProject) -> bool:
    """PrÃ¼ft, ob ``user`` das angegebene ``projekt`` bearbeiten darf."""

    if user.is_superuser or user.is_staff:
        return True
    has_user_attr = hasattr(projekt, "user") and hasattr(projekt, "user_id")
    has_team_attr = hasattr(projekt, "team_members")
    user_assigned = has_user_attr and projekt.user_id is not None
    team_assigned = has_team_attr and projekt.team_members.exists()
    if not user_assigned and not team_assigned:
        return user.is_authenticated
    if user_assigned and projekt.user_id == user.id:
        return True
    if has_team_attr and projekt.team_members.filter(pk=user.pk).exists():
        return True
    return False


def get_cockpit_context(projekt: BVProject) -> dict:
    """Ermittelt Kennzahlen fÃ¼r das Projektcockpit."""

    all_files = projekt.anlagen.all()
    reviewed = all_files.filter(manual_reviewed=True).count()

    software_list = projekt.software_list
    knowledge_map = {k.software_name: k for k in projekt.softwareknowledge.all()}
    checked = 0
    for name in software_list:
        entry = knowledge_map.get(name)
        if entry and entry.last_checked:
            checked += 1

    return {
        "projekt": projekt,
        "history": projekt.status_history.all(),
        "num_attachments": all_files.count(),
        "num_reviewed": reviewed,
        "is_verhandlungsfaehig": projekt.is_verhandlungsfaehig,
        "knowledge_checked": checked,
        "total_software": len(software_list),
    }

# Felder ohne KI-UnterstÃ¼tzung: Werte stammen ausschlieÃŸlich aus
# Dokumentenparser oder manueller Eingabe.
NO_AI_FIELDS = {"einsatz_bei_telefonica", "zur_lv_kontrolle"}

def _analysis1_to_initial(anlage: BVProjectFile) -> dict:
    """Wandelt ``analysis_json`` in das Initialformat fÃ¼r ``Anlage1ReviewForm``."""

    data = anlage.analysis_json or {}
    if not isinstance(data, dict):
        return {}

    questions = data.get("questions")
    if not isinstance(questions, dict):
        return {}

    out: dict[str, dict] = {}
    for num in get_anlage1_numbers():
        q = questions.get(str(num), {})
        if not isinstance(q, dict):
            continue
        out[str(num)] = {
            "hinweis": q.get("hinweis", ""),
            "vorschlag": q.get("vorschlag", ""),
        }

    return out

def _analysis_to_initial(anlage: BVProjectFile) -> dict:
    """Ermittelt die Dokumentergebnisse aus der Datenbank.

    Fehlen Parser-Ergebnisse vollstÃ¤ndig, werden Analysewerte genutzt."""
    initial = {"functions": {}}
    field_names = [f[0] for f in get_anlage2_fields()]
    analysis_data: dict[str, dict] = {}

    if isinstance(anlage.analysis_json, dict):
        funcs = anlage.analysis_json.get("functions")
        if not isinstance(funcs, list):
            funcs = []
        for item in funcs:
            name = item.get("funktion") or item.get("name")
            func = Anlage2Function.objects.filter(name__iexact=name).first()
            if not func:
                continue
            fid = str(func.id)
            target = analysis_data.setdefault(fid, {})
            for f in field_names:
                target[f] = item.get(f)
            subs = item.get("subquestions", [])
            for sub in subs:
                text = sub.get("frage_text")
                if not text:
                    continue
                sub_obj = Anlage2SubQuestion.objects.filter(
                    funktion=func, frage_text=text
                ).first()
                if not sub_obj:
                    continue
                sid = str(sub_obj.id)
                sub_target = target.setdefault("subquestions", {}).setdefault(
                    sid, {}
                )
                for f in field_names:
                    sub_target[f] = sub.get(f)

    results = AnlagenFunktionsMetadaten.objects.filter(anlage_datei=anlage)
    has_parser_data = False

    for res in results:
        func_id = str(res.funktion_id)
        target = initial["functions"].setdefault(func_id, {})
        dest = target
        if res.subquestion_id:
            dest = target.setdefault("subquestions", {}).setdefault(
                str(res.subquestion_id), {},
            )
        latest = (
            FunktionsErgebnis.objects.filter(
                anlage_datei=anlage,
                funktion_id=res.funktion_id,
                subquestion_id=res.subquestion_id,
                quelle="parser",
            )
            .order_by("-created_at")
            .first()
        )
        if latest:
            dest["technisch_vorhanden"] = latest.technisch_verfuegbar
            dest["einsatz_bei_telefonica"] = latest.einsatz_bei_telefonica
            dest["zur_lv_kontrolle"] = latest.zur_lv_kontrolle
            dest["ki_beteiligung"] = latest.ki_beteiligung
            has_parser_data = True
        if res.gap_summary:
            dest["gap_summary"] = res.gap_summary
        if res.gap_notiz:
            dest["gap_notiz"] = res.gap_notiz

    if not has_parser_data and analysis_data:
        initial["functions"] = analysis_data
    else:
        for fid, data in analysis_data.items():
            initial["functions"].setdefault(fid, data)

    detail_logger.debug("Ergebnis initial: %r", initial)
    return initial


def _verification_to_initial(pf: BVProjectFile | None) -> dict:
    """Liest KI-PrÃ¼fergebnisse einer Anlage aus der Datenbank."""
    initial = {"functions": {}}

    results = (
        AnlagenFunktionsMetadaten.objects.filter(anlage_datei=pf)
        if isinstance(pf, BVProjectFile)
        else []
    )

    for res in results:
        func_id = str(res.funktion_id)
        target = initial["functions"].setdefault(func_id, {})
        dest = target
        if res.subquestion_id:
            dest = target.setdefault("subquestions", {}).setdefault(
                str(res.subquestion_id), {}
            )
        latest = (
            FunktionsErgebnis.objects.filter(
                anlage_datei=res.anlage_datei,
                funktion_id=res.funktion_id,
                subquestion_id=res.subquestion_id,
                quelle="ki",
            )
            .order_by("-created_at")
            .first()
        )
        if latest:
            dest["technisch_vorhanden"] = latest.technisch_verfuegbar
            dest["ki_beteiligt"] = latest.ki_beteiligung
            dest["einsatz_bei_telefonica"] = latest.einsatz_bei_telefonica
            dest["zur_lv_kontrolle"] = latest.zur_lv_kontrolle
            dest["begruendung"] = latest.begruendung

    return initial


def _initial_to_lookup(data: dict) -> dict[str, dict]:
    """Wandelt das Initialformat in ein Lookup nach Namen um."""
    lookup: dict[str, dict] = {}
    fields = get_anlage2_fields()
    for func in Anlage2Function.objects.prefetch_related(
        "anlage2subquestion_set"
    ).order_by("name"):
        fid = str(func.id)
        func_data = data.get("functions", {}).get(fid)
        if isinstance(func_data, dict):
            lookup[func.name] = {
                field: func_data[field] for field, _ in fields if field in func_data
            }
        else:
            lookup[func.name] = {}
        for sub in func.anlage2subquestion_set.all():
            sid = str(sub.id)
            sub_data: dict | None = None
            if isinstance(func_data, dict):
                sub_data = func_data.get("subquestions", {}).get(sid)
            if isinstance(sub_data, dict):
                lookup[f"{func.name}: {sub.frage_text}"] = {
                    field: sub_data[field] for field, _ in fields if field in sub_data
                }
            else:
                lookup[f"{func.name}: {sub.frage_text}"] = {}
    return lookup


def _resolve_value(
    manual_val: bool | None,
    ai_val: bool | None,
    doc_val: bool | None,
    field: str,
    manual_exists: bool = False,
    doc_exists: bool = False,
) -> tuple[bool | None, str]:
    """Ermittelt den Review-Wert und dessen Quelle.

    Berücksichtigt manuelle Angaben, KI-Vorschläge und ob eine Dokumenten-Analyse vorliegt.
    Zusätzlich werden Objektwerte ({"value": bool, ...}) auf bool/None normalisiert.
    """

    def _to_bool(val):
        if isinstance(val, dict):
            val = val.get("value")
        if isinstance(val, bool):
            return val
        return None

    man_b = _to_bool(manual_val)
    ai_b = _to_bool(ai_val)
    doc_b = _to_bool(doc_val)

    src = "Dokumenten-Analyse" if doc_exists or doc_b is not None else "N/A"

    # Für doc-only Felder (kein KI, Anzeige nur nach Dokument)
    if field in NO_AI_FIELDS:
        if doc_b is not None:
            return doc_b, src
        return False, src

    # Bei übrigen Feldern: manuelle Werte haben Vorrang
    if manual_exists or manual_val is not None:
        return man_b, "Manuell"

    # Danach KI, dann Dokument
    if ai_b is not None:
        return ai_b, src
    if doc_b is not None:
        return doc_b, src

    # Fallback
    return False, src


def _get_display_data(
    lookup_key: str,
    analysis_data: dict[str, dict],
    verification_data: dict[str, dict],
    manual_results_map: dict[str, dict],
) -> dict[str, object]:
    """Ermittelt finale Werte und Quellen fÃ¼r eine Funktion oder Unterfrage."""

    fields = get_anlage2_fields()
    doc_exists = bool(analysis_data.get(lookup_key))
    a_data = analysis_data.get(lookup_key, {})
    v_data = verification_data.get(lookup_key, {})
    m_data = manual_results_map.get(lookup_key, {})

    values: dict[str, bool] = {}
    sources: dict[str, str] = {}
    manual_flags: dict[str, bool] = {}

    for field, _ in fields:
        man_val = m_data.get(field)
        ai_val = v_data.get(field)
        doc_val = a_data.get(field)
        # Normalize values from analysis/verification: they can be dicts like
        # {"value": bool, "note": str}. Extract the boolean for display logic.
        if isinstance(doc_val, dict) and "value" in doc_val:
            doc_val = doc_val.get("value")
        if isinstance(ai_val, dict) and "value" in ai_val:
            ai_val = ai_val.get("value")
        manual_exists = field in m_data
        val, src = _resolve_value(man_val, ai_val, doc_val, field, manual_exists, doc_exists)
        values[field] = val
        sources[field] = src
        manual_flags[field] = manual_exists

    return {
        "values": values,
        "sources": sources,
        "status": values.get("technisch_vorhanden"),
        "source": sources.get("technisch_vorhanden"),
        "manual_flags": manual_flags,
    }


def _has_manual_gap(doc_data: dict, manual_data: dict) -> bool:
    """Ermittelt, ob manuelle Angaben von den Dokumentdaten abweichen."""

    for field, man_val in manual_data.items():
        if man_val is not None:
            man_bool = _extract_bool(man_val)
            doc_val = doc_data.get(field)
            doc_bool = _extract_bool(doc_val) if doc_val is not None else None
            if field in ["einsatz_bei_telefonica", "zur_lv_kontrolle"]:
                if doc_bool is not None and man_bool != doc_bool:
                    return True
            else:
                if doc_bool is None or man_bool != doc_bool:
                    return True
    return False


def _build_row_data(
    display_name: str,
    lookup_key: str,
    func_id: int,
    form_prefix: str,
    form,
    answers: dict[str, dict],
    ki_map: dict[tuple[str, str | None], str],
    beteilig_map: dict[tuple[str, str | None], tuple[bool | None, str]],
    manual_lookup: dict[str, dict],
    result_map: dict[str, AnlagenFunktionsMetadaten],
    sub_id: int | None = None,
) -> dict:
    """Erzeugt die Darstellungsdaten fÃ¼r eine Funktion oder Unterfrage."""

    result_obj = result_map.get(lookup_key)
    # Fallback: Bei Unterfragen ggf. Ergebnis der Hauptfunktion verwenden
    if result_obj is None and sub_id is not None:
        parent_key = lookup_key.split(":", 1)[0].strip()
        result_obj = result_map.get(parent_key)

    if result_obj:
        pf = result_obj.anlage_datei
        parser_entry = (
            FunktionsErgebnis.objects.filter(
                anlage_datei=pf,
                funktion=result_obj.funktion,
                subquestion=result_obj.subquestion,
                quelle="parser",
            )
            .order_by("-created_at")
            .first()
        )
        ai_entry = (
            FunktionsErgebnis.objects.filter(
                anlage_datei=pf,
                funktion=result_obj.funktion,
                subquestion=result_obj.subquestion,
                quelle="ki",
            )
            .order_by("-created_at")
            .first()
        )
        doc_data = {
            "technisch_vorhanden": parser_entry.technisch_verfuegbar
            if parser_entry
            else None,
            "einsatz_bei_telefonica": parser_entry.einsatz_bei_telefonica
            if parser_entry
            else None,
            "zur_lv_kontrolle": parser_entry.zur_lv_kontrolle if parser_entry else None,
            "ki_beteiligung": parser_entry.ki_beteiligung if parser_entry else None,
            "begruendung": parser_entry.begruendung if parser_entry else None,
            "ki_beteiligt_begruendung": parser_entry.ki_beteiligt_begruendung
            if parser_entry
            else None,
        }
        ai_data = {
            "technisch_vorhanden": ai_entry.technisch_verfuegbar if ai_entry else None,
            "ki_beteiligung": ai_entry.ki_beteiligung if ai_entry else None,
            "begruendung": ai_entry.begruendung if ai_entry else None,
            "ki_beteiligt_begruendung": ai_entry.ki_beteiligt_begruendung
            if ai_entry
            else None,
        }
    else:
        doc_data = {}
        ai_data = {}

    if not doc_data:
        doc_answers = answers.get(lookup_key)
        if doc_answers:
            # Fallback auf analysierte Felder, falls keine Dokumentdaten vorliegen
            for field in (
                "technisch_vorhanden",
                "einsatz_bei_telefonica",
                "zur_lv_kontrolle",
                "ki_beteiligung",
            ):
                if field in doc_answers:
                    doc_data[field] = doc_answers[field]

    override_val = result_obj.is_negotiable_manual_override if result_obj else None
    manual_data = manual_lookup.get(lookup_key, {})
    doc_json = json.dumps(doc_data, ensure_ascii=False)
    ai_json = json.dumps(ai_data, ensure_ascii=False)
    manual_json = json.dumps(manual_data, ensure_ascii=False)

    disp = _get_display_data(
        lookup_key, answers, {lookup_key: ai_data}, manual_lookup
    )
    fields_def = get_anlage2_fields()
    form_fields_map: dict[str, dict] = {}
    rev_origin = {}
    for field, _ in fields_def:
        bf = form[f"{form_prefix}{field}"]
        initial_value = disp["values"].get(field)
        state = (
            "true"
            if initial_value is True
            else "false"
            if initial_value is False
            else "unknown"
        )
        origin_val = "none"
        if field == "technisch_vorhanden":
            man_val = manual_lookup.get(lookup_key, {}).get(field)
            ai_val = ai_data.get(field)
            if man_val is not None:
                origin_val = "manual"
            elif ai_val is not None:
                origin_val = "ai"
        rev_origin[field] = origin_val
        attrs = {
            "data-tristate": "true",
            "data-initial-state": state,
            "style": "display: none;",
            "data-origin": origin_val,
        }
        if field == "technisch_vorhanden" and sub_id is not None:
            attrs.update(
                {
                    "disabled": True,
                    "class": "opacity-50 pointer-events-none",
                    "data-initial-state": "unknown",
                }
            )
        bf.field.widget.attrs.update(attrs)
        form_fields_map[field] = {
            "widget": bf,
            "source": disp["sources"][field],
            "origin": rev_origin.get(field),
        }

    auto_val = _calc_auto_negotiable(
        doc_data.get("technisch_vorhanden"), ai_data.get("technisch_vorhanden")
    )
    manual_gap = _has_manual_gap(doc_data, manual_data)
    if override_val is not None:
        is_negotiable = override_val
    else:
        is_negotiable = False if manual_gap else auto_val
    gap_widget = form[f"{form_prefix}gap_summary"]
    note_widget = form[f"{form_prefix}gap_notiz"]
    begr_md = ki_map.get((str(func_id), str(sub_id) if sub_id else None))
    bet_val, bet_reason = beteilig_map.get(
        (str(func_id), str(sub_id) if sub_id else None), (None, "")
    )
    has_gap = False
    # Manuelle NachprÃ¼fung erforderlich, wenn Dokument und KI sich unterscheiden
    # und kein manueller Wert hinterlegt ist
    manual_review_required = False
    for field, _ in fields_def:
        doc_val = doc_data.get(field)
        ai_val = ai_data.get(field)
        manual_val = manual_lookup.get(lookup_key, {}).get(field)
        if field not in ["einsatz_bei_telefonica", "zur_lv_kontrolle"]:
            if (
                doc_val is not None
                and ai_val is not None
                and doc_val != ai_val
                and manual_val is None
            ):
                has_gap = True
                manual_review_required = True
                break
    return {
        "name": display_name,
        "doc_result": doc_data,
        "doc_json": doc_json,
        "ai_result": ai_data,
        "ai_json": ai_json,
        "manual_result": manual_data,
        "manual_json": manual_json,
        "initial": disp["values"],
        "manual_flags": disp["manual_flags"],
        "form_fields": form_fields_map,
        "is_negotiable": is_negotiable,
        "negotiable_manual_override": override_val,
        "gap_summary_widget": gap_widget,
        "gap_notiz_widget": note_widget,
        "gap_notiz": result_obj.gap_notiz if result_obj else "",
        "gap_summary": result_obj.gap_summary if result_obj else "",
        "has_notes": bool(
            result_obj and (result_obj.gap_notiz or result_obj.gap_summary)
        ),
        "sub": sub_id is not None,
        "func_id": func_id,
        "sub_id": sub_id,
        "result_id": result_obj.id if result_obj else None,
        "verif_key": lookup_key,
        "source_text": disp["source"],
        "ki_begruendung": begr_md,
        "ki_begruendung_md": begr_md,
        "ki_begruendung_html": markdownify(begr_md) if begr_md else "",
        "has_justification": bool(begr_md and begr_md.strip()),
        "ki_beteiligt": bet_val,
        "ki_beteiligt_begruendung": bet_reason,
        "has_preliminary_gap": has_gap,
        "requires_manual_review": manual_review_required,
    }


def _build_supervision_row(
    result: AnlagenFunktionsMetadaten, pf: BVProjectFile
) -> dict:
    """Erzeugt eine einfache Datenstruktur fÃ¼r die Supervisions-Ansicht."""

    parser_entry = (
        FunktionsErgebnis.objects.filter(
            anlage_datei=pf,
            funktion=result.funktion,
            subquestion=result.subquestion,
            quelle="parser",
        )
        .order_by("-created_at")
        .first()
    )
    ai_entry = (
        FunktionsErgebnis.objects.filter(
            anlage_datei=pf,
            funktion=result.funktion,
            subquestion=result.subquestion,
            quelle="ki",
        )
        .order_by("-created_at")
        .first()
    )
    manual_entry = (
        FunktionsErgebnis.objects.filter(
            anlage_datei=pf,
            funktion=result.funktion,
            subquestion=result.subquestion,
            quelle="manuell",
        )
        .order_by("-created_at")
        .first()
    )

    doc_val = parser_entry.technisch_verfuegbar if parser_entry else None
    ai_val = ai_entry.technisch_verfuegbar if ai_entry else None
    final_val = manual_entry.technisch_verfuegbar if manual_entry else None

    if result.is_negotiable_manual_override:
        has_discrepancy = False
    elif manual_entry is not None:
        has_discrepancy = doc_val is not None and final_val != doc_val
    else:
        has_discrepancy = (
            doc_val is not None and ai_val is not None and doc_val != ai_val
        )

    return {
        "result_id": result.id,
        "name": result.get_lookup_key(),
        "doc_val": doc_val,
        "doc_snippet": parser_entry.begruendung if parser_entry else "",
        "ai_val": ai_val,
        # Nutze die allgemeine KI-BegrÃ¼ndung der Funktion
        "ai_reason": ai_entry.begruendung if ai_entry else "",
        "final_val": final_val,
        "notes": result.supervisor_notes or "",
        "has_discrepancy": has_discrepancy,
    }


def _build_supervision_groups(pf: BVProjectFile) -> list[dict]:
    """Gruppiert Hauptfunktionen und Unterfragen fÃ¼r die Supervision.

    Funktionen, die manuell als verhandlungsfÃ¤hig markiert wurden, werden
    vollstÃ¤ndig ignoriert.
    """

    # IDs von Funktionen, bei denen die VerhandlungsfÃ¤higkeit manuell
    # Ã¼berschrieben wurde. Diese werden samt Unterfragen Ã¼bersprungen.
    overridden_funcs = set(
        AnlagenFunktionsMetadaten.objects.filter(
            anlage_datei=pf,
            is_negotiable_manual_override=True,
        ).values_list("funktion_id", flat=True)
    )

    results = (
        AnlagenFunktionsMetadaten.objects.filter(anlage_datei=pf)
        .select_related("funktion", "subquestion")
        .order_by("funktion__name", "subquestion__id")
    )

    grouped: dict[int, dict] = {}
    for r in results:
        if r.funktion_id in overridden_funcs:
            continue
        row_data = _build_supervision_row(r, pf)
        if not row_data["has_discrepancy"]:
            continue
        key = r.funktion_id
        grouped.setdefault(
            key, {"function": None, "subrows": [], "name": r.funktion.name}
        )
        if r.subquestion_id:
            grouped[key]["subrows"].append(row_data)
        else:
            grouped[key]["function"] = row_data

    groups: list[dict] = []
    for g in grouped.values():
        func = g.get("function")
        subrows = g.get("subrows", [])
        if not func and not subrows:
            continue
        if not subrows and func and not func["has_discrepancy"]:
            continue
        present = func["final_val"] if func else None
        if present is None and func:
            present = func["doc_val"] if func["doc_val"] is not None else func["ai_val"]
        groups.append(
            {
                "function": func,
                "subrows": subrows,
                "show_subs": bool(present) or not func,
            }
        )
    return groups


def get_cockpit_context(projekt: BVProject) -> dict[str, Any]:
    """Stellt alle Kontextinformationen fÃ¼r das Cockpit bereit."""

    files = []
    next_steps: list[str] = []
    for f in projekt.anlagen.all():
        files.append(
            {
                "id": f.id,
                "anlage_nr": f.anlage_nr,
                "name": os.path.basename(f.upload.name),
                "processing_status": f.processing_status,
                "verhandlungsfaehig": f.verhandlungsfaehig,
            }
        )
        data = f.analysis_json if isinstance(f.analysis_json, dict) else {}
        if data.get("manual_required"):
            next_steps.append(f"Anlage {f.anlage_nr}: manuelle PrÃ¼fung notwendig")
        elif f.processing_status != BVProjectFile.COMPLETE:
            next_steps.append(f"Anlage {f.anlage_nr}: Analyse starten")

    status_history = list(projekt.status_history.order_by("-changed_at")[:5])
    recent_uploads = list(projekt.anlagen.order_by("-created_at")[:5])

    return {
        "title": projekt.title,
        "status": projekt.status.name if projekt.status else "",
        "software": projekt.software_string,
        "created_at": projekt.created_at,
        "files": files,
        "next_steps": next_steps,
        "status_history": status_history,
        "recent_uploads": recent_uploads,
    }


@login_required
def home(request):
    # Logic from codex/prÃ¼fen-und-weiterleiten-basierend-auf-tile-typ
    # Assuming get_user_tiles is defined elsewhere and correctly retrieves tiles
    _, tiles_personal = get_user_tiles(request.user, Tile.PERSONAL)
    _, tiles_work = get_user_tiles(request.user, Tile.WORK)

    if tiles_personal and not tiles_work:
        return redirect("personal")
    if tiles_work and not tiles_personal:
        return redirect("work")

    work_area = Area.objects.filter(slug="work").first() if tiles_work else None
    personal_area = (
        Area.objects.filter(slug="personal").first() if tiles_personal else None
    )
    context = {
        "work_area": work_area,
        "personal_area": personal_area,
    }
    return render(request, "home.html", context)


@login_required
def work(request):
    is_admin = request.user.groups.filter(name__iexact="admin").exists()
    _, tiles = get_user_tiles(request.user, Tile.WORK)
    context = {
        "is_admin": is_admin,
        "tiles": tiles,
    }
    return render(request, "work.html", context)


@login_required
def personal(request):
    is_admin = request.user.groups.filter(name__iexact="admin").exists()
    _, tiles = get_user_tiles(request.user, Tile.PERSONAL)
    context = {
        "is_admin": is_admin,
        "tiles": tiles,
    }
    return render(request, "personal.html", context)


@login_required
def account(request):
    return render(request, "account.html")


@login_required
@admin_required
def recording_page(request, bereich):
    if bereich not in ["work", "personal"]:
        return redirect("home")
    rec_dir = Path(settings.MEDIA_ROOT) / "recordings" / bereich
    files = []
    if rec_dir.exists():
        for f in sorted(rec_dir.iterdir(), reverse=True):
            files.append({"name": f.name, "mtime": f.stat().st_mtime})
    context = {
        "bereich": bereich,
        "is_recording": is_recording(),
        "recordings": files,
    }
    return render(request, "recording.html", context)


@login_required
def start_recording_view(request, bereich):
    if bereich not in ["work", "personal"]:
        return redirect("home")
    start_recording(bereich, Path(settings.MEDIA_ROOT))
    return redirect("recording_page", bereich=bereich)


@login_required
def stop_recording_view(request, bereich):
    if bereich not in ["work", "personal"]:
        return redirect("home")
    stop_recording()
    time.sleep(1)
    _process_recordings_for_user(bereich, request.user)
    return redirect("recording_page", bereich=bereich)


@login_required
def toggle_recording_view(request, bereich):
    """Toggle OBS recording status from the TalkDiary page."""
    if bereich not in ["work", "personal"]:
        return redirect("home")

    if is_recording():
        stop_recording()

        # wait a moment to allow OBS to finalize the file
        time.sleep(1)
        _process_recordings_for_user(bereich, request.user)
        rec_dir = Path(settings.MEDIA_ROOT) / "recordings" / bereich
        if not list(rec_dir.glob("*.mkv")) and not list(rec_dir.glob("*.wav")):
            messages.warning(request, "Keine Aufnahme gefunden")

    else:
        start_recording(bereich, Path(settings.MEDIA_ROOT))
        messages.success(request, "Aufnahme gestartet")

    if "HTTP_REFERER" in request.META:
        return redirect(request.META["HTTP_REFERER"])
    return redirect("talkdiary_%s" % bereich)


@login_required
def upload_recording(request):
    if request.method == "POST":
        form = RecordingForm(request.POST, request.FILES)
        if form.is_valid():
            bereich = form.cleaned_data["bereich"]
            uploaded = form.cleaned_data["audio_file"]
            logger.debug(
                "Upload erhalten: %s f\u00fcr Bereich %s", uploaded.name, bereich
            )

            rel_path = Path("recordings") / bereich / uploaded.name
            storage_name = default_storage.get_available_name(str(rel_path))
            if storage_name != str(rel_path):
                messages.info(request, "Datei existierte bereits, wurde umbenannt.")

            file_path = default_storage.save(storage_name, uploaded)
            logger.debug("Datei gespeichert: %s", file_path)

            abs_path = default_storage.path(file_path)
            final_rel = file_path
            if Path(abs_path).suffix.lower() == ".mkv":
                ffmpeg = (
                    Path(settings.BASE_DIR)
                    / "tools"
                    / (
                        "ffmpeg.exe"
                        if (Path(settings.BASE_DIR) / "tools" / "ffmpeg.exe").exists()
                        else "ffmpeg"
                    )
                )
                if not ffmpeg.exists():
                    ffmpeg = "ffmpeg"
                wav_rel = Path(file_path).with_suffix(".wav")
                wav_storage = default_storage.get_available_name(str(wav_rel))
                wav_abs = default_storage.path(wav_storage)
                try:
                    logger.debug("Konvertiere %s nach %s", abs_path, wav_abs)
                    subprocess.run(
                        [str(ffmpeg), "-y", "-i", abs_path, wav_abs], check=True
                    )
                    Path(abs_path).unlink(missing_ok=True)
                    final_rel = wav_storage
                except Exception:
                    return HttpResponseBadRequest("Konvertierung fehlgeschlagen")

            if Recording.objects.filter(
                audio_file=final_rel, user=request.user
            ).exists():
                messages.info(request, "Aufnahme bereits in der Datenbank.")
                return redirect("dashboard")

            recording = Recording.objects.create(
                user=request.user,
                bereich=Area.objects.get(slug=bereich),
                audio_file=final_rel,
            )

            out_dir = (
                Path(settings.MEDIA_ROOT) / f"transcripts/{recording.bereich.slug}"
            )
            out_dir.mkdir(parents=True, exist_ok=True)

            model = _get_whisper_model()
            try:
                logger.debug("Starte Transkription: %s", recording.audio_file.path)
                result = model.transcribe(recording.audio_file.path, language="de")
            except Exception:
                return HttpResponseBadRequest("Transkription fehlgeschlagen")

            md_path = out_dir / f"{Path(recording.audio_file.name).stem}.md"
            md_path.write_text(result["text"], encoding="utf-8")
            with md_path.open("rb") as f:
                recording.transcript_file.save(md_path.name, f, save=False)
            lines = result["text"].splitlines()[:5]
            recording.excerpt = "\n".join(lines)
            recording.save()
            logger.debug("Aufnahme gespeichert: %s", recording)

            return redirect("dashboard")
    else:
        form = RecordingForm()

    return render(request, "upload_recording.html", {"form": form})


@login_required
def dashboard(request):
    recordings = Recording.objects.filter(user=request.user).order_by("-created_at")
    return render(request, "dashboard.html", {"recordings": recordings})


@login_required
def upload_transcript(request):
    """ErmÃ¶glicht das manuelle Hochladen eines Transkript-Files."""
    from .forms import TranscriptUploadForm

    if request.method == "POST":
        form = TranscriptUploadForm(request.POST, request.FILES, user=request.user)
        if form.is_valid():
            rec = form.cleaned_data["recording"]
            uploaded = form.cleaned_data["transcript_file"]

            rel_path = transcript_upload_path(rec, uploaded.name)
            storage_name = default_storage.get_available_name(rel_path)
            path = default_storage.save(storage_name, uploaded)

            with default_storage.open(path, "rb") as f:
                rec.transcript_file.save(Path(path).name, f, save=False)

            txt = default_storage.open(path).read().decode("utf-8")
            rec.excerpt = "\n".join(txt.splitlines()[:2])
            rec.save()
            return redirect("talkdiary_%s" % rec.bereich)
    else:
        form = TranscriptUploadForm(user=request.user)

    return render(request, "upload_transcript.html", {"form": form})


def _process_recordings_for_user(bereich: str, user) -> list:
    """Convert and transcribe recordings for ``bereich`` and ``user``.

    Returns a list of :class:`Recording` objects found or created.
    """

    logger.debug(
        "Beginne Verarbeitung f\u00fcr Bereich '%s' und Benutzer '%s'", bereich, user
    )
    media_root = Path(settings.MEDIA_ROOT)
    base_dir = Path(settings.BASE_DIR)
    rec_dir = media_root / "recordings" / bereich
    trans_dir = media_root / "transcripts" / bereich

    rec_dir.mkdir(parents=True, exist_ok=True)
    trans_dir.mkdir(parents=True, exist_ok=True)

    ffmpeg = (
        base_dir
        / "tools"
        / ("ffmpeg.exe" if (base_dir / "tools" / "ffmpeg.exe").exists() else "ffmpeg")
    )
    if not ffmpeg.exists():
        ffmpeg = "ffmpeg"

    # Pfad zu ffmpeg dem System-PATH hinzufÃ¼gen, falls notwendig
    tools_dir = str(base_dir / "tools")
    current_path = os.environ.get("PATH", "")
    if tools_dir not in current_path.split(os.pathsep):
        os.environ["PATH"] = current_path + os.pathsep + tools_dir

    logger.debug("Konvertiere mkv-Dateien")
    # convert mkv to wav and remove mkv
    for mkv in list(rec_dir.glob("*.mkv")) + list(rec_dir.glob("*.MKV")):
        wav = mkv.with_suffix(".wav")
        if not wav.exists() and mkv.exists():
            try:
                logger.debug("ffmpeg %s -> %s", mkv, wav)
                subprocess.run(
                    [str(ffmpeg), "-y", "-i", str(mkv), str(wav)], check=True
                )

                mkv.unlink(missing_ok=True)

            except Exception as exc:
                logger.error("ffmpeg failed: %s", exc)

    logger.debug("Transkribiere wav-Dateien")

    for wav in list(rec_dir.glob("*.wav")) + list(rec_dir.glob("*.WAV")):
        if not wav.exists():
            continue

        md = trans_dir / f"{wav.stem}.md"
        if not md.exists():
            logger.debug("Transkribiere %s", wav)
            model = _get_whisper_model()
            try:
                result = model.transcribe(str(wav), language="de")
            except Exception as exc:
                logger.error("whisper failed: %s", exc)
                continue

            md.write_text(result["text"], encoding="utf-8")
            logger.debug("Transkript gespeichert: %s", md)

    recordings = []

    for wav in list(rec_dir.glob("*.wav")) + list(rec_dir.glob("*.WAV")):
        md = trans_dir / f"{wav.stem}.md"
        excerpt = ""
        if md.exists():
            lines = md.read_text(encoding="utf-8").splitlines()[:5]
            excerpt = "\n".join(lines)
        rel_wav = Path("recordings") / bereich / wav.name
        rel_md = Path("transcripts") / bereich / md.name if md.exists() else None
        rec_obj, _ = Recording.objects.get_or_create(
            user=user,
            bereich=Area.objects.get(slug=bereich),
            audio_file=str(rel_wav),
        )
        if rel_md and not rec_obj.transcript_file:
            with md.open("rb") as f:
                rec_obj.transcript_file.save(md.name, f, save=False)
        if excerpt:
            rec_obj.excerpt = excerpt
        rec_obj.save()
        logger.debug("Recording verarbeitet: %s", rec_obj)
        recordings.append(rec_obj)

    logger.debug("Verarbeitung abgeschlossen")
    return recordings


@login_required
@tile_required("talkdiary")
def talkdiary(request, bereich):
    if bereich not in ["work", "personal"]:
        return redirect("home")

    # always process new recordings; manual rescan available via query param
    _process_recordings_for_user(bereich, request.user)

    recordings = Recording.objects.filter(
        user=request.user, bereich__slug=bereich
    ).order_by("-created_at")

    context = {
        "bereich": bereich,
        "recordings": recordings,
        "is_recording": is_recording(),
        "is_admin": request.user.groups.filter(name__iexact="admin").exists(),
    }
    return render(request, "talkdiary.html", context)


@login_required
@tile_required("talkdiary")
def talkdiary_detail(request, pk):
    try:
        rec = Recording.objects.get(pk=pk, user=request.user)
    except Recording.DoesNotExist:
        return redirect("home")

    md_text = ""
    if rec.transcript_file:
        md_path = Path(settings.MEDIA_ROOT) / rec.transcript_file.name
        if md_path.exists():
            md_text = md_path.read_text(encoding="utf-8")

    area_slug = getattr(rec.bereich, "slug", "")
    if area_slug == "work":
        list_url = reverse("talkdiary_work")
    else:
        list_url = reverse("talkdiary_personal")

    filename = Path(rec.audio_file.name).name
    breadcrumbs = [
        {"url": list_url, "label": "TalkDiary"},
        {"label": filename},
    ]

    context = {
        "recording": rec,
        "transcript_text": md_text,
        "breadcrumbs": breadcrumbs,
    }
    return render(request, "talkdiary_detail.html", context)


@login_required
def transcribe_recording(request, pk):
    """Startet die Transkription fÃ¼r eine einzelne Aufnahme."""
    try:
        rec = Recording.objects.get(pk=pk, user=request.user)
    except Recording.DoesNotExist:
        return redirect("home")

    out_dir = Path(settings.MEDIA_ROOT) / f"transcripts/{rec.bereich}"
    out_dir.mkdir(parents=True, exist_ok=True)

    audio_path = Path(rec.audio_file.path)
    if not audio_path.exists():
        messages.error(request, "Audio-Datei nicht gefunden")
        return redirect("talkdiary_%s" % rec.bereich)

    if rec.transcript_file:
        messages.info(request, "Transkript existiert bereits")
        return redirect("talkdiary_%s" % rec.bereich)

    track = int(request.POST.get("track", "1"))

    ffmpeg = (
        Path(settings.BASE_DIR)
        / "tools"
        / (
            "ffmpeg.exe"
            if (Path(settings.BASE_DIR) / "tools" / "ffmpeg.exe").exists()
            else "ffmpeg"
        )
    )
    if not ffmpeg.exists():
        ffmpeg = "ffmpeg"

    source = (
        audio_path
        if audio_path.suffix.lower() == ".mkv"
        else audio_path.with_suffix(".mkv")
    )

    if track != 1 or source.suffix.lower() == ".mkv":
        if not source.exists():
            messages.error(request, "Originaldatei mit mehreren Spuren nicht gefunden")
            return redirect("talkdiary_%s" % rec.bereich)
        wav_path = source.with_name(f"{source.stem}_track{track}.wav")
        try:
            logger.debug("Extrahiere Spur %s: %s -> %s", track, source, wav_path)
            subprocess.run(
                [
                    str(ffmpeg),
                    "-y",
                    "-i",
                    str(source),
                    "-map",
                    f"0:a:{track - 1}",
                    str(wav_path),
                ],
                check=True,
            )
        except Exception as exc:
            logger.error("ffmpeg failed: %s", exc)
            messages.error(request, "Konvertierung fehlgeschlagen")
            return redirect("talkdiary_%s" % rec.bereich)
        if track == 1:
            rec.audio_file.name = f"recordings/{rec.bereich}/{wav_path.name}"
            rec.save()
        audio_path = wav_path

    messages.info(request, "Transkription gestartet")

    model = _get_whisper_model()
    try:
        logger.debug("Starte Transkription: %s", audio_path)
        result = model.transcribe(str(audio_path), language="de", word_timestamps=True)
    except Exception as exc:
        logger.error("whisper failed: %s", exc)
        messages.error(request, "Transkription fehlgeschlagen")
        return redirect("talkdiary_%s" % rec.bereich)

    stem = Path(rec.audio_file.name).stem
    md_name = f"{stem}.md" if track == 1 else f"{stem}_track{track}.md"
    md_path = out_dir / md_name
    md_path.write_text(result["text"], encoding="utf-8")

    if track == 1:
        with md_path.open("rb") as f:
            rec.transcript_file.save(md_path.name, f, save=False)
        rec.excerpt = "\n".join(result["text"].splitlines()[:5])
        rec.save()
    logger.debug("Transkription abgeschlossen f\u00fcr %s", rec)
    messages.success(request, "Transkription abgeschlossen")

    return redirect("talkdiary_%s" % rec.bereich)


@login_required
@require_http_methods(["POST"])
def recording_delete(request, pk):
    """LÃ¶scht eine Aufnahme des angemeldeten Benutzers."""
    try:
        rec = Recording.objects.get(pk=pk, user=request.user)
    except Recording.DoesNotExist:
        raise Http404

    if rec.audio_file:
        (Path(settings.MEDIA_ROOT) / rec.audio_file.name).unlink(missing_ok=True)
    if rec.transcript_file:
        (Path(settings.MEDIA_ROOT) / rec.transcript_file.name).unlink(missing_ok=True)

    bereich = rec.bereich.slug if hasattr(rec.bereich, "slug") else rec.bereich
    rec.delete()
    messages.success(request, "Aufnahme gelöscht")
    return redirect("talkdiary_%s" % bereich)


@login_required
@admin_required
def admin_talkdiary(request):
    recordings = list(Recording.objects.all().order_by("-created_at"))

    active_filter = request.GET.get("filter")
    filtered = []
    for rec in recordings:
        audio_path = Path(settings.MEDIA_ROOT) / rec.audio_file.name
        transcript_path = (
            Path(settings.MEDIA_ROOT) / rec.transcript_file.name
            if rec.transcript_file
            else None
        )
        rec.audio_missing = not audio_path.exists()
        rec.transcript_missing = rec.transcript_file == "" or (
            transcript_path and not transcript_path.exists()
        )
        rec.incomplete = rec.audio_missing or rec.transcript_missing

        if active_filter == "missing_audio" and not rec.audio_missing:
            continue
        if active_filter == "missing_transcript" and not rec.transcript_missing:
            continue
        if active_filter == "incomplete" and not rec.incomplete:
            continue
        filtered.append(rec)

    if request.method == "POST":
        ids = request.POST.getlist("delete")
        for rec in Recording.objects.filter(id__in=ids):
            if rec.audio_file:
                (Path(settings.MEDIA_ROOT) / rec.audio_file.name).unlink(
                    missing_ok=True
                )
            if rec.transcript_file:
                (Path(settings.MEDIA_ROOT) / rec.transcript_file.name).unlink(
                    missing_ok=True
                )
            rec.delete()
        return redirect("admin_talkdiary")
    breadcrumbs = build_breadcrumbs(ADMIN_ROOT, "TalkDiary")
    context = {
        "recordings": filtered,
        "active_filter": active_filter or "",
        "breadcrumbs": breadcrumbs,
    }
    return render(request, "admin_talkdiary.html", context)


@login_required
@admin_required
def admin_projects(request):
    """Verwaltet die Projektliste mit Such- und Filterfunktionen."""
    projects = BVProject.objects.all().order_by("-created_at")

    if request.method == "POST":
        # Fall 1: Der globale Knopf zum LÃ¶schen markierter Projekte wurde gedrÃ¼ckt
        if "delete_selected" in request.POST:
            selected_ids = request.POST.getlist("selected_projects")
            if not selected_ids:
                messages.warning(request, "Keine Projekte zum Löschen ausgewählt.")
            else:
                try:
                    projects_to_delete = BVProject.objects.filter(id__in=selected_ids)
                    count = projects_to_delete.count()
                    projects_to_delete.delete()
                    messages.success(
                        request, f"{count} Projekt(e) erfolgreich gelöscht."
                    )
                except Exception as e:
                    messages.error(
                        request, "Ein Fehler ist beim Löschen der Projekte aufgetreten."
                    )
                    logger.error(
                        f"Error deleting multiple projects: {e}", exc_info=True
                    )

        # Fall 2: Ein individueller LÃ¶schknopf wurde gedrÃ¼ckt
        elif "delete_single" in request.POST:
            project_id_to_delete = request.POST.get("delete_single")
            try:
                project = BVProject.objects.get(id=project_id_to_delete)
                project_title = project.title
                project.delete()
                messages.success(
                    request, f"Projekt '{project_title}' wurde erfolgreich gelöscht."
                )
            except BVProject.DoesNotExist:
                messages.error(
                    request, "Das zu löschende Projekt wurde nicht gefunden."
                )
            except Exception as e:
                messages.error(
                    request,
                    "Projekt konnte nicht gelöscht werden. Ein unerwarteter Fehler ist aufgetreten.",
                )
                logger.error(
                    f"Error deleting single project {project_id_to_delete}: {e}",
                    exc_info=True,
                )

        return redirect("admin_projects")

    # GET-Logik: Suche und Filter
    search_query = request.GET.get("q", "")
    if search_query:
        projects = projects.filter(title__icontains=search_query)

    status_filter = request.GET.get("status", "")
    if status_filter:
        projects = projects.filter(status__key=status_filter)

    software_filter = request.GET.get("software", "")
    if software_filter:
        projects = projects.filter(
            bvsoftware__name__icontains=software_filter
        ).distinct()
    breadcrumbs = build_breadcrumbs(ADMIN_ROOT, "Projekte")
    context = {
        "projects": projects,
        "projekte": projects,
        "form": BVProjectForm(),
        "search_query": search_query,
        "status_filter": status_filter,
        "software_filter": software_filter,
        "status_choices": ProjectStatus.objects.all(),
        "breadcrumbs": breadcrumbs,
    }
    if request.headers.get("x-requested-with") == "XMLHttpRequest":
        return render(request, "partials/_admin_project_rows.html", context)
    return render(request, "admin_projects.html", context)


@login_required
@admin_required
@require_http_methods(["POST"])
def admin_project_delete(request, pk):
    """LÃ¶scht ein einzelnes Projekt."""
    projekt = get_object_or_404(BVProject, pk=pk)
    projekt_title = projekt.title
    try:
        projekt.delete()
        messages.success(
            request, f"Projekt '{projekt_title}' wurde erfolgreich gelöscht."
        )
    except Exception as e:
        messages.error(
            request,
            f"Projekt '{projekt_title}' konnte nicht gelöscht werden. Ein unerwarteter Fehler ist aufgetreten.",
        )
        logger.error(
            f"Error deleting project {projekt.id} ('{projekt_title}'): {e}",
            exc_info=True,
        )
    return redirect("admin_projects")


@login_required
@admin_required
def admin_project_cleanup(request, pk):
    """Bietet LÃ¶schfunktionen fÃ¼r Projektdaten."""
    projekt = get_object_or_404(BVProject, pk=pk)
    if request.method == "POST":
        action = request.POST.get("action")
        if action == "delete_file":
            file_id = request.POST.get("file_id")
            try:
                anlage = projekt.anlagen.get(pk=file_id)
            except BVProjectFile.DoesNotExist:
                raise Http404
            if anlage.upload:
                (Path(settings.MEDIA_ROOT) / anlage.upload.name).unlink(missing_ok=True)
            anlage.delete()
            messages.success(request, "Anlage gelöscht")
            return redirect("admin_project_cleanup", pk=projekt.pk)
        if action == "delete_gutachten":
            if projekt.gutachten_file:
                projekt.gutachten_file.delete(save=False)
                projekt.gutachten_file = ""
                projekt.save(update_fields=["gutachten_file"])
            messages.success(request, "Gutachten gelöscht")
            return redirect("admin_project_cleanup", pk=projekt.pk)
        if action == "delete_classification":
            projekt.classification_json = None
            projekt.save(update_fields=["classification_json"])
            messages.success(request, "Bewertung gelöscht")
            return redirect("admin_project_cleanup", pk=projekt.pk)
        if action == "delete_summary":
            projekt.llm_initial_output = ""
            projekt.llm_antwort = ""
            projekt.llm_geprueft = False
            projekt.llm_geprueft_am = None
            projekt.llm_validated = False
            projekt.save(
                update_fields=[
                    "llm_initial_output",
                    "llm_antwort",
                    "llm_geprueft",
                    "llm_geprueft_am",
                    "llm_validated",
                ]
            )
            messages.success(request, "Summary gelöscht")
            return redirect("admin_project_cleanup", pk=projekt.pk)
        if action == "delete_gap_report":
            pf1 = get_project_file(projekt, 1)
            pf2 = get_project_file(projekt, 2)
            if pf1:
                pf1.gap_summary = ""
                pf1.save(update_fields=["gap_summary"])
            if pf2:
                pf2.gap_summary = ""
                pf2.save(update_fields=["gap_summary"])
            messages.success(request, "GAP-Bericht gelöscht")
            return redirect("admin_project_cleanup", pk=projekt.pk)

    gap_report_exists = (
        projekt.anlagen.filter(anlage_nr__in=[1, 2]).exclude(gap_summary="").exists()
    )
    breadcrumbs = build_breadcrumbs(ADMIN_ROOT, "Projekt bereinigen")
    context = {
        "projekt": projekt,
        # Dateien nach Anlagennummer und Version sortieren
        "files": projekt.anlagen.all().order_by("anlage_nr", "version"),
        "gap_report_exists": gap_report_exists,
        "breadcrumbs": breadcrumbs,
    }
    return render(request, "admin_project_cleanup.html", context)


@login_required
@admin_required
@require_http_methods(["POST"])
def admin_project_export(request):
    """Exportiert ausgewÃ¤hlte Projekte als ZIP-Archiv."""
    ids = request.POST.getlist("selected_projects")
    if not ids:
        messages.error(request, "Keine Projekte zum Export ausgewÃ¤hlt.")
        return redirect("admin_projects")

    projects = BVProject.objects.filter(id__in=ids)
    buffer = io.BytesIO()
    with zipfile.ZipFile(buffer, "w") as zf:
        data = []
        for proj in projects:
            item = {
                "title": proj.title,
                "beschreibung": proj.beschreibung,
                "status": proj.status.key if proj.status else "",
                "classification_json": proj.classification_json,
                "gutachten_function_note": proj.gutachten_function_note,
                "software": list(proj.bvsoftware_set.values_list("name", flat=True)),
                "files": [],
            }
            if proj.gutachten_file:
                path = Path(settings.MEDIA_ROOT) / proj.gutachten_file.name
                if path.exists():
                    zip_name = f"gutachten/{path.name}"
                    zf.write(path, zip_name)
                    item["gutachten_file"] = zip_name
            for f in proj.anlagen.all():
                fitem = {
                    "anlage_nr": f.anlage_nr,
                    "manual_comment": f.manual_comment,
                    "analysis_json": f.analysis_json,
                    "manual_reviewed": f.manual_reviewed,
                    "verhandlungsfaehig": f.verhandlungsfaehig,
                    "filename": None,
                }
                if f.upload:
                    p = Path(settings.MEDIA_ROOT) / f.upload.name
                    if p.exists():
                        zip_name = f"files/{p.name}"
                        zf.write(p, zip_name)
                        fitem["filename"] = zip_name
                item["files"].append(fitem)
            data.append(item)
        zf.writestr("projects.json", json.dumps(data, ensure_ascii=False, indent=2))
    buffer.seek(0)
    resp = HttpResponse(buffer.getvalue(), content_type="application/zip")
    resp["Content-Disposition"] = "attachment; filename=projects_export.zip"
    return resp


@login_required
@admin_required
@require_http_methods(["POST"])
def admin_project_import(request):
    """Importiert Projekte aus einem ZIP-Archiv."""
    form = ProjectImportForm(request.POST, request.FILES)
    if not form.is_valid():
        messages.error(request, "Keine gÃ¼ltige Datei hochgeladen.")
        return redirect("admin_projects")

    uploaded = form.cleaned_data["json_file"]
    try:
        with zipfile.ZipFile(uploaded) as zf:
            raw = zf.read("projects.json").decode("utf-8")
            items = json.loads(raw)
            with transaction.atomic():
                for entry in items:
                    status = ProjectStatus.objects.filter(
                        key=entry.get("status")
                    ).first()
                    proj = BVProject.objects.create(
                        title=entry.get("title", ""),
                        beschreibung=entry.get("beschreibung", ""),
                        status=status,
                        classification_json=entry.get("classification_json"),
                        gutachten_function_note=entry.get(
                            "gutachten_function_note", ""
                        ),
                    )
                    if entry.get("gutachten_file"):
                        content = zf.read(entry["gutachten_file"])
                        saved = default_storage.save(
                            f"gutachten/{Path(entry['gutachten_file']).name}",
                            ContentFile(content),
                        )
                        proj.gutachten_file = saved
                        proj.save(update_fields=["gutachten_file"])
                    for name in entry.get("software", []):
                        BVSoftware.objects.create(project=proj, name=name)
                    for fentry in entry.get("files", []):
                        upload_name = ""
                        if fentry.get("filename"):
                            content = zf.read(fentry["filename"])
                            upload_name = default_storage.save(
                                f"bv_files/{Path(fentry['filename']).name}",
                                ContentFile(content),
                            )
                        BVProjectFile.objects.create(
                            project=proj,
                            anlage_nr=fentry.get("anlage_nr"),
                            upload=upload_name,
                            manual_comment=fentry.get("manual_comment", ""),
                            analysis_json=fentry.get("analysis_json"),
                            manual_reviewed=fentry.get("manual_reviewed", False),
                            verhandlungsfaehig=fentry.get("verhandlungsfaehig", False),
                        )
        messages.success(request, "Projekte importiert.")
    except Exception as exc:  # noqa: BLE001
        messages.error(request, "Fehler beim Import: %s" % exc)
        logger.error("Import error", exc_info=True)
    return redirect("admin_projects")


@login_required
@admin_required
def admin_prompts(request):
    """Verwaltet die gespeicherten Prompts."""
    prompts = list(Prompt.objects.all().order_by("name"))
    roles = list(LLMRole.objects.all().order_by("name"))
    groups = {
        "general": [],
        "anlage1": [],
        "anlage2": [],
        "anlage3": [],
        "anlage4": [],
    }
    for p in prompts:
        name = p.name.lower()
        if "anlage1" in name:
            groups["anlage1"].append(p)
        elif "anlage2" in name:
            groups["anlage2"].append(p)
        elif "anlage3" in name:
            groups["anlage3"].append(p)
        elif "anlage4" in name:
            groups["anlage4"].append(p)
        else:
            groups["general"].append(p)

    if request.method == "POST":
        pk = request.POST.get("pk")
        action = request.POST.get("action")
        if pk:
            try:
                prompt = Prompt.objects.get(pk=pk)
            except Prompt.DoesNotExist:
                raise Http404
            if action == "delete":
                prompt.delete()
            elif action == "save":
                prompt.text = request.POST.get("text", "")
                role_id = request.POST.get("role")
                prompt.role = (
                    LLMRole.objects.filter(pk=role_id).first() if role_id else None
                )
                prompt.use_system_role = bool(request.POST.get("use_system_role"))
                prompt.use_project_context = bool(
                    request.POST.get("use_project_context")
                )
                prompt.save(
                    update_fields=[
                        "text",
                        "role",
                        "use_system_role",
                        "use_project_context",
                    ]
                )
        return redirect("admin_prompts")

    labels = [
        ("general", "Allgemeine Projektprompts"),
        ("anlage1", "Anlage 1 Prompts"),
        ("anlage2", "Anlage 2 Prompts"),
        ("anlage3", "Anlage 3 Prompts"),
        ("anlage4", "Anlage 4 Prompts"),
    ]

    grouped = [(key, label, groups[key]) for key, label in labels]
    breadcrumbs = build_breadcrumbs(ADMIN_ROOT, "Prompts")
    context = {
        "grouped": grouped,
        "roles": roles,
        
        "breadcrumbs": breadcrumbs,
    }
    return render(request, "admin_prompts.html", context)


@login_required
@admin_required
def admin_prompt_export(request):
    """Exportiert alle Prompts als JSON-Datei."""
    items = [
        {
            "name": p.name,
            "text": p.text,
            "role_id": p.role_id,
            "use_system_role": p.use_system_role,
            "use_project_context": p.use_project_context,
        }
        for p in Prompt.objects.all().order_by("name")
    ]
    content = json.dumps(items, ensure_ascii=False, indent=2)
    resp = HttpResponse(content, content_type="application/json")
    resp["Content-Disposition"] = "attachment; filename=prompts.json"
    return resp


@login_required
@admin_required
def admin_prompt_import(request):
    """Importiert Prompts aus einer JSON-Datei."""
    form = PromptImportForm(request.POST or None, request.FILES or None)
    if request.method == "POST" and form.is_valid():
        data = form.cleaned_data["json_file"].read().decode("utf-8")
        try:
            items = json.loads(data)
        except Exception:  # noqa: BLE001
            messages.error(request, "UngÃ¼ltige JSON-Datei")
            return redirect("admin_prompt_import")
        if form.cleaned_data["clear_first"]:
            Prompt.objects.all().delete()
        for item in items:
            name = item.get("name") or item.get("key") or ""
            Prompt.objects.update_or_create(
                name=name,
                defaults={
                    "text": item.get("text") or item.get("prompt_text", ""),
                    "role_id": item.get("role_id"),
                    "use_system_role": item.get("use_system_role", True),
                    "use_project_context": item.get("use_project_context", True),
                },
        )
        messages.success(request, "Prompts importiert")
        return redirect("admin_prompts")
    breadcrumbs = build_breadcrumbs(ADMIN_ROOT, "Prompts importieren")
    return render(
        request,
        "admin_prompt_import.html",
        {"form": form, "breadcrumbs": breadcrumbs},
    )


@login_required
@admin_required
def admin_models(request):
    """ErmÃ¶glicht die Auswahl der Standard-LLM-Modelle."""
    cfg = LLMConfig.objects.first() or LLMConfig.objects.create()
    if request.method == "POST":
        cfg.default_model = request.POST.get("default_model", cfg.default_model)
        cfg.gutachten_model = request.POST.get("gutachten_model", cfg.gutachten_model)
        cfg.anlagen_model = request.POST.get("anlagen_model", cfg.anlagen_model)
        cfg.vision_model = request.POST.get("vision_model", cfg.vision_model)
        cfg.models_changed = False
        cfg.save()
        return redirect("admin_models")
    if cfg.models_changed:
        cfg.models_changed = False
        cfg.save(update_fields=["models_changed"])
    breadcrumbs = build_breadcrumbs(ADMIN_ROOT, "LLM-Modelle")
    context = {"config": cfg, "models": LLMConfig.get_available(), "breadcrumbs": breadcrumbs}
    return render(request, "admin_models.html", context)


@staff_member_required
def config_export_import_view(request: HttpRequest) -> HttpResponse:
    """Exportiert und importiert Konfigurationen Ã¼ber das Admin-Interface."""

    if request.method == "POST" and "export" in request.POST:
        buffer = io.StringIO()
        call_command("export_configs", stdout=buffer)
        buffer.seek(0)
        resp = HttpResponse(buffer.read(), content_type="application/json")
        resp["Content-Disposition"] = "attachment; filename=configs.json"
        return resp

    if request.method == "POST" and request.FILES.get("config_file"):
        tmp = NamedTemporaryFile(delete=False)
        for chunk in request.FILES["config_file"].chunks():
            tmp.write(chunk)
        tmp_path = tmp.name
        tmp.close()
        try:
            call_command("import_configs", tmp_path)
            messages.success(request, "Konfigurationen importiert")
        except Exception as exc:  # noqa: BLE001
            messages.error(request, f"Import fehlgeschlagen: {exc}")
        finally:
            os.unlink(tmp_path)
    breadcrumbs = build_breadcrumbs(ADMIN_ROOT, "Konfigurationen")
    return render(request, "admin/config_transfer.html", {"breadcrumbs": breadcrumbs})


@login_required
@admin_required
def admin_anlage1(request):
    """Konfiguriert Fragen fÃ¼r Anlage 1."""
    questions = list(
        Anlage1Question.objects.all().prefetch_related("variants").order_by("num")
    )
    if request.method == "POST":
        for q in questions:
            if request.POST.get(f"delete{q.id}"):
                q.delete()
                continue
            q.parser_enabled = bool(request.POST.get(f"parser_enabled{q.id}"))
            q.llm_enabled = bool(request.POST.get(f"llm_enabled{q.id}"))
            q.text = request.POST.get(f"text{q.id}", q.text)
            q.save()
            for v in list(q.variants.all()):
                if request.POST.get(f"delvar{v.id}"):
                    v.delete()
                    continue
                v.text = request.POST.get(f"variant{v.id}", v.text)
                v.save()
            new_var = request.POST.get(f"new_variant{q.id}")
            if new_var:
                Anlage1QuestionVariant.objects.create(question=q, text=new_var)
        new_text = request.POST.get("new_text")
        if new_text:
            num = questions[-1].num + 1 if questions else 1
            Anlage1Question.objects.create(
                num=num,
                text=new_text,
                parser_enabled=bool(request.POST.get("new_parser_enabled")),
                llm_enabled=bool(request.POST.get("new_llm_enabled")),
            )
        return redirect("admin_anlage1")
    breadcrumbs = build_breadcrumbs(ADMIN_ROOT, "Anlage 1")
    context = {"questions": questions, "breadcrumbs": breadcrumbs}
    return render(request, "admin_anlage1.html", context)


@login_required
@admin_required
def admin_anlage1_export(request):
    """Exportiert alle Anlage-1-Fragen als JSON-Datei."""
    questions = (
        Anlage1Question.objects.all().prefetch_related("variants").order_by("num")
    )
    items = [
        {
            "text": q.text,
            "variants": [v.text for v in q.variants.all()],
            "parser_enabled": q.parser_enabled,
            "llm_enabled": q.llm_enabled,
        }
        for q in questions
    ]
    content = json.dumps(items, ensure_ascii=False, indent=2)
    response = HttpResponse(content, content_type="application/json")
    response["Content-Disposition"] = "attachment; filename=anlage1_questions.json"
    return response


@login_required
@admin_required
def admin_anlage1_import(request):
    """Importiert Anlage-1-Fragen aus einer JSON-Datei."""
    form = Anlage1ImportForm(request.POST or None, request.FILES or None)
    if request.method == "POST" and form.is_valid():
        raw = form.cleaned_data["json_file"].read().decode("utf-8")
        try:
            items = json.loads(raw)
        except Exception:  # noqa: BLE001
            messages.error(request, "UngÃ¼ltige JSON-Datei")
            return redirect("admin_anlage1_import")
        if form.cleaned_data.get("clear_first"):
            Anlage1Question.objects.all().delete()
        for idx, item in enumerate(items, start=1):
            obj, _ = Anlage1Question.objects.update_or_create(
                text=item.get("text", ""),
                defaults={
                    "num": idx,
                    "parser_enabled": item.get("parser_enabled", True),
                    "llm_enabled": item.get("llm_enabled", True),
                    "enabled": True,
                },
            )
            obj.variants.all().delete()
            for v_text in item.get("variants", []):
                Anlage1QuestionVariant.objects.create(question=obj, text=v_text)
        messages.success(request, "Fragen importiert")
        return redirect("admin_anlage1")
    breadcrumbs = build_breadcrumbs(ADMIN_ROOT, "Anlage 1 importieren")
    return render(
        request,
        "admin_anlage1_import.html",
        {"form": form, "breadcrumbs": breadcrumbs},
    )


@login_required
@admin_required
def admin_project_statuses(request):
    """Zeigt alle vorhandenen Projektstatus an."""
    statuses = list(ProjectStatus.objects.all().order_by("ordering", "name"))
    breadcrumbs = build_breadcrumbs(ADMIN_ROOT, "Projekt-Status")
    context = {"statuses": statuses, "breadcrumbs": breadcrumbs}
    return render(request, "admin_project_statuses.html", context)


@login_required
@admin_required
def admin_project_status_export(request):
    """Exportiert alle Projektstatus als JSON-Datei."""
    items = [
        {
            "name": s.name,
            "key": s.key,
            "ordering": s.ordering,
            "is_default": s.is_default,
            "is_done_status": s.is_done_status,
        }
        for s in ProjectStatus.objects.all().order_by("ordering", "name")
    ]
    content = json.dumps(items, ensure_ascii=False, indent=2)
    resp = HttpResponse(content, content_type="application/json")
    resp["Content-Disposition"] = "attachment; filename=project_statuses.json"
    return resp


@login_required
@admin_required
def admin_project_status_import(request):
    """Importiert Projektstatus aus einer JSON-Datei."""
    form = ProjectStatusImportForm(request.POST or None, request.FILES or None)
    if request.method == "POST" and form.is_valid():
        raw = form.cleaned_data["json_file"].read().decode("utf-8")
        try:
            items = json.loads(raw)
        except Exception:  # noqa: BLE001
            messages.error(request, "UngÃ¼ltige JSON-Datei")
            return redirect("admin_project_status_import")
        for item in items:
            key = item.get("key")
            if not key:
                continue
            ProjectStatus.objects.update_or_create(
                key=key,
                defaults={
                    "name": item.get("name", ""),
                    "ordering": item.get("ordering", 0),
                    "is_default": item.get("is_default", False),
                    "is_done_status": item.get("is_done_status", False),
                },
            )
        messages.success(request, "Statusdaten importiert")
        return redirect("admin_project_statuses")
    breadcrumbs = build_breadcrumbs(ADMIN_ROOT, "Status importieren")
    return render(
        request,
        "admin_project_status_import.html",
        {"form": form, "breadcrumbs": breadcrumbs},
    )


@login_required
@admin_required
def admin_project_status_form(request, pk=None):
    """Erstellt oder bearbeitet einen Projektstatus."""
    status = get_object_or_404(ProjectStatus, pk=pk) if pk else None
    form = ProjectStatusForm(request.POST or None, instance=status)
    if request.method == "POST" and form.is_valid():
        form.save()
        return redirect("admin_project_statuses")
    breadcrumbs = build_breadcrumbs(
        ADMIN_ROOT, "Status bearbeiten" if pk else "Status anlegen"
    )
    context = {"form": form, "status": status, "breadcrumbs": breadcrumbs}
    return render(request, "admin_project_status_form.html", context)


@login_required
@admin_required
@require_POST
def admin_project_status_delete(request, pk):
    """LÃ¶scht einen Projektstatus."""
    status = get_object_or_404(ProjectStatus, pk=pk)
    status.delete()
    return redirect("admin_project_statuses")


@login_required
@admin_required
def admin_llm_roles(request):
    """Liste aller vorhandenen LLM-Rollen."""
    roles = list(LLMRole.objects.all().order_by("name"))
    breadcrumbs = build_breadcrumbs(ADMIN_ROOT, "LLM-Rollen")
    context = {"roles": roles, "breadcrumbs": breadcrumbs}
    return render(request, "admin_llm_roles.html", context)


@login_required
@admin_required
def admin_llm_role_form(request, pk=None):
    """Erstellt oder bearbeitet eine LLM-Rolle."""
    role = get_object_or_404(LLMRole, pk=pk) if pk else None
    form = LLMRoleForm(request.POST or None, instance=role)
    if request.method == "POST" and form.is_valid():
        form.save()
        return redirect("admin_llm_roles")
    breadcrumbs = build_breadcrumbs(
        ADMIN_ROOT, "LLM-Rolle bearbeiten" if pk else "LLM-Rolle anlegen"
    )
    context = {"form": form, "role": role, "breadcrumbs": breadcrumbs}
    return render(request, "admin_llm_role_form.html", context)


@login_required
@admin_required
@require_POST
def admin_llm_role_delete(request, pk):
    """LÃ¶scht eine LLM-Rolle."""
    role = get_object_or_404(LLMRole, pk=pk)
    role.delete()
    return redirect("admin_llm_roles")


@login_required
@admin_required
def admin_llm_role_export(request):
    """Exportiert alle LLM-Rollen als JSON-Datei."""
    roles = [
        {
            "name": r.name,
            "role_prompt": r.role_prompt,
            "is_default": r.is_default,
        }
        for r in LLMRole.objects.all().order_by("name")
    ]
    content = json.dumps(roles, ensure_ascii=False, indent=2)
    resp = HttpResponse(content, content_type="application/json")
    resp["Content-Disposition"] = "attachment; filename=llm_roles.json"
    return resp


@login_required
@admin_required
def admin_llm_role_import(request):
    """Importiert LLM-Rollen aus einer JSON-Datei."""
    form = LLMRoleImportForm(request.POST or None, request.FILES or None)
    if request.method == "POST" and form.is_valid():
        data = form.cleaned_data["json_file"].read().decode("utf-8")
        try:
            items = json.loads(data)
        except Exception:  # noqa: BLE001
            messages.error(request, "UngÃ¼ltige JSON-Datei")
            return redirect("admin_llm_role_import")
        for item in items:
            LLMRole.objects.update_or_create(
                name=item.get("name", ""),
                defaults={
                    "role_prompt": item.get("role_prompt", ""),
                    "is_default": item.get("is_default", False),
                },
            )
        messages.success(request, "LLM-Rollen importiert")
        return redirect("admin_llm_roles")
    breadcrumbs = build_breadcrumbs(ADMIN_ROOT, "LLM-Rollen importieren")
    context = {"form": form, "breadcrumbs": breadcrumbs}
    return render(request, "admin_llm_role_import.html", context)


@login_required
@admin_required
def admin_user_list(request):
    """Listet alle Benutzer mit zugehÃ¶rigen Gruppen und Tiles auf."""
    users = list(User.objects.all().prefetch_related("groups", "tiles"))
    breadcrumbs = build_breadcrumbs(ADMIN_ROOT, "Benutzer")
    context = {"users": users, "breadcrumbs": breadcrumbs}
    return render(request, "admin_user_list.html", context)


@login_required
@admin_required
def admin_edit_user_permissions(request, user_id):
    """Bearbeitet Gruppen- und Tile-Zuordnungen fÃ¼r einen Benutzer."""
    user_obj = get_object_or_404(User, pk=user_id)
    form = UserPermissionsForm(request.POST or None, user=user_obj)
    if request.method == "POST" and form.is_valid():
        user_obj.groups.set(form.cleaned_data.get("groups"))
        user_obj.tiles.set(form.cleaned_data.get("tiles"))
        messages.success(request, "Berechtigungen gespeichert")
        return redirect("admin_user_list")
    breadcrumbs = build_breadcrumbs(ADMIN_ROOT, "Benutzerrechte")
    context = {"form": form, "user_obj": user_obj, "breadcrumbs": breadcrumbs}
    return render(request, "admin_user_permissions_form.html", context)


@login_required
@admin_required
def admin_export_users_permissions(request):
    """Exportiert Benutzer, Gruppen und Tile-Zuordnungen als JSON."""
    users = (
        User.objects.all()
        .prefetch_related("groups", "tiles", "userareaaccess_set__area")
        .order_by("username")
    )
    data = []
    for user in users:
        group_tiles = Tile.objects.filter(groups__in=user.groups.all()).values_list(
            "url_name", flat=True
        )
        group_areas = Area.objects.filter(groups__in=user.groups.all()).values_list(
            "slug", flat=True
        )
        user_areas = Area.objects.filter(
            userareaaccess__user=user
        ).values_list("slug", flat=True)
        tiles = set(user.tiles.values_list("url_name", flat=True)) | set(group_tiles)


        areas = set(user_areas) | set(group_areas)
        data.append(
            {
                "username": user.username,
                "email": user.email,
                "first_name": user.first_name,
                "last_name": user.last_name,
                "is_active": user.is_active,
                "is_staff": user.is_staff,
                "groups": [g.name for g in user.groups.all()],
                "areas": sorted(areas),
                "tiles": sorted(tiles),
            }
        )
    content = json.dumps(data, ensure_ascii=False, indent=2)
    resp = HttpResponse(content, content_type="application/json")
    resp["Content-Disposition"] = "attachment; filename=users.json"
    return resp


@login_required
@admin_required
def admin_import_users_permissions(request):
    """Importiert Benutzer, Gruppen und Tile-Zuordnungen aus JSON."""
    form = UserImportForm(request.POST or None, request.FILES or None)
    if request.method == "POST" and form.is_valid():
        raw = form.cleaned_data["json_file"].read().decode("utf-8")
        try:
            users = json.loads(raw)
        except Exception:  # noqa: BLE001
            messages.error(request, "UngÃ¼ltige JSON-Datei")
            return redirect("admin_import_users_permissions")
        for item in users:
            username = item.get("username")
            if not username:
                continue
            user_obj, created = User.objects.update_or_create(
                username=username,
                defaults={
                    "email": item.get("email", ""),
                    "first_name": item.get("first_name", ""),
                    "last_name": item.get("last_name", ""),
                    "is_active": item.get("is_active", True),
                    "is_staff": item.get("is_staff", False),
                },
            )
            if created:
                user_obj.set_unusable_password()
                user_obj.save(update_fields=["password"])

            group_qs = Group.objects.filter(name__in=item.get("groups", []))
            tile_qs = Tile.objects.filter(url_name__in=item.get("tiles", []))
            user_obj.groups.set(group_qs)
            user_obj.tiles.set(tile_qs)
        messages.success(request, "Benutzerdaten importiert")
        return redirect("admin_user_list")
    breadcrumbs = build_breadcrumbs(ADMIN_ROOT, "Benutzer importieren")
    return render(
        request,
        "admin_user_import.html",
        {"form": form, "breadcrumbs": breadcrumbs},
    )


@login_required
@admin_required
def admin_anlage2_config_export(request):
    """Exportiert die komplette Anlage-2-Konfiguration als JSON."""
    cfg = Anlage2Config.get_instance()
    alias_headings = cfg.headers.all().values("field_name", "text")
    rules = AntwortErkennungsRegel.objects.all().order_by("prioritaet")
    a4_cfg = Anlage4ParserConfig.objects.first() or Anlage4ParserConfig.objects.create()

    cfg_data = {
        "enforce_subquestion_override": cfg.enforce_subquestion_override,
        "parser_mode": cfg.parser_mode,
        "parser_order": cfg.parser_order,
    }
    for key, _ in PHRASE_TYPE_CHOICES:
        cfg_data[f"text_{key}"] = getattr(cfg, f"text_{key}")

    rules_data = [
        {
            "regel_name": r.regel_name,
            "erkennungs_phrase": r.erkennungs_phrase,
            "regel_anwendungsbereich": r.regel_anwendungsbereich,
            "actions": r.actions_json,
            "prioritaet": r.prioritaet,
        }
        for r in rules
    ]

    a4_data = {
        "table_columns": a4_cfg.table_columns,
        "delimiter_phrase": a4_cfg.delimiter_phrase,
        "gesellschaften_phrase": a4_cfg.gesellschaften_phrase,
        "fachbereiche_phrase": a4_cfg.fachbereiche_phrase,
        "name_aliases": a4_cfg.name_aliases,
        "gesellschaft_aliases": a4_cfg.gesellschaft_aliases,
        "fachbereich_aliases": a4_cfg.fachbereich_aliases,
        "negative_patterns": a4_cfg.negative_patterns,
    }

    data = {
        "config": cfg_data,
        "alias_headings": list(alias_headings),
        "answer_rules": rules_data,
        "a4_parser": a4_data,
    }

    content = json.dumps(data, ensure_ascii=False, indent=2)
    resp = HttpResponse(content, content_type="application/json")
    resp["Content-Disposition"] = "attachment; filename=anlage2_config.json"
    return resp


@login_required
@admin_required
def admin_anlage2_config_import(request):
    """Importiert SpaltenÃ¼berschriften aus JSON."""
    form = Anlage2ConfigImportForm(request.POST or None, request.FILES or None)
    if request.method == "POST" and form.is_valid():
        raw = form.cleaned_data["json_file"].read().decode("utf-8")
        try:
            items = json.loads(raw)
        except Exception:  # noqa: BLE001
            messages.error(request, "UngÃ¼ltige JSON-Datei")
            return redirect("admin_anlage2_config_import")

        cfg = Anlage2Config.get_instance()

        cfg_fields = items.get("config", {})
        updated_fields: list[str] = []
        base_fields = [
            "enforce_subquestion_override",
            "parser_mode",
            "parser_order",
        ]
        phrase_fields = [f"text_{key}" for key, _ in PHRASE_TYPE_CHOICES]
        for field in base_fields + phrase_fields:
            if field in cfg_fields:
                setattr(cfg, field, cfg_fields[field])
                updated_fields.append(field)
        if updated_fields:
            cfg.save(update_fields=updated_fields)

        alias_headings_data = items.get("alias_headings", [])
        for h in alias_headings_data:
            Anlage2ColumnHeading.objects.update_or_create(
                config=cfg,
                field_name=h.get("field_name"),
                defaults={"text": h.get("text", "")},
            )

        rules_data = items.get("answer_rules", [])
        for r in rules_data:
            AntwortErkennungsRegel.objects.update_or_create(
                regel_name=r.get("regel_name"),
                defaults={
                    "erkennungs_phrase": r.get("erkennungs_phrase", ""),
                    "regel_anwendungsbereich": r.get(
                        "regel_anwendungsbereich",
                        "Hauptfunktion",
                    ),
                    "actions_json": r.get("actions", []),
                    "prioritaet": r.get("prioritaet", 0),
                },
            )

        a4_data = items.get("a4_parser", {})
        if a4_data:
            a4_cfg = (
                Anlage4ParserConfig.objects.first()
                or Anlage4ParserConfig.objects.create()
            )
            updated_a4_fields: list[str] = []
            for field in [
                "table_columns",
                "delimiter_phrase",
                "gesellschaften_phrase",
                "fachbereiche_phrase",
                "name_aliases",
                "gesellschaft_aliases",
                "fachbereich_aliases",
                "negative_patterns",
            ]:
                if field in a4_data:
                    setattr(a4_cfg, field, a4_data[field])
                    updated_a4_fields.append(field)
            if updated_a4_fields:
                a4_cfg.save(update_fields=updated_a4_fields)

        messages.success(request, "Konfiguration importiert")
        return redirect("anlage2_config")
    breadcrumbs = build_breadcrumbs(
        ADMIN_ROOT, "Anlage 2 Konfiguration importieren"
    )
    return render(
        request,
        "admin_anlage2_config_import.html",
        {"form": form, "breadcrumbs": breadcrumbs},
    )


@login_required
@admin_required
def anlage2_config(request):
    """Konfiguriert Ãœberschriften und globale Phrasen fÃ¼r AnlageÂ 2."""
    cfg = Anlage2Config.get_instance()
    aliases = list(cfg.headers.all())
    rules_qs = AntwortErkennungsRegel.objects.all().order_by("prioritaet")
    raw_actions = {r.pk: r.actions_json for r in rules_qs}
    for r in rules_qs:
        detail_logger.debug("Lade Regel %s actions_json=%r", r.pk, r.actions_json)
    a4_parser_cfg = (
        Anlage4ParserConfig.objects.first() or Anlage4ParserConfig.objects.create()
    )
    RuleFormSet = modelformset_factory(
        AntwortErkennungsRegel,
        form=AntwortErkennungsRegelForm,
        can_delete=True,
        can_order=True,
        extra=0,
    )
    RuleFormSetFB = modelformset_factory(
        AntwortErkennungsRegel,
        form=AntwortErkennungsRegelForm,
        can_delete=True,
        can_order=True,
        extra=1,
    )
    ActionFormSet = formset_factory(ActionForm, can_delete=True, extra=1)
    active_tab = request.POST.get("active_tab") or request.GET.get("tab") or "table"

    if request.method == "POST":
        action = request.POST.get("action") or "save_general"
        admin_a2_logger.debug("Aktion %s ausgelÃ¶st", action)

        if action == "save_table":
            admin_a2_logger.debug("Speichere Tabellen-Parser Konfiguration")
            for h in aliases:
                if request.POST.get(f"delete{h.id}"):
                    admin_a2_logger.debug(
                        "LÃ¶sche Ãœberschrift %s -> %s", h.field_name, h.text
                    )
                    h.delete()
            new_field = request.POST.get("new_field")
            new_text = request.POST.get("new_text")
            if new_field and new_text:
                Anlage2ColumnHeading.objects.create(
                    config=cfg, field_name=new_field, text=new_text
                )
                admin_a2_logger.debug("Neue Ãœberschrift %s -> %s", new_field, new_text)
            return redirect(f"{reverse('anlage2_config')}?tab=table")

        if action == "save_rules":
            admin_a2_logger.debug("Speichere Antwortregeln")
            formset = RuleFormSet(request.POST, queryset=rules_qs, prefix="rules")
            if formset.is_valid():
                ordered = formset.ordered_forms
                for idx, form in enumerate(ordered):
                    if form.cleaned_data.get("DELETE"):
                        if form.instance.pk:
                            form.instance.delete()
                        continue
                    obj = form.save(commit=False)
                    obj.prioritaet = idx
                    obj.save()
                for form in formset.deleted_forms:
                    form.instance.delete()
                messages.success(request, "Antwortregeln gespeichert")
            else:
                messages.error(request, "UngÃ¼ltige Eingaben")

            if request.headers.get("HX-Request"):
                formset = RuleFormSet(queryset=rules_qs, prefix="rules")
                context = {"rule_formset": formset}
                return render(request, "partials/_response_rules_table.html", context)
            return redirect(f"{reverse('anlage2_config')}?tab=rules")

        if action in ["save_rules_fb", "add_action_row"]:
            admin_a2_logger.debug("Speichere/erweitere Antwortregeln (Fallback)")
            data = request.POST.copy()
            if action == "add_action_row":
                target_prefix = data.get("action_prefix")
                if target_prefix:
                    key = f"{target_prefix}-TOTAL_FORMS"
                    data[key] = str(int(data.get(key, 0)) + 1)
            formset = RuleFormSetFB(data, queryset=rules_qs, prefix="rules_fb")
            action_formsets = {}
            for f in formset.forms:
                a_prefix = f"{f.prefix}-actions"
                action_formsets[f.prefix] = ActionFormSet(data, prefix=a_prefix)

            if (
                action == "save_rules_fb"
                and formset.is_valid()
                and all(fs.is_valid() for fs in action_formsets.values())
            ):
                ordered = formset.ordered_forms
                for idx, form in enumerate(ordered):
                    if form.cleaned_data.get("DELETE"):
                        if form.instance.pk:
                            form.instance.delete()
                        continue
                    obj = form.save(commit=False)
                    obj.prioritaet = idx
                    afs = action_formsets[form.prefix]
                    actions = []
                    for ad in afs.cleaned_data:
                        if ad.get("DELETE"):
                            continue
                        actions.append(
                            {"field": ad.get("field"), "value": ad.get("value")}
                        )
                    obj.actions_json = actions
                    obj.save()
                for form in formset.deleted_forms:
                    form.instance.delete()
                messages.success(request, "Antwortregeln gespeichert")
                return redirect(f"{reverse('anlage2_config')}?tab=rules2")
            else:
                if action == "save_rules_fb":
                    messages.error(
                        request, "Bitte korrigieren Sie die markierten Felder."
                    )
                rule_formset_fb = formset
                rule_action_formsets = action_formsets
                active_tab = "rules2"

        if action == "save_general":
            admin_a2_logger.debug("Speichere Allgemeine Einstellungen")
            cfg_form = Anlage2ConfigForm(request.POST, instance=cfg)
            if cfg_form.is_valid():
                admin_a2_logger.debug(
                    "Ge\u00e4nderte Felder: %r",
                    {f: cfg_form.cleaned_data[f] for f in cfg_form.changed_data},
                )
                cfg_form.save()
                messages.success(request, "Einstellungen gespeichert")
                return redirect(f"{reverse('anlage2_config')}?tab=general")
            messages.error(request, "Bitte korrigieren Sie die markierten Felder.")
            active_tab = "general"

        if action == "save_a4":
            admin_a2_logger.debug("Speichere Anlage4 Parser Konfiguration")
            form = Anlage4ParserConfigForm(request.POST, instance=a4_parser_cfg)
            if form.is_valid():
                form.save()
                messages.success(request, "Anlage 4 gespeichert")
                return redirect(f"{reverse('anlage2_config')}?tab=a4")
            a4_parser_form = form
            active_tab = "a4"

    cfg_form = cfg_form if "cfg_form" in locals() else Anlage2ConfigForm(instance=cfg)
    rule_formset = RuleFormSet(queryset=rules_qs, prefix="rules")
    for f in rule_formset:
        detail_logger.debug(
            "Formset Rule PK=%s initial actions_json=%r",
            f.instance.pk,
            f.initial.get("actions_json"),
        )
    rule_formset_fb = (
        rule_formset_fb
        if "rule_formset_fb" in locals()
        else RuleFormSetFB(queryset=rules_qs, prefix="rules_fb")
    )
    for f in rule_formset_fb:
        detail_logger.debug(
            "Formset FB Rule PK=%s initial actions_json=%r",
            f.instance.pk,
            f.initial.get("actions_json"),
        )
    rule_action_formsets = (
        rule_action_formsets
        if "rule_action_formsets" in locals()
        else {
            f.prefix: ActionFormSet(
                prefix=f"{f.prefix}-actions",
                initial=raw_actions.get(f.instance.pk, []),
            )
            for f in rule_formset_fb.forms
        }
    )
    a4_parser_form = (
        a4_parser_form
        if "a4_parser_form" in locals()
        else Anlage4ParserConfigForm(instance=a4_parser_cfg)
    )
    context = {
        "config": cfg,
        "config_form": cfg_form,
        "aliases": aliases,
        "rule_formset": rule_formset,
        "rule_formset_fb": rule_formset_fb,
        "action_formsets": rule_action_formsets,
        "raw_actions": raw_actions,
        "choices": Anlage2ColumnHeading.FIELD_CHOICES,
        "parser_choices": get_parser_choices(),
        "active_tab": active_tab,
        "a4_parser_form": a4_parser_form,
    }
    return render(request, "admin_anlage2_config.html", context)


@login_required
@admin_required
@require_http_methods(["GET"])
def anlage2_rule_add(request):
    """Liefert eine leere Formularzeile fÃ¼r eine Antwortregel."""
    if not request.headers.get("HX-Request"):
        return redirect("anlage2_config")
    index = int(request.GET.get("index", 0))
    RuleFormSet = modelformset_factory(
        AntwortErkennungsRegel,
        form=AntwortErkennungsRegelForm,
        can_delete=True,
        can_order=True,
        extra=0,
    )
    formset = RuleFormSet(
        queryset=AntwortErkennungsRegel.objects.none(), prefix="rules"
    )
    form = formset.empty_form
    form.prefix = f"rules-{index}"
    context = {"form": form}
    return render(request, "partials/_response_rule_row.html", context)


@login_required
@admin_required
@require_http_methods(["DELETE"])
def anlage2_rule_delete(request, pk: int):
    """LÃ¶scht eine Antwortregel."""
    rule = get_object_or_404(AntwortErkennungsRegel, pk=pk)
    rule.delete()
    return HttpResponse(status=204)


@login_required
@admin_required
def anlage4_config(request):
    """Konfiguriert den Anlage-4-Parser."""
    cfg = Anlage4ParserConfig.objects.first() or Anlage4ParserConfig.objects.create()
    form = Anlage4ParserConfigForm(request.POST or None, instance=cfg)
    if request.method == "POST" and form.is_valid():
        neg_list = request.POST.getlist("negative_patterns")
        alias_lists = {
            "name_aliases": request.POST.getlist("name_aliases"),
            "gesellschaft_aliases": request.POST.getlist("gesellschaft_aliases"),
            "fachbereich_aliases": request.POST.getlist("fachbereich_aliases"),
        }
        columns = request.POST.getlist("table_columns")
        form.save(
            negative_patterns=neg_list,
            alias_lists=alias_lists,
            table_columns=columns,
        )
        messages.success(request, "Anlage 4 gespeichert")
        return redirect("anlage4_config")
    return render(request, "admin_anlage4_config.html", {"form": form})


@login_required
@admin_required
def admin_role_editor(request):
    """Bearbeitet die Sichtbarkeit von Tiles pro Rolle."""

    groups = list(Group.objects.all().order_by("name"))
    group_id = request.POST.get("group_id") or request.GET.get("group")
    selected_group = None
    tiles_by_area: dict[Area, list[dict[str, Any]]] = {}

    if group_id:
        selected_group = get_object_or_404(Group, pk=group_id)

    if request.method == "POST" and selected_group:
        selected_tiles = Tile.objects.filter(pk__in=request.POST.getlist("tiles"))
        selected_group.tile_set.set(selected_tiles)
        messages.success(request, "Kachel-Zuordnung gespeichert")
        return redirect(f"{reverse('admin_role_editor')}?group={selected_group.id}")

    if selected_group:
        group_tile_ids = set(selected_group.tile_set.values_list("id", flat=True))
        for area in Area.objects.all():
            tile_items = []
            for tile in Tile.objects.filter(areas=area):
                tile_items.append({"tile": tile, "checked": tile.id in group_tile_ids})
            tiles_by_area[area] = tile_items

    breadcrumbs = build_breadcrumbs(ADMIN_ROOT, "Rollen & Rechte")
    context = {
        "groups": groups,
        "selected_group": selected_group,
        "tiles_by_area": tiles_by_area,
        "breadcrumbs": breadcrumbs,
    }
    if request.headers.get("x-requested-with") == "XMLHttpRequest":
        return render(request, "partials/_role_tile_form.html", context)
    return render(request, "admin_roles.html", context)


@login_required
@admin_required
def anlage2_function_list(request):
    """Zeigt alle Anlage-2-Funktionen."""
    functions = list(Anlage2Function.objects.all().order_by("name"))
    context = {"functions": functions}
    return render(request, "anlage2/function_list.html", context)


@login_required
@admin_required
def anlage2_function_form(request, pk=None):
    """Erstellt oder bearbeitet eine Anlage-2-Funktion."""
    funktion = get_object_or_404(Anlage2Function, pk=pk) if pk else None
    form = Anlage2FunctionForm(request.POST or None, instance=funktion)

    if request.method == "POST" and form.is_valid():
        aliases = request.POST.getlist("name_aliases")
        funktion = form.save(name_aliases=aliases)
        return redirect("anlage2_function_edit", funktion.pk)

    subquestions = list(funktion.anlage2subquestion_set.all()) if funktion else []
    aliases = funktion.detection_phrases.get("name_aliases", []) if funktion else []
    context = {
        "form": form,
        "funktion": funktion,
        "subquestions": subquestions,
        "aliases": aliases,
    }
    return render(request, "anlage2/function_form.html", context)


@login_required
@admin_required
def anlage2_function_delete(request, pk):
    """LÃ¶scht eine Anlage-2-Funktion."""
    if request.method != "POST":
        return HttpResponseBadRequest()
    funktion = get_object_or_404(Anlage2Function, pk=pk)
    funktion.delete()
    return redirect("anlage2_function_list")


@login_required
@admin_required
def anlage2_function_import(request: HttpRequest) -> HttpResponse:
    """Importiert den Funktionskatalog aus einer JSON-Datei."""
    form = Anlage2FunctionImportForm(request.POST or None, request.FILES or None)
    if request.method == "POST" and form.is_valid():
        data = form.cleaned_data["json_file"].read().decode("utf-8")
        try:
            items = json.loads(data)
        except Exception:  # noqa: BLE001
            messages.error(request, "UngÃ¼ltige JSON-Datei")
            return redirect("anlage2_function_import")
        if form.cleaned_data["clear_first"]:
            Anlage2SubQuestion.objects.all().delete()
            Anlage2Function.objects.all().delete()
        for entry in items:
            name = entry.get("name") or entry.get("funktion") or ""
            func, _ = Anlage2Function.objects.get_or_create(name=name)
            func.detection_phrases = func.detection_phrases or {}
            func.detection_phrases["name_aliases"] = entry.get("name_aliases", [])
            func.save()
            subs = entry.get("subquestions") or entry.get("unterfragen") or []
            for sub in subs:
                if isinstance(sub, dict):
                    text = sub.get("frage_text") or sub.get("frage") or ""
                    vals = sub
                else:
                    text = str(sub)
                    vals = {}
                sq = Anlage2SubQuestion.objects.create(
                    funktion=func,
                    frage_text=text,
                )
                sq.detection_phrases = sq.detection_phrases or {}
                sq.detection_phrases["name_aliases"] = vals.get("name_aliases", [])
                sq.save()
        messages.success(request, "Funktionskatalog importiert")
        return redirect("anlage2_function_list")
    return render(request, "anlage2/function_import.html", {"form": form})


@login_required
@admin_required
def anlage2_function_export(request: HttpRequest) -> HttpResponse:
    """Exportiert den aktuellen Funktionskatalog als JSON."""
    functions: list[dict[str, Any]] = []
    for f in Anlage2Function.objects.all().order_by("name"):
        item = {
            "name": f.name,
            "name_aliases": f.detection_phrases.get("name_aliases", []),
            "subquestions": [],
        }
        for q in f.anlage2subquestion_set.all().order_by("id"):
            item["subquestions"].append(
                {
                    "frage_text": q.frage_text,
                    "name_aliases": q.detection_phrases.get("name_aliases", []),
                }
            )
        functions.append(item)
    content = json.dumps(functions, ensure_ascii=False, indent=2)
    resp = HttpResponse(content, content_type="application/json")
    resp["Content-Disposition"] = "attachment; filename=anlage2_functions.json"
    return resp


@login_required
@admin_required
def anlage2_subquestion_form(request, function_pk=None, pk=None):
    """Erstellt oder bearbeitet eine Unterfrage."""
    if pk:
        subquestion = get_object_or_404(Anlage2SubQuestion, pk=pk)
        funktion = subquestion.funktion
    else:
        funktion = get_object_or_404(Anlage2Function, pk=function_pk)
        subquestion = Anlage2SubQuestion(funktion=funktion)
    form = Anlage2SubQuestionForm(request.POST or None, instance=subquestion)

    if request.method == "POST" and form.is_valid():
        aliases = request.POST.getlist("name_aliases")
        subquestion = form.save(name_aliases=aliases)
        return redirect("anlage2_function_edit", funktion.pk)

    aliases = subquestion.detection_phrases.get("name_aliases", []) if pk else []
    context = {
        "form": form,
        "funktion": funktion,
        "subquestion": subquestion if pk else None,
        "aliases": aliases,
    }
    return render(request, "anlage2/subquestion_form.html", context)


@login_required
@admin_required
def anlage2_subquestion_delete(request, pk):
    """LÃ¶scht eine Unterfrage."""
    if request.method != "POST":
        return HttpResponseBadRequest()
    sub = get_object_or_404(Anlage2SubQuestion, pk=pk)
    func_pk = sub.funktion_id
    sub.delete()
    return redirect("anlage2_function_edit", func_pk)


class AntwortErkennungsRegelListView(LoginRequiredMixin, StaffRequiredMixin, ListView):
    """Listet alle Regeln fÃ¼r den exakten Parser auf."""

    model = AntwortErkennungsRegel
    template_name = "parser_rules/rule_list.html"
    context_object_name = "rules"


class AntwortErkennungsRegelCreateView(
    LoginRequiredMixin, StaffRequiredMixin, CreateView
):
    """Erstellt eine neue Antwortregel."""

    model = AntwortErkennungsRegel
    form_class = AntwortErkennungsRegelForm
    template_name = "parser_rules/rule_form.html"
    success_url = reverse_lazy("parser_rule_list")

    def get_context_data(self, **kwargs):
        return super().get_context_data(**kwargs)


class AntwortErkennungsRegelUpdateView(
    LoginRequiredMixin, StaffRequiredMixin, UpdateView
):
    """Bearbeitet eine bestehende Antwortregel."""

    model = AntwortErkennungsRegel
    form_class = AntwortErkennungsRegelForm
    template_name = "parser_rules/rule_form.html"
    success_url = reverse_lazy("parser_rule_list")

    def get_context_data(self, **kwargs):
        return super().get_context_data(**kwargs)


class AntwortErkennungsRegelDeleteView(
    LoginRequiredMixin, StaffRequiredMixin, DeleteView
):
    """LÃ¶scht eine Antwortregel."""

    model = AntwortErkennungsRegel
    template_name = "parser_rules/rule_confirm_delete.html"
    success_url = reverse_lazy("parser_rule_list")


@login_required
@admin_required
def anlage2_parser_rule_export(request):
    """Exportiert alle Antwortregeln als JSON."""
    rules = [
        {
            "regel_name": r.regel_name,
            "erkennungs_phrase": r.erkennungs_phrase,
            "regel_anwendungsbereich": r.regel_anwendungsbereich,
            "actions": r.actions_json,
            "prioritaet": r.prioritaet,
        }
        for r in AntwortErkennungsRegel.objects.all().order_by("prioritaet")
    ]
    content = json.dumps(rules, ensure_ascii=False, indent=2)
    resp = HttpResponse(content, content_type="application/json")
    resp["Content-Disposition"] = "attachment; filename=parser_rules.json"
    return resp


@login_required
@admin_required
def anlage2_parser_rule_import(request):
    """Importiert Antwortregeln aus einer JSON-Datei."""
    form = Anlage2ParserRuleImportForm(request.POST or None, request.FILES or None)
    if request.method == "POST" and form.is_valid():
        raw = form.cleaned_data["json_file"].read().decode("utf-8")
        try:
            items = json.loads(raw)
        except Exception:  # noqa: BLE001
            messages.error(request, "UngÃ¼ltige JSON-Datei")
            return redirect("anlage2_parser_rule_import")
        for r in items:
            AntwortErkennungsRegel.objects.update_or_create(
                regel_name=r.get("regel_name"),
                defaults={
                    "erkennungs_phrase": r.get("erkennungs_phrase", ""),
                    "regel_anwendungsbereich": r.get(
                        "regel_anwendungsbereich", "Hauptfunktion"
                    ),
                    "actions_json": r.get("actions", []),
                    "prioritaet": r.get("prioritaet", 0),
                },
            )
        messages.success(request, "Antwortregeln importiert")
        return redirect("parser_rule_list")
    return render(request, "admin_anlage2_parser_rule_import.html", {"form": form})


@login_required
# @tile_required("projekt-verwaltung")
def projekt_list(request):
    projekte = BVProject.objects.all().order_by("-created_at")

    search_query = request.GET.get("q", "")
    if search_query:
        projekte = projekte.filter(title__icontains=search_query)

    software_filter = request.GET.get("software", "")
    if software_filter:
        projekte = projekte.filter(
            bvsoftware__name__icontains=software_filter
        ).distinct()

    status_filter = request.GET.get("status", "")
    if status_filter:
        projekte = projekte.filter(status__key=status_filter)

    context = {
        "projekte": projekte,
        "is_admin": request.user.groups.filter(name__iexact="admin").exists(),
        "search_query": search_query,
        "status_filter": status_filter,
        "software_filter": software_filter,
        "status_choices": ProjectStatus.objects.all(),
    }
    if request.headers.get("x-requested-with") == "XMLHttpRequest":
        return render(request, "partials/_project_list_rows.html", context)
    return render(request, "projekt_list.html", context)


@login_required
def projekt_detail(request, pk):
    projekt = get_object_or_404(BVProject, pk=pk)
    all_files = projekt.anlagen.all()
    reviewed = all_files.filter(manual_reviewed=True).count()
    is_admin = request.user.groups.filter(name__iexact="admin").exists()
    software_list = projekt.software_list
    knowledge_map = {k.software_name: k for k in projekt.softwareknowledge.all()}
    knowledge_rows = []
    checked = 0
    for name in software_list:
        entry = knowledge_map.get(name)
        if entry and entry.last_checked:
            checked += 1
        knowledge_rows.append({"name": name, "entry": entry})


    # Letzte AktivitÃ¤ten aus StatusÃ¤nderungen und Dateiuploads sammeln
    activities = []
    for h in projekt.status_history.order_by("-changed_at")[:5]:
        activities.append(
            {
                "time": h.changed_at,
                "text": f"Status geÃ¤ndert zu {h.status.name}",
            }
        )
    for f in projekt.anlagen.order_by("-created_at")[:5]:
        activities.append(
            {
                "time": f.created_at,
                "text": f"Anlage {f.anlage_nr} hochgeladen",
            }
        )
    activities.sort(key=lambda x: x["time"], reverse=True)
    activities = activities[:5]

    cockpit_ctx = get_cockpit_context(projekt)
    last_anlagen_files = {
        nr: projekt.anlagen.filter(anlage_nr=nr).last() for nr in range(1, 7)
    }

    can_gap_report = has_any_gap(projekt)

    breadcrumbs = [
        {"url": reverse("projekt_list"), "label": "Projekte"},
        {"label": projekt.title},
    ]

    context = {
        "projekt": projekt,
        "cockpit": cockpit_ctx,
        "status_choices": ProjectStatus.objects.all(),
        "history": projekt.status_history.all(),
        "num_attachments": all_files.count(),
        "num_reviewed": reviewed,
        "is_verhandlungsfaehig": projekt.is_verhandlungsfaehig,
        "is_admin": is_admin,
        "anlage_numbers": list(range(1, 7)),
        "last_anlagen_files": last_anlagen_files,
        "knowledge_rows": knowledge_rows,
        "knowledge_checked": checked,
        "total_software": len(software_list),
        "software_list": software_list,
        "activities": activities,
        "can_gap_report": can_gap_report,
        "breadcrumbs": breadcrumbs,
    }
    return render(request, "projekt_detail.html", context)


@login_required
def projekt_initial_pruefung(request, pk):
    projekt = get_object_or_404(BVProject, pk=pk)
    if not _user_can_edit_project(request.user, projekt):
        return HttpResponseForbidden("Nicht berechtigt")
    context = {"projekt": projekt}
    return render(request, "projekt_initial_pruefung.html", context)


@login_required
def anlage3_review(request, pk):
    """Zeigt alle Dateien der Anlage 3 mit Review-Option."""
    logger.info("anlage3_review gestartet fÃ¼r Projekt %s", pk)
    projekt = get_object_or_404(BVProject, pk=pk)
    anlagen = projekt.anlagen.filter(anlage_nr=3)
    context = {"projekt": projekt, "anlagen": anlagen}
    logger.info("anlage3_review beendet fÃ¼r Projekt %s", pk)
    return render(request, "anlage3_review.html", context)


@login_required
def anlage3_file_review(request, pk):
    """Zeigt erkannte Metadaten der Anlage 3 zur Best\u00e4tigung."""
    project_file = get_object_or_404(BVProjectFile, pk=pk)
    if project_file.anlage_nr != 3:
        raise Http404

    version = request.GET.get("version")
    if version and version.isdigit():
        alt = BVProjectFile.objects.filter(
            project=project_file.project,
            anlage_nr=project_file.anlage_nr,
            version=int(version),
        ).first()
        if alt:
            project_file = alt

    versions = list(
        BVProjectFile.objects.filter(
            project=project_file.project,
            anlage_nr=project_file.anlage_nr,
        ).order_by("version")
    )

    try:
        meta = project_file.anlage3meta
    except Anlage3Metadata.DoesNotExist:
        meta = Anlage3Metadata(project_file=project_file)

    if request.method == "POST":
        gap_form = BVGapNotesForm(request.POST, instance=project_file)
        if set(request.POST.keys()) <= {"csrfmiddlewaretoken", "gap_summary", "gap_notiz"}:
            if gap_form.is_valid():
                gap_form.save()
                return redirect("projekt_detail", pk=project_file.project.pk)
        form = Anlage3MetadataForm(request.POST, instance=meta)
        if form.is_valid() and gap_form.is_valid():
            form.save()
            gap_form.save()
            return redirect("projekt_detail", pk=project_file.project.pk)
    else:
        form = Anlage3MetadataForm(instance=meta)
        gap_form = BVGapNotesForm(instance=project_file)

    context = {
        "anlage": project_file,
        "form": form,
        "gap_form": gap_form,
        "versions": versions,
        "current_version": project_file.version,
    }
    return render(request, "projekt_file_anlage3_review.html", context)


@login_required
def anlage4_review(request, pk):
    """Zeigt die Auswertungen aus AnlageÂ 4 und ermÃ¶glicht die manuelle Bewertung."""
    project_file = get_object_or_404(BVProjectFile, pk=pk)
    if project_file.anlage_nr != 4:
        raise Http404

    version = request.GET.get("version")
    if version and version.isdigit():
        alt = BVProjectFile.objects.filter(
            project=project_file.project,
            anlage_nr=project_file.anlage_nr,
            version=int(version),
        ).first()
        if alt:
            project_file = alt

    versions = list(
        BVProjectFile.objects.filter(
            project=project_file.project,
            anlage_nr=project_file.anlage_nr,
        ).order_by("version")
    )

    anlage4_logger.info("Zugriff auf Anlage4 Review f\u00fcr Datei %s", pk)

    items = []
    if project_file.analysis_json:
        items = project_file.analysis_json.get("items") or []

    if request.method == "POST":
        gap_form = BVGapNotesForm(request.POST, instance=project_file)
        if set(request.POST.keys()) <= {"csrfmiddlewaretoken", "gap_summary", "gap_notiz"}:
            if gap_form.is_valid():
                gap_form.save()
                return redirect("projekt_detail", pk=project_file.project.pk)
        form = Anlage4ReviewForm(
            request.POST,
            items=items,
            initial=(project_file.analysis_json or {}).get("manual_review"),
        )
        if form.is_valid() and gap_form.is_valid():
            analysis = project_file.analysis_json or {}
            existing = analysis.get("manual_review", {})
            form_json = form.get_json()
            for idx in range(len(items)):
                key = str(idx)
                current = existing.get(key, {})
                if f"item{idx}_ok" in request.POST:
                    current["ok"] = form_json.get(key, {}).get("ok", False)
                if f"item{idx}_nego" in request.POST:
                    current["nego"] = form_json.get(key, {}).get("nego", False)
                if f"item{idx}_note" in request.POST:
                    current["note"] = form_json.get(key, {}).get("note", "")
                existing[key] = current
            analysis["manual_review"] = existing
            project_file.analysis_json = analysis
            gap_form.save()
            project_file.save(update_fields=["analysis_json"])
            anlage4_logger.info(
                "Anlage4 Review gespeichert: %s Eintr\u00e4ge", len(items)
            )
            return redirect("projekt_detail", pk=project_file.project.pk)
    else:
        form = Anlage4ReviewForm(
            initial=(project_file.analysis_json or {}).get("manual_review"),
            items=items,
        )
        gap_form = BVGapNotesForm(instance=project_file)

    rows = []
    for idx, item in enumerate(items):
        fields = item.get("structured", {})
        plaus = item.get("plausibility", {})
        rows.append(
            {
                "name": fields.get("name_der_auswertung"),
                "gesellschaften": fields.get("gesellschaften"),
                "fachbereiche": fields.get("fachbereiche"),
                "plaus": plaus.get("plausibilitaet"),
                "score": plaus.get("score"),
                "begruendung": plaus.get("begruendung"),
                "ok_field": form[f"item{idx}_ok"],
                "nego_field": form[f"item{idx}_nego"],
                "note_field": form[f"item{idx}_note"],
            }
        )

    anlage4_logger.debug("Tabellenzeilen f\u00fcr Anlage4 Review: %s", rows)

    context = {
        "anlage": project_file,
        "rows": rows,
        "gap_form": gap_form,
        "versions": versions,
        "current_version": project_file.version,
    }
    anlage4_logger.info("Anlage4 Review abgeschlossen fÃ¼r Datei %s", pk)
    return render(request, "projekt_file_anlage4_review.html", context)


@login_required
def anlage5_review(request, pk):
    """Zeigt die erkannten Zwecke aus Anlage 5 zur BestÃ¤tigung."""

    project_file = get_object_or_404(BVProjectFile, pk=pk)
    if project_file.anlage_nr != 5:
        raise Http404

    version = request.GET.get("version")
    if version and version.isdigit():
        alt = BVProjectFile.objects.filter(
            project=project_file.project,
            anlage_nr=project_file.anlage_nr,
            version=int(version),
        ).first()
        if alt:
            project_file = alt

    versions = list(
        BVProjectFile.objects.filter(
            project=project_file.project,
            anlage_nr=project_file.anlage_nr,
        ).order_by("version")
    )

    try:
        review = project_file.anlage5review
    except Anlage5Review.DoesNotExist:
        review = None

    initial = {}
    if review:
        initial["purposes"] = review.found_purposes.all()
        initial["sonstige"] = review.sonstige_zwecke

    if request.method == "POST":
        gap_form = BVGapNotesForm(request.POST, instance=project_file)
        if set(request.POST.keys()) <= {"csrfmiddlewaretoken", "gap_summary", "gap_notiz"}:
            if gap_form.is_valid():
                gap_form.save()
                return redirect("projekt_detail", pk=project_file.project.pk)
        form = Anlage5ReviewForm(request.POST)
        if form.is_valid() and gap_form.is_valid():
            if review is None:
                review = Anlage5Review.objects.create(project_file=project_file)
            review.sonstige_zwecke = form.cleaned_data["sonstige"]
            review.save(update_fields=["sonstige_zwecke"])
            review.found_purposes.set(form.cleaned_data["purposes"])
            project_file.verhandlungsfaehig = (
                review.found_purposes.count() == ZweckKategorieA.objects.count()
                and not review.sonstige_zwecke
            )
            gap_form.save()
            project_file.save(update_fields=["verhandlungsfaehig"])
            return redirect("projekt_detail", pk=project_file.project.pk)
    else:
        form = Anlage5ReviewForm(initial=initial)
        gap_form = BVGapNotesForm(instance=project_file)

    context = {
        "anlage": project_file,
        "form": form,
        "gap_form": gap_form,
        "versions": versions,
        "current_version": project_file.version,
    }
    return render(request, "projekt_file_anlage5_review.html", context)


@login_required
def projekt_upload(request):
    if request.method == "POST":
        form = BVProjectUploadForm(request.POST, request.FILES)
        if form.is_valid():
            docx_file = form.cleaned_data["docx_file"]
            from tempfile import NamedTemporaryFile

            tmp = NamedTemporaryFile(delete=False, suffix=".docx")
            for chunk in docx_file.chunks():
                tmp.write(chunk)
            tmp.close()
            text = extract_text(Path(tmp.name))
            Path(tmp.name).unlink(missing_ok=True)
            projekt = BVProject.objects.create(beschreibung=text)
            return redirect("projekt_edit", pk=projekt.pk)
    else:
        form = BVProjectUploadForm()
    return render(request, "projekt_upload.html", {"form": form})


@login_required
def projekt_create(request):
    software_list = request.POST.getlist("software_typen") if request.method == "POST" else []
    if request.method == "POST":
        form = BVProjectForm(request.POST)
        if form.is_valid():
            projekt = form.save(software_list=software_list)
            if hasattr(projekt, "user_id") and projekt.user_id is None:
                projekt.user = request.user
                projekt.save(update_fields=["user"])
            return redirect("projekt_detail", pk=projekt.pk)
    else:
        form = BVProjectForm()
    return render(request, "projekt_form.html", {"form": form, "software_list": software_list})


@login_required
def projekt_edit(request, pk):
    projekt = get_object_or_404(BVProject, pk=pk)
    software_list = (
        request.POST.getlist("software_typen")
        if request.method == "POST"
        else projekt.software_list
    )
    if request.method == "POST":
        form = BVProjectForm(request.POST, instance=projekt)
        if form.is_valid():
            projekt = form.save(software_list=software_list)
            return redirect("projekt_detail", pk=projekt.pk)
    else:
        form = BVProjectForm(instance=projekt)
    context = {
        "form": form,
        "projekt": projekt,
        "software_list": software_list,
        "categories": LLMConfig.get_categories(),
        "category": "default",
    }
    return render(request, "projekt_form.html", context)


def extract_anlage_nr(filename: str) -> int:
    """Extrahiert die Anlagen-Nummer aus dem Dateinamen.

    Erwartet Muster wie "Anlage_3_..." oder "anlage_3_...".
    """

    match = re.search(r"anlage[\s_-]?(\d)", filename, re.IGNORECASE)
    if match:
        nr = int(match.group(1))
        if 1 <= nr <= 6:
            return nr
    raise ValueError("Dateiname muss eine Anlagen-Nummer enthalten")


def _save_project_file(
    projekt: BVProject,
    form: BVProjectFileForm | None = None,
    *,
    upload=None,
    anlage_nr: int | None = None,
    copy_gap_fields: bool = False,
) -> BVProjectFile:
    """Speichert eine einzelne hochgeladene Datei.

    Kann entweder mit einem bereits validierten Formular oder direkt mit Datei
    und Anlagen-Nummer aufgerufen werden.
    ``copy_gap_fields`` steuert, ob GAP-Felder der Vorgängerversion
    übernommen werden.
    """

    if form is not None:
        uploaded = form.cleaned_data["upload"]
        anlage_nr = form.anlage_nr
    else:
        if upload is None or anlage_nr is None:
            raise ValueError("missing params")
        uploaded = upload

    obj = (
        form.save(commit=False) if form is not None else BVProjectFile(upload=uploaded)
    )

    ext = Path(uploaded.name).suffix.lower()
    if uploaded.size > settings.MAX_UPLOAD_SIZE:
        raise ValueError("Datei \u00fcberschreitet die maximale Gr\u00f6\u00dfe")
    if anlage_nr == 3:
        if ext not in [".docx", ".pdf"]:
            raise ValueError("Nur .docx oder .pdf erlaubt f\u00fcr Anlage 3")
    else:
        if ext != ".docx":
            raise ValueError("Nur .docx Dateien erlaubt")

    content = ""
    lower_name = uploaded.name.lower()
    if lower_name.endswith(".docx"):
        from tempfile import NamedTemporaryFile

        tmp = NamedTemporaryFile(delete=False, suffix=".docx")
        for chunk in uploaded.chunks():
            tmp.write(chunk)
        tmp.close()
        try:
            content = extract_text(Path(tmp.name))
        finally:
            Path(tmp.name).unlink(missing_ok=True)
    elif lower_name.endswith(".pdf"):
        uploaded.read()
        uploaded.seek(0)
    else:
        try:
            content = uploaded.read().decode("utf-8")
        except UnicodeDecodeError as exc:
            logger.error("Datei konnte nicht als UTF-8 dekodiert werden: %s", exc)
            raise ValueError("invalid")

    obj.project = projekt
    obj.anlage_nr = anlage_nr
    obj.text_content = content
    obj.gap_summary = ""
    obj.gap_notiz = ""
    old_file = (
        BVProjectFile.objects.filter(
            project=projekt,
            anlage_nr=obj.anlage_nr,
            is_active=True,
        )
        .order_by("-version")
        .first()
    )
    if old_file:
        old_file.is_active = False
        old_file.save(update_fields=["is_active"])
        obj.version = old_file.version + 1
        obj.parent = old_file

    obj.save()
    if old_file:
        propagate_question_review(old_file, obj)
    if old_file:
        # Ãœbernahme vorhandener KI-PrÃ¼fergebnisse aus der VorgÃ¤ngerversion
        ai_results = FunktionsErgebnis.objects.filter(
            anlage_datei=old_file, quelle="ki"
        )
        if ai_results.exists():
            obj.processing_status = old_file.processing_status
            obj.save(update_fields=["processing_status"])

            meta_copies = [
                AnlagenFunktionsMetadaten(
                    anlage_datei=obj,
                    funktion=m.funktion,
                    subquestion=m.subquestion,
                    gap_summary=m.gap_summary if copy_gap_fields else "",
                    gap_notiz=m.gap_notiz if copy_gap_fields else "",
                    supervisor_notes=m.supervisor_notes,
                    is_negotiable=m.is_negotiable,
                    is_negotiable_manual_override=m.is_negotiable_manual_override,
                )
                for m in AnlagenFunktionsMetadaten.objects.filter(anlage_datei=old_file)
            ]
            if meta_copies:
                AnlagenFunktionsMetadaten.objects.bulk_create(meta_copies)

            fe_copies = [
                FunktionsErgebnis(
                    anlage_datei=obj,
                    funktion=r.funktion,
                    subquestion=r.subquestion,
                    quelle=r.quelle,
                    technisch_verfuegbar=r.technisch_verfuegbar,
                    einsatz_bei_telefonica=r.einsatz_bei_telefonica,
                    zur_lv_kontrolle=r.zur_lv_kontrolle,
                    ki_beteiligung=r.ki_beteiligung,
                    ki_beteiligt_begruendung=r.ki_beteiligt_begruendung,
                    begruendung=r.begruendung,
                )
                for r in ai_results
            ]
            if fe_copies:
                FunktionsErgebnis.objects.bulk_create(fe_copies)
    if obj.anlage_nr == 3 and obj.upload.name.lower().endswith(".docx"):
        try:
            from .anlage3_parser import parse_anlage3

            meta = parse_anlage3(obj)
            if meta:
                verhandlungsfaehig = meta.pop("verhandlungsfaehig", False)
                Anlage3Metadata.objects.update_or_create(
                    project_file=obj, defaults=meta
                )
                obj.verhandlungsfaehig = verhandlungsfaehig
                obj.save(update_fields=["verhandlungsfaehig"])
        except Exception:
            logger.exception("Fehler beim Anlage3 Parser")

    return obj


@login_required
def projekt_file_upload(request, pk):
    """
    LÃ¤dt eine oder mehrere Dateien zu einem Projekt hoch.
    Verarbeitet pro Anfrage genau eine Datei, wie vom Frontend gesendet.
    """
    projekt = get_object_or_404(BVProject, pk=pk)

    if request.method == "POST":
        if not _user_can_edit_project(request.user, projekt):
            return HttpResponseForbidden("Nicht berechtigt")

        temp_id = request.POST.get("temp_id")
        upload = request.FILES.get("upload")

        if temp_id and not upload:
            temp_map = request.session.get("pending_uploads", {})
            info = temp_map.get(temp_id)
            if not info:
                return HttpResponseBadRequest("invalid")
            path = info.get("path")
            name = info.get("name")
            try:
                with open(path, "rb") as fh:
                    upload = SimpleUploadedFile(name, fh.read())
            finally:
                Path(path).unlink(missing_ok=True)
                temp_map.pop(temp_id, None)
                request.session["pending_uploads"] = temp_map
                request.session.modified = True
            anlage_nr_raw = request.POST.get("anlage_nr")
            if not anlage_nr_raw or not anlage_nr_raw.isdigit():
                return HttpResponseBadRequest("invalid")
            anlage_nr = int(anlage_nr_raw)
        else:
            if not upload:
                return HttpResponseBadRequest("invalid")
            try:
                anlage_nr = extract_anlage_nr(upload.name)
            except ValueError:
                temp_id = uuid.uuid4().hex
                tmp = NamedTemporaryFile(delete=False)
                for chunk in upload.chunks():
                    tmp.write(chunk)
                tmp.close()
                temp_map = request.session.get("pending_uploads", {})
                temp_map[temp_id] = {"path": tmp.name, "name": upload.name}
                request.session["pending_uploads"] = temp_map
                request.session.modified = True
                context = {
                    "projekt": projekt,
                    "filename": upload.name,
                    "temp_id": temp_id,
                    "numbers": list(range(1, 7)),
                    "show_nr": False,
                }
                resp = render(request, "partials/anlagen_assign_row.html", context)
                resp["X-Upload-Status"] = "manual"
                return resp

        if not 1 <= anlage_nr <= 6:
            return HttpResponseBadRequest("invalid")

        try:
            _save_project_file(projekt, upload=upload, anlage_nr=anlage_nr)
        except ValueError as e:
            return HttpResponseBadRequest(str(e))

        files_qs = projekt.anlagen.filter(anlage_nr=anlage_nr).order_by("-version")
        page_obj = None
        if anlage_nr == 3:
            page_obj = Paginator(files_qs, 10).get_page(1)
        context = {
            "projekt": projekt,
            "anlagen": page_obj or files_qs,
            "page_obj": page_obj,
            "anlage_nr": anlage_nr,
            "show_nr": False,
            "active_file": get_project_file(projekt, anlage_nr),
        }
        resp = render(request, "partials/anlagen_tab.html", context)
        resp["X-Upload-Status"] = "assigned"
        resp["X-Anlage-Nr"] = str(anlage_nr)
        return resp

    # Logik fÃ¼r den initialen GET-Request (Anzeige des leeren Formulars)
    anlage_param = request.GET.get("anlage_nr")
    nr_val = None
    if anlage_param and anlage_param.isdigit():
        val = int(anlage_param)
        if 1 <= val <= 6:
            nr_val = val

    form = BVProjectFileForm(initial={"anlage_nr": nr_val})

    return render(
        request,
        "projekt_file_form.html",
        {"form": form, "projekt": projekt, "max_size": settings.MAX_UPLOAD_SIZE},
    )


@login_required
@require_http_methods(["POST"])
def projekt_file_check(request, pk, nr):
    """PrÃ¼ft eine einzelne Anlage per LLM."""
    try:
        nr_int = int(nr)
    except (TypeError, ValueError):
        return JsonResponse({"error": "invalid"}, status=400)

    use_llm = request.POST.get("llm") or request.GET.get("llm")

    def parse_only(pid: int):
        pf = BVProjectFile.objects.filter(project_id=pid, anlage_nr=2).first()
        if pf:
            run_anlage2_analysis(pf)

    funcs = {1: check_anlage1, 2: check_anlage2 if use_llm else parse_only, 3: analyse_anlage3, 4: analyse_anlage4, 5: check_anlage5}
    func = funcs.get(nr_int)
    if not func:
        return JsonResponse({"error": "invalid"}, status=404)
    try:
        anlage = BVProjectFile.objects.filter(project_id=pk, anlage_nr=nr_int).first()
        if not anlage:
            return JsonResponse({"error": "not found"}, status=404)
        func(anlage.pk)
        anlage.refresh_from_db()
        analysis = anlage.analysis_json
    except ValueError as exc:
        return JsonResponse({"error": str(exc)}, status=404)
    except RuntimeError:
        return JsonResponse(
            {"error": "Missing LLM credentials from environment."}, status=500
        )
    except Exception:
        logger.exception("LLM Fehler")
        return JsonResponse({"status": "error"}, status=502)
    return JsonResponse({"status": "ok", "analysis": analysis})


@login_required
@require_http_methods(["POST"])
def projekt_file_check_pk(request, pk):
    """PrÃ¼ft eine Anlage anhand der Datenbank-ID."""
    try:
        anlage = BVProjectFile.objects.get(pk=pk)
    except BVProjectFile.DoesNotExist:
        return JsonResponse({"error": "not found"}, status=404)

    use_llm = request.POST.get("llm") or request.GET.get("llm")

    def parse_only(_pid: int):
        run_anlage2_analysis(anlage)

    funcs = {1: check_anlage1, 2: check_anlage2 if use_llm else parse_only, 3: analyse_anlage3, 4: analyse_anlage4, 5: check_anlage5}
    func = funcs.get(anlage.anlage_nr)
    if not func:
        return JsonResponse({"error": "invalid"}, status=404)
    try:
        func(anlage.pk)
        anlage.refresh_from_db()
        analysis = anlage.analysis_json
    except RuntimeError:
        return JsonResponse(
            {"error": "Missing LLM credentials from environment."}, status=500
        )
    except Exception:
        logger.exception("LLM Fehler")
        return JsonResponse({"status": "error"}, status=502)
    return JsonResponse({"status": "ok", "analysis": analysis})


@login_required
def projekt_file_check_view(request, pk):
    """Pr\xfcft eine Anlage und leitet zur Analyse-Bearbeitung weiter."""
    try:
        anlage = BVProjectFile.objects.get(pk=pk)
    except BVProjectFile.DoesNotExist:
        raise Http404

    version_param = request.GET.get("version")
    if version_param and version_param.isdigit():
        alt = BVProjectFile.objects.filter(
            project=anlage.project,
            anlage_nr=anlage.anlage_nr,
            version=int(version_param),
        ).first()
        if alt:
            anlage = alt

    versions = list(
        BVProjectFile.objects.filter(
            project=anlage.project,
            anlage_nr=anlage.anlage_nr,
        ).order_by("version")
    )

    use_llm = request.POST.get("llm") or request.GET.get("llm")

    def parse_only(_pid: int):
        run_anlage2_analysis(anlage)

    funcs = {1: check_anlage1, 2: check_anlage2 if use_llm else parse_only, 3: analyse_anlage3, 4: analyse_anlage4, 5: check_anlage5}
    func = funcs.get(anlage.anlage_nr)
    if not func:
        raise Http404
    try:
        func(anlage.pk)
    except RuntimeError:
        messages.error(request, "Missing LLM credentials from environment.")
    except Exception:
        logger.exception("LLM Fehler")
        messages.error(request, "Fehler bei der Anlagenpr\xfcfung")

    if anlage.anlage_nr == 3:
        return redirect("anlage3_review", pk=anlage.project_id)
    if anlage.anlage_nr == 5:
        return redirect("anlage5_review", pk=anlage.pk)

    return redirect("projekt_file_edit_json", pk=pk)


@login_required
def projekt_file_parse_anlage2(request, pk):
    """Parst Anlage 2 ohne LLM-Aufrufe."""
    anlage = get_object_or_404(BVProjectFile, pk=pk)
    if anlage.anlage_nr != 2:
        raise Http404
    table_data = parser_manager._run_single("table", anlage)
    funcs = [
        {"name": k, **v}
        for k, v in table_data.items()
        if isinstance(v, dict)
    ]
    anlage.analysis_json = {"functions": funcs}
    anlage.save(update_fields=["analysis_json"])
    return redirect("projekt_file_edit_json", pk=pk)


@login_required
def projekt_file_analyse_anlage4(request, pk):
    """Analysiert Anlage 4 und leitet zum Review."""
    anlage = get_object_or_404(BVProjectFile, pk=pk)
    if anlage.anlage_nr != 4:
        raise Http404
    if connection.vendor == "sqlite":
        analyse_anlage4_async(anlage.pk)
    else:
        async_task("core.llm_tasks.analyse_anlage4_async", anlage.pk)
    return redirect("anlage4_review", pk=pk)


@login_required
def projekt_file_edit_json(request, pk):
    """ErmÃ¶glicht das Bearbeiten der JSON-Daten einer Anlage."""
    logger.info("projekt_file_edit_json gestartet fÃ¼r Anlage %s", pk)
    try:
        anlage = BVProjectFile.objects.get(pk=pk)
    except BVProjectFile.DoesNotExist:
        raise Http404
    gap_form = BVGapNotesForm(
        request.POST if request.method == "POST" else None, instance=anlage
    )
    versions = list(
        BVProjectFile.objects.filter(
            project=anlage.project,
            anlage_nr=anlage.anlage_nr,
        ).order_by("version")
    )

    if (
        request.method == "POST"
        and set(request.POST.keys())
        <= {"csrfmiddlewaretoken", "gap_summary", "gap_notiz"}
        and gap_form.is_valid()
    ):
        gap_form.save()
        return redirect("projekt_detail", pk=anlage.project.pk)

    if request.method == "GET" and anlage.anlage_nr == 2:
        results = AnlagenFunktionsMetadaten.objects.filter(
            anlage_datei=anlage
        ).select_related("funktion", "subquestion")
        for res in results:
            name = res.get_lookup_key()
            parser_res = (
                FunktionsErgebnis.objects.filter(
                    anlage_datei=anlage,
                    funktion=res.funktion,
                    subquestion=res.subquestion,
                    quelle="parser",
                )
                .order_by("-created_at")
                .first()
            )
            ki_res = (
                FunktionsErgebnis.objects.filter(
                    anlage_datei=anlage,
                    funktion=res.funktion,
                    subquestion=res.subquestion,
                    quelle="ki",
                )
                .order_by("-created_at")
                .first()
            )
            doc_str = json.dumps(
                parser_res.technisch_verfuegbar if parser_res else None,
                ensure_ascii=False,
            )
            ai_str = json.dumps(
                ki_res.technisch_verfuegbar if ki_res else None, ensure_ascii=False
            )
            ergebnis_logger.info("%s\nDOC: %s\nAI: %s", name, doc_str, ai_str)

    if anlage.anlage_nr == 1:
        template = "projekt_file_anlage1_review.html"
        data = anlage.question_review or _analysis1_to_initial(anlage)
        numbers = get_anlage1_numbers()
        q_data = (
            anlage.analysis_json.get("questions", {}) if anlage.analysis_json else {}
        )
        answers = {str(i): q_data.get(str(i), {}).get("answer", "") for i in numbers}
        question_objs = list(Anlage1Question.objects.order_by("num"))
        if not question_objs:
            question_objs = [
                Anlage1Question(
                    num=i,
                    text=t,
                    enabled=True,
                    parser_enabled=True,
                    llm_enabled=True,
                )
                for i, t in enumerate(ANLAGE1_QUESTIONS, start=1)
            ]
        questions = {q.num: q.text for q in question_objs}
        qa = []
        for i in numbers:
            entry = data.get(str(i), {})
            qa.append(
                {
                    "num": i,
                    "question": questions.get(i, ""),
                    "answer": answers.get(str(i), ""),
                    "hinweis": entry.get("hinweis", ""),
                    "vorschlag": entry.get("vorschlag", ""),
                    "ok": entry.get("ok", False),
                }
            )
        # GAP-Bericht der Vorgängerversion laden oder berechnen
        if anlage.parent:
            gap_text = (
                anlage.parent.gap_summary
                or summarize_anlage1_gaps(anlage.project, pf=anlage.parent)
            )
            has_parent = True
        else:
            gap_text = ""
            has_parent = False
        form = None
    elif anlage.anlage_nr == 2:
        analysis_init = _analysis_to_initial(anlage)
        parser_form = ParserSettingsForm(
            request.POST
            if request.method == "POST" and "save_parser_settings" in request.POST
            else None,
            instance=anlage,
        )
        if request.method == "POST":
            if "save_parser_settings" in request.POST:
                form = Anlage2ReviewForm(initial=analysis_init)
                if parser_form.is_valid() and gap_form.is_valid():
                    parser_form.save()
                    gap_form.save()
                    messages.success(request, "Parser-Einstellungen gespeichert")
                    return redirect("projekt_file_edit_json", pk=pk)
            elif "run_parser" in request.POST:
                run_anlage2_analysis(anlage)
                anlage.refresh_from_db()
                if gap_form.is_valid():
                    gap_form.save()
                return redirect("projekt_file_edit_json", pk=pk)
            else:
                form = Anlage2ReviewForm(request.POST)
                if form.is_valid() and gap_form.is_valid():
                    cfg_rule = Anlage2Config.get_instance()
                    functions_to_override: set[int] = set()
                    if cfg_rule.enforce_subquestion_override:
                        for func in Anlage2Function.objects.order_by("name"):
                            for sub in func.anlage2subquestion_set.all().order_by("id"):
                                field_name = f"sub{sub.id}_technisch_vorhanden"
                                if form.cleaned_data.get(field_name):
                                    functions_to_override.add(func.id)

                data = form.get_json()
                gap_form.save()
                field_map = {
                    "technisch_vorhanden": "technisch_verfuegbar",
                    "ki_beteiligung": "ki_beteiligung",
                    "einsatz_bei_telefonica": "einsatz_bei_telefonica",
                    "zur_lv_kontrolle": "zur_lv_kontrolle",
                }
                for fid, fdata in data.get("functions", {}).items():
                    func = get_object_or_404(Anlage2Function, pk=int(fid))
                    res, _ = AnlagenFunktionsMetadaten.objects.get_or_create(
                        anlage_datei=anlage,
                        funktion=func,
                        subquestion=None,
                    )
                    meta_fields = []
                    if fdata.get("gap_notiz") is not None:
                        res.gap_notiz = fdata.get("gap_notiz")
                        meta_fields.append("gap_notiz")
                    if fdata.get("gap_summary") is not None:
                        res.gap_summary = fdata.get("gap_summary")
                        meta_fields.append("gap_summary")
                    if meta_fields:
                        res.save(update_fields=meta_fields)
                    for fname, attr in field_map.items():
                        val = fdata.get(fname)
                        if val is not None:
                            FunktionsErgebnis.objects.create(
                                anlage_datei=anlage,
                                funktion=func,
                                quelle="manuell",
                                **{attr: val},
                            )
                    qs = FunktionsErgebnis.objects.filter(
                        anlage_datei=anlage,
                        funktion=func,
                        subquestion__isnull=True,
                    )
                    tv_res = (
                        qs.exclude(technisch_verfuegbar__isnull=True)
                        .order_by("-created_at")
                        .first()
                    )
                    kb_res = (
                        qs.exclude(ki_beteiligung__isnull=True)
                        .order_by("-created_at")
                        .first()
                    )
                    auto_val = _calc_auto_negotiable(
                        tv_res.technisch_verfuegbar if tv_res else None,
                        kb_res.ki_beteiligung if kb_res else None,
                    )
                    if res.is_negotiable_manual_override is None:
                        res.is_negotiable = auto_val
                        res.save(update_fields=["is_negotiable"])
                    for sid, sdata in fdata.get("subquestions", {}).items():
                        sub = get_object_or_404(Anlage2SubQuestion, pk=int(sid))
                        sres, _ = AnlagenFunktionsMetadaten.objects.get_or_create(
                            anlage_datei=anlage,
                            funktion=func,
                            subquestion=sub,
                        )
                        meta_fields = []
                        if sdata.get("gap_notiz") is not None:
                            sres.gap_notiz = sdata.get("gap_notiz")
                            meta_fields.append("gap_notiz")
                        if sdata.get("gap_summary") is not None:
                            sres.gap_summary = sdata.get("gap_summary")
                            meta_fields.append("gap_summary")
                        if meta_fields:
                            sres.save(update_fields=meta_fields)
                        for fname, attr in field_map.items():
                            val = sdata.get(fname)
                            if val is not None:
                                FunktionsErgebnis.objects.create(
                                    anlage_datei=anlage,
                                    funktion=func,
                                    subquestion=sub,
                                    quelle="manuell",
                                    **{attr: val},
                                )
                        qs = FunktionsErgebnis.objects.filter(
                            anlage_datei=anlage,
                            funktion=func,
                            subquestion=sub,
                        )
                        tv_res = (
                            qs.exclude(technisch_verfuegbar__isnull=True)
                            .order_by("-created_at")
                            .first()
                        )
                        kb_res = (
                            qs.exclude(ki_beteiligung__isnull=True)
                            .order_by("-created_at")
                            .first()
                        )
                        auto_val = _calc_auto_negotiable(
                            tv_res.technisch_verfuegbar if tv_res else None,
                            kb_res.ki_beteiligung if kb_res else None,
                        )
                        if sres.is_negotiable_manual_override is None:
                            sres.is_negotiable = auto_val
                            sres.save(update_fields=["is_negotiable"])

                logger.info(
                    "Anlage2 Review gespeichert: %s Funktionen",
                    len(data.get("functions", {})),
                )

                if cfg_rule.enforce_subquestion_override:
                    for fid in functions_to_override:
                        AnlagenFunktionsMetadaten.objects.update_or_create(
                            anlage_datei=anlage,
                            funktion_id=fid,
                        )

                return redirect("projekt_detail", pk=anlage.project.pk)
        else:
            verif_init = _verification_to_initial(anlage)
            ki_map: dict[tuple[str, str | None], str] = {}
            beteilig_map: dict[tuple[str, str | None], tuple[bool | None, str]] = {}
            for res in FunktionsErgebnis.objects.filter(
                anlage_datei=anlage,
                quelle="ki",
            ):
                fid = str(res.funktion_id)
                sid = str(res.subquestion_id) if res.subquestion_id else None
                beteiligt = res.ki_beteiligung
                begr = res.ki_beteiligt_begruendung
                if beteiligt is not None or begr:
                    beteilig_map[(fid, sid)] = (beteiligt, begr or "")
                if res.begruendung:
                    ki_map[(fid, sid)] = res.begruendung

            manual_results_map = {}
            for r in FunktionsErgebnis.objects.filter(
                anlage_datei=anlage, quelle="manuell"
            ):
                key = (
                    f"{r.funktion.name}: {r.subquestion.frage_text}"
                    if r.subquestion
                    else r.funktion.name
                )
                entry = {}
                if r.technisch_verfuegbar is not None:
                    entry["technisch_vorhanden"] = r.technisch_verfuegbar
                if r.ki_beteiligung is not None:
                    entry["ki_beteiligung"] = r.ki_beteiligung
                if r.einsatz_bei_telefonica is not None:
                    entry["einsatz_bei_telefonica"] = r.einsatz_bei_telefonica
                if r.zur_lv_kontrolle is not None:
                    entry["zur_lv_kontrolle"] = r.zur_lv_kontrolle
                if entry:
                    manual_results_map[key] = entry

            result_map = {
                r.get_lookup_key(): r
                for r in AnlagenFunktionsMetadaten.objects.filter(anlage_datei=anlage)
            }

            # Sicherstellen, dass f\u00fcr jede Funktion und Unterfrage ein Metadatensatz existiert
            for func in Anlage2Function.objects.order_by("name"):
                # Stelle sicher, dass der Metadatensatz fÃ¼r die Hauptfunktion (ohne Unterfrage)
                # eindeutig Ã¼ber subquestion=None adressiert wird, um Mehrfachtreffer zu vermeiden.
                res, _ = AnlagenFunktionsMetadaten.objects.get_or_create(
                    anlage_datei=anlage, funktion=func, subquestion=None
                )
                result_map[res.get_lookup_key()] = res
                for sub in func.anlage2subquestion_set.all().order_by("id"):
                    res, _ = AnlagenFunktionsMetadaten.objects.get_or_create(
                        anlage_datei=anlage, funktion=func, subquestion=sub
                    )
                    key = res.get_lookup_key()
                    result_map[key] = res


            fields_def = get_anlage2_fields()

            analysis_lookup = _initial_to_lookup(analysis_init)
            verification_lookup = _initial_to_lookup(verif_init)
            manual_lookup: dict[str, dict] = {}

            for key, res in manual_results_map.items():
                entry = manual_lookup.setdefault(key, {})
                for f, val in res.items():
                    if val is not None or f in entry:
                        entry[f] = val

            sample_funcs = list(Anlage2Function.objects.order_by("name")[:2])
            for sf in sample_funcs:
                lk = sf.name
                workflow_logger.info(
                    "[%s] - UI RENDER - Daten f\u00fcr Funktion '%s': doc_result: %s, ai_result: %s, manual_result: %s",
                    anlage.project_id,
                    sf.name,
                    analysis_lookup.get(lk),
                    verification_lookup.get(lk),
                    manual_lookup.get(lk),
                )
                disp_sample = _get_display_data(
                    lk, analysis_lookup, verification_lookup, manual_lookup
                )
                workflow_logger.info(
                    "[%s] - UI RENDER - Finaler Anzeigewert f\u00fcr '%s': Wert=%s, Quelle='%s'",
                    anlage.project_id,
                    sf.name,
                    disp_sample["values"].get("technisch_vorhanden"),
                    disp_sample["sources"].get("technisch_vorhanden"),
                )

            init = {"functions": {}}

            for func in Anlage2Function.objects.order_by("name"):
                fid = str(func.id)
                disp = _get_display_data(
                    func.name, analysis_lookup, verification_lookup, manual_lookup
                )
                func_entry = disp["values"].copy()
                sub_map_init: dict[str, dict] = {}
                for sub in func.anlage2subquestion_set.all().order_by("id"):
                    sid = str(sub.id)
                    lookup = f"{func.name}: {sub.frage_text}"
                    s_disp = _get_display_data(
                        lookup, analysis_lookup, verification_lookup, manual_lookup
                    )
                    sub_map_init[sid] = s_disp["values"].copy()
                if sub_map_init:
                    func_entry["subquestions"] = sub_map_init
                init["functions"][fid] = func_entry

            form = Anlage2ReviewForm(initial=init)

        template = "projekt_file_anlage2_review.html"
        answers: dict[str, dict] = {}
        funcs = []
        if isinstance(anlage.analysis_json, dict):
            funcs = anlage.analysis_json.get("functions")
        if not isinstance(funcs, list):
            funcs = []
        for item in funcs:
            name = item.get("funktion") or item.get("name")
            if name:
                answers[name] = item
                for sub in item.get("subquestions", []):
                    s_text = sub.get("frage_text")
                    if s_text:
                        answers[f"{name}: {s_text}"] = sub
        rows = []
        fields_def = get_anlage2_fields()

        for func in Anlage2Function.objects.order_by("name"):
            lookup_key = func.name
            func_status = analysis_lookup.get(lookup_key, {}).get("technisch_vorhanden")
            if func.name == "AnwesenheitsÃ¼berwachung":
                detail_logger.info(
                    "--- Starte detaillierte PrÃ¼fung fÃ¼r Funktion: '%s' ---",
                    func.name,
                )
                if func_status is True:
                    detail_logger.info("-> Status: Als 'Technisch verfÃ¼gbar' erkannt.")
                elif func_status is False:
                    detail_logger.info(
                        "-> Status: Als 'Technisch NICHT verfÃ¼gbar' erkannt."
                    )
                note = None
                tv_entry = answers.get(lookup_key, {}).get("technisch_vorhanden")
                if isinstance(tv_entry, dict):
                    note = tv_entry.get("note") or tv_entry.get("text")
                if note:
                    detail_logger.info("-> Entscheidungsgrundlage im Text: '%s'", note)
            else:
                detail_logger.info(
                    "--- Starte PrÃ¼fung fÃ¼r Funktion: '%s' ---", func.name
                )
                if answers.get(lookup_key):
                    detail_logger.info("-> Ergebnis: Im Dokument gefunden.")
                else:
                    detail_logger.info("-> Ergebnis: Nicht im Dokument gefunden.")
            rows.append(
                _build_row_data(
                    func.name,
                    lookup_key,
                    func.id,
                    f"func{func.id}_",
                    form,
                    answers,
                    ki_map,
                    beteilig_map,
                    manual_lookup,
                    result_map,
                )
            )
            for sub in func.anlage2subquestion_set.all().order_by("id"):
                lookup_key = f"{func.name}: {sub.frage_text}"
                if not (
                    func.name == "AnwesenheitsÃ¼berwachung" and func_status is not True
                ):
                    detail_logger.info(
                        "--- Starte PrÃ¼fung fÃ¼r Unterfrage: '%s' ---", sub.frage_text
                    )
                    if answers.get(lookup_key):
                        detail_logger.info("-> Ergebnis: Im Dokument gefunden.")
                    else:
                        detail_logger.info("-> Ergebnis: Nicht im Dokument gefunden.")
                rows.append(
                    _build_row_data(
                        sub.frage_text,
                        lookup_key,
                        func.id,
                        f"sub{sub.id}_",
                        form,
                        answers,
                        ki_map,
                        beteilig_map,
                        manual_lookup,
                    result_map,
                    sub_id=sub.id,
                )
            )
        has_ai_results = FunktionsErgebnis.objects.filter(
            anlage_datei__project=anlage.project,
            anlage_datei__anlage_nr=2,
            quelle="ki",
        ).exists()
    elif anlage.anlage_nr == 4:
        items = []
        if anlage.analysis_json:
            items = anlage.analysis_json.get("items")
        if isinstance(items, dict):
            items = items.get("value", [])
        if not items:
            items = []
        if request.method == "POST":
            if "analysis_json" in request.POST:
                json_form = BVProjectFileJSONForm(request.POST, instance=anlage)
                if json_form.is_valid():
                    json_form.save()
                    return redirect("projekt_detail", pk=anlage.project.pk)
                form = json_form
            else:
                form = Anlage4ReviewForm(request.POST, items=items)
                if form.is_valid():
                    analysis = anlage.analysis_json or {}
                    analysis["manual_review"] = form.get_json()
                    anlage.analysis_json = analysis
                    anlage.save(update_fields=["analysis_json"])
                    return redirect("projekt_detail", pk=anlage.project.pk)
        else:
            form = Anlage4ReviewForm(
                initial=(anlage.analysis_json or {}).get("manual_review"),
                items=items,
            )
        template = "projekt_file_anlage4_review.html"
        rows = [
            (text, form[f"item{idx}_ok"], form[f"item{idx}_note"])
            for idx, text in enumerate(items)
        ]
    else:
        if request.method == "POST":
            form = BVProjectFileJSONForm(request.POST, instance=anlage)
            if form.is_valid():
                obj = form.save()
                if obj.anlage_nr == 3 and not obj.manual_reviewed:
                    obj.manual_reviewed = True
                    obj.save(update_fields=["manual_reviewed"])
                return redirect("projekt_detail", pk=anlage.project.pk)
        else:
            form = BVProjectFileJSONForm(instance=anlage)
        template = "projekt_file_json_form.html"

    context = {
        "form": form,
        "anlage": anlage,
        "gap_form": gap_form,
        "versions": versions,
        "current_version": anlage.version,
    }
    # Explizite Breadcrumbs für die Review-Ansichten der Anlagen
    try:
        bc = [
            {"url": reverse("work"), "label": "Work"},
            {
                "url": reverse("projekt_detail", args=[anlage.project.pk]),
                "label": getattr(anlage.project, "title", None)
                or getattr(anlage.project, "software_string", None)
                or f"Projekt {anlage.project.pk}",
            },
            {"url": None, "label": f"Anlage {anlage.anlage_nr} v{anlage.version}"},
            {"url": None, "label": "Review"},
        ]
        context["breadcrumbs"] = bc
    except Exception:
        # Fallback, falls URLs nicht auflösbar sind – Kontextprozessor greift dann
        pass
    if anlage.anlage_nr == 1:
        context["qa"] = qa
        context["gap_text"] = gap_text
        context["has_parent"] = has_parent
    elif anlage.anlage_nr == 2:
        context.update(
            {
                "rows": rows,
                "fields": [f[0] for f in fields_def],
                "labels": [f[1] for f in fields_def],
                "field_pairs": fields_def,
                "no_ai_fields": ["einsatz_bei_telefonica", "zur_lv_kontrolle"],
                "parser_form": parser_form,
                "allow_ai_check": not has_ai_results,
            }
        )
    elif anlage.anlage_nr == 4:
        context["rows"] = rows
    logger.info("projekt_file_edit_json beendet fÃ¼r Anlage %s", pk)
    return render(request, template, context)


def _validate_llm_output(text: str) -> tuple[bool, str]:
    """PrÃ¼fe, ob die LLM-Antwort technisch brauchbar ist."""
    if not text:
        return False, "Antwort leer"
    if len(text.split()) < 5:
        return False, "Antwort zu kurz"
    return True, ""


def _run_llm_check(
    name: str, additional: str | None = None, project_prompt: str | None = None
) -> tuple[str, bool]:
    """FÃ¼hrt die LLM-Abfrage fÃ¼r eine einzelne Software durch."""
    base = get_prompt(
        "initial_llm_check",
        (
            "Do you know software {name}? Provide a short, technically correct "
            "description of what it does and how it is typically used."
        ),
    )
    prompt_text = base.format(name=name)
    if additional:
        prompt_text += " " + additional
    base_obj = Prompt.objects.filter(name__iexact="initial_llm_check").first()
    prompt_obj = Prompt(
        name="tmp", text=prompt_text, role=base_obj.role if base_obj else None
    )

    logger.debug("Starte LLM-Check fÃ¼r %s", name)
    ctx = build_prompt_context()
    reply = query_llm(prompt_obj, ctx, project_prompt=project_prompt)
    valid, _ = _validate_llm_output(reply)
    logger.debug("LLM-Antwort fÃ¼r %s: %s", name, reply[:100])
    return reply, valid


@login_required
@require_http_methods(["GET"])
def project_detail_api(request, pk):
    projekt = get_object_or_404(BVProject, pk=pk)
    software_list = projekt.software_list
    knowledge_map = {k.software_name: k for k in projekt.softwareknowledge.all()}
    knowledge = []
    checked = 0
    for name in software_list:
        entry = knowledge_map.get(name)
        item = {
            "software_name": name,
            "id": entry.pk if entry else None,
            "is_known_by_llm": entry.is_known_by_llm if entry else False,
            "description": entry.description if entry else "",
            "last_checked": bool(entry and entry.last_checked),
        }
        if item["last_checked"]:
            checked += 1
        knowledge.append(item)

    data = {
        "id": projekt.pk,
        "title": projekt.title,
        "beschreibung": projekt.beschreibung,
        "software_typen": projekt.software_string,
        "software_list": software_list,
        "knowledge": knowledge,
        "checked": checked,
        "total": len(software_list),
    }
    return JsonResponse(data)


@login_required
@require_http_methods(["POST"])
def projekt_status_update(request, pk):
    """Aktualisiert den Projektstatus."""
    projekt = get_object_or_404(BVProject, pk=pk)
    status = request.POST.get("status")
    try:
        set_project_status(projekt, status)
    except ValueError:
        pass
    return redirect("projekt_detail", pk=projekt.pk)


@login_required
@require_http_methods(["POST"])
def projekt_functions_check(request, pk):
    """LÃ¶st die EinzelprÃ¼fung der Anlage-2-Funktionen aus."""
    model = request.POST.get("model")
    projekt = get_object_or_404(BVProject, pk=pk)
    if FunktionsErgebnis.objects.filter(
        anlage_datei__project=projekt, anlage_datei__anlage_nr=2, quelle="ki"
    ).exists():
        return JsonResponse({"error": "results_exist"}, status=400)
    pf = BVProjectFile.objects.filter(project=projekt, anlage_nr=2).first()
    if pf:
        # Status sofort auf PROCESSING setzen, damit die Analyse gesperrt bleibt
        pf.processing_status = BVProjectFile.PROCESSING
        pf.save(update_fields=["processing_status"])

        def _start_task() -> None:
            """Startet den Hintergrundtask und speichert die Task-ID."""
            task_id = async_task(
                "core.llm_tasks.run_conditional_anlage2_check",
                pf.pk,
                model,
            )
            BVProjectFile.objects.filter(pk=pf.pk).update(
                verification_task_id=task_id
            )

        transaction.on_commit(_start_task)
    return JsonResponse({"status": "ok"})


@login_required
@require_http_methods(["POST"])
def anlage2_feature_verify(request, pk):
    """Startet die Pr\u00fcfung einer Einzelfunktion im Hintergrund."""
    logger.debug(
        f"--- KI-Pr\u00fcfung f\u00fcr Anlage 2 gestartet (project_file pk={pk}) ---"
    )
    logger.debug(f"Empfangene POST-Daten: {request.POST.dict()}")
    try:
        anlage = BVProjectFile.objects.get(pk=pk)
    except BVProjectFile.DoesNotExist:
        return JsonResponse({"error": "not found"}, status=404)
    if anlage.anlage_nr != 2:
        return JsonResponse({"error": "invalid"}, status=400)
    if FunktionsErgebnis.objects.filter(
        anlage_datei__project=anlage.project,
        anlage_datei__anlage_nr=2,
        quelle="ki",
    ).exists():
        return JsonResponse({"error": "results_exist"}, status=400)

    function_id = request.POST.get("function_id", None)
    subquestion_id = request.POST.get("subquestion_id", None)
    model = request.POST.get("model")
    logger.debug(f"Extrahierte function_id: '{function_id}'")
    logger.debug(f"Extrahierte subquestion_id: '{subquestion_id}'")
    if function_id:
        object_type = "function"
        obj_id = int(function_id)
        get_object_or_404(Anlage2Function, pk=obj_id)  # nur Validierung
    elif subquestion_id:
        object_type = "subquestion"
        obj_id = int(subquestion_id)
        sub_obj = get_object_or_404(Anlage2SubQuestion, pk=obj_id)
        parent_res = (
            AnlagenFunktionsMetadaten.objects.filter(
                anlage_datei=anlage, funktion=sub_obj.funktion
            )
            .order_by("-id")
            .first()
        )
    else:
        logger.error(
            "FEHLER: Weder function_id noch subquestion_id im POST-Request gefunden. Sende 400 Bad Request."
        )
        return JsonResponse({"error": "invalid"}, status=400)

    task_id = async_task(
        "core.llm_tasks.worker_verify_feature",
        anlage.id,
        object_type,
        obj_id,
        model,
    )

    return JsonResponse({"status": "queued", "task_id": task_id})


@login_required
def anlage2_supervision(request, projekt_id):
    """Zeigt die neue Supervisions-Ansicht f\u00fcr AnlageÂ 2."""

    projekt = get_object_or_404(BVProject, pk=projekt_id)
    version_param = request.GET.get("version")
    if version_param and version_param.isdigit():
        pf = get_project_file(projekt, 2, version=int(version_param))
    else:
        pf = get_project_file(projekt, 2)
    if pf is None:
        raise Http404

    versions = list(
        BVProjectFile.objects.filter(project=projekt, anlage_nr=2).order_by("version")
    )

    rows = _build_supervision_groups(pf)
    notes = list(
        SupervisionStandardNote.objects.filter(is_active=True).order_by("display_order")
    )

    context = {
        "projekt": projekt,
        "rows": rows,
        "standard_notes": notes,
        "versions": versions,
        "current_version": pf.version,
        "pf": pf,
    }
    return render(request, "supervision_review.html", context)


@login_required
@require_POST
def hx_supervision_confirm(request, result_id: int):
    """Speichert das KI-Ergebnis als manuellen Wert."""

    result = get_object_or_404(AnlagenFunktionsMetadaten, pk=result_id)

    if not _user_can_edit_project(request.user, result.anlage_datei.project):
        return HttpResponseForbidden("Nicht berechtigt")

    pf = get_project_file(result.anlage_datei.project, 2)
    ai_entry = (
        FunktionsErgebnis.objects.filter(
            anlage_datei=pf,
            funktion=result.funktion,
            subquestion=result.subquestion,
            quelle="ki",
        )
        .order_by("-created_at")
        .first()
    )
    if ai_entry:
        FunktionsErgebnis.objects.create(
            anlage_datei=pf,
            funktion=result.funktion,
            subquestion=result.subquestion,
            quelle="manuell",
            technisch_verfuegbar=ai_entry.technisch_verfuegbar,
        )

    if result.subquestion is None:
        groups = _build_supervision_groups(pf)
        group = next(g for g in groups if g["function"]["result_id"] == result.id)
        return render(request, "partials/supervision_group.html", {"group": group})
    row = _build_supervision_row(result, pf)
    return render(request, "partials/supervision_row.html", {"row": row})


@login_required
@require_POST
def hx_supervision_save_notes(request, result_id: int):
    """Speichert die Notizen des Supervisors."""

    result = get_object_or_404(AnlagenFunktionsMetadaten, pk=result_id)

    if not _user_can_edit_project(request.user, result.anlage_datei.project):
        return HttpResponseForbidden("Nicht berechtigt")

    result.supervisor_notes = request.POST.get("notes", "")
    result.save(update_fields=["supervisor_notes"])

    pf = get_project_file(result.anlage_datei.project, 2)
    if result.subquestion is None:
        groups = _build_supervision_groups(pf)
        group = next(g for g in groups if g["function"]["result_id"] == result.id)
        return render(request, "partials/supervision_group.html", {"group": group})
    row = _build_supervision_row(result, pf)
    return render(request, "partials/supervision_row.html", {"row": row})


@login_required
@require_POST
def hx_supervision_add_standard_note(request, result_id: int):
    """FÃ¼gt eine Standardnotiz zu den Supervisor-Notizen hinzu."""

    result = get_object_or_404(AnlagenFunktionsMetadaten, pk=result_id)

    if not _user_can_edit_project(request.user, result.anlage_datei.project):
        return HttpResponseForbidden("Nicht berechtigt")

    note_text = request.POST.get("note_text", "")
    if note_text:
        if result.supervisor_notes:
            result.supervisor_notes += "\n" + note_text
        else:
            result.supervisor_notes = note_text
        result.save(update_fields=["supervisor_notes"])

    pf = get_project_file(result.anlage_datei.project, 2)
    if result.subquestion is None:
        groups = _build_supervision_groups(pf)
        group = next(g for g in groups if g["function"]["result_id"] == result.id)
        return render(request, "partials/supervision_group.html", {"group": group})
    row = _build_supervision_row(result, pf)
    return render(request, "partials/supervision_row.html", {"row": row})


@login_required
@require_POST
def hx_supervision_revert_to_document(request, result_id: int):
    """Setzt manuelle Bewertungen auf Dokumentenwerte zurÃ¼ck."""

    result = get_object_or_404(AnlagenFunktionsMetadaten, pk=result_id)

    if not _user_can_edit_project(request.user, result.anlage_datei.project):
        return HttpResponseForbidden("Nicht berechtigt")

    pf = get_project_file(result.anlage_datei.project, 2)

    FunktionsErgebnis.objects.filter(
        anlage_datei=pf,
        funktion=result.funktion,
        subquestion=result.subquestion,
        quelle="manuell",
    ).delete()

    main_result = AnlagenFunktionsMetadaten.objects.filter(
        anlage_datei=pf,
        funktion=result.funktion,
        subquestion__isnull=True,
    ).first()

    groups = _build_supervision_groups(pf)
    if main_result:
        group = next(g for g in groups if g["function"]["result_id"] == main_result.id)
        return render(request, "partials/supervision_group.html", {"group": group})
    return HttpResponse("Not found", status=404)


@login_required
def ajax_check_task_status(request, task_id: str) -> JsonResponse:
    """PrÃ¼ft den Status eines Django-Q-Tasks und gibt ihn als JSON zurÃ¼ck."""
    task = fetch(task_id)
    if not task:
        return JsonResponse({"status": "UNKNOWN", "result": None})

    task_status_str = "SUCCESS" if task.success else "FAIL"
    task_result = result(task_id) if task.success else None

    return JsonResponse({"status": task_status_str, "result": task_result})


@login_required
@require_http_methods(["POST"])
def ajax_save_manual_review_item(request) -> JsonResponse:
    """Speichert eine einzelne manuelle Bewertung."""

    pf_id = request.POST.get("project_file_id")
    func_id = request.POST.get("function_id")
    sub_id = request.POST.get("subquestion_id")
    status_val = request.POST.get("status")
    if status_val in (True, "True", "true", "1", 1):
        status = True
    elif status_val in (False, "False", "false", "0", 0):
        status = False
    else:
        status = None
    notes = request.POST.get("notes")

    if pf_id is None or func_id is None:
        return JsonResponse({"error": "invalid"}, status=400)

    anlage = get_object_or_404(BVProjectFile, pk=pf_id)
    if anlage.anlage_nr != 2:
        return JsonResponse({"error": "invalid"}, status=400)

    funktion = get_object_or_404(Anlage2Function, pk=func_id)

    AnlagenFunktionsMetadaten.objects.update_or_create(
        anlage_datei=anlage,
        funktion=funktion,
        subquestion_id=sub_id,
    )
    FunktionsErgebnis.objects.create(
        anlage_datei=anlage,
        funktion=funktion,
        subquestion_id=sub_id,
        quelle="manuell",
        technisch_verfuegbar=status,
    )

    return JsonResponse({"status": "success"})


@login_required
@require_POST
def ajax_save_anlage2_review(request) -> JsonResponse:
    """Speichert eine einzelne Bewertung f\u00fcr Anlage 2 per AJAX."""

    try:
        data = json.loads(request.body)
        pf_id = data.get("project_file_id")
        func_id = data.get("function_id")
        sub_id = data.get("subquestion_id")
        field_name = data.get("field_name")
        status_provided = "status" in data
        gap_notiz = data.get("gap_notiz")
        gap_summary = data.get("gap_summary")
        set_neg = data.get("set_negotiable", "__missing__")

        status = None
        if status_provided:
            status_val = data.get("status")
            if status_val in (True, "True", "true", "1", 1):
                status = True
            elif status_val in (False, "False", "false", "0", 0):
                status = False

        notes = data.get("notes", "")

        if pf_id is None or func_id is None:
            return JsonResponse({"error": "invalid"}, status=400)

        anlage = get_object_or_404(BVProjectFile, pk=pf_id)
        if anlage.anlage_nr != 2:
            return JsonResponse({"error": "invalid"}, status=400)

        funktion = get_object_or_404(Anlage2Function, pk=func_id)
        if sub_id:
            get_object_or_404(Anlage2SubQuestion, pk=sub_id)

        field_map = {
            "technisch_vorhanden": "technisch_verfuegbar",
            "ki_beteiligung": "ki_beteiligung",
            "einsatz_bei_telefonica": "einsatz_bei_telefonica",
            "zur_lv_kontrolle": "zur_lv_kontrolle",
        }

        prev_manual = None
        if field_name == "technisch_vorhanden" and sub_id is None and status_provided:
            prev = (
                FunktionsErgebnis.objects.filter(
                    anlage_datei=anlage,
                    funktion=funktion,
                    subquestion__isnull=True,
                    quelle="manuell",
                )
                .order_by("-created_at")
                .first()
            )
            if prev:
                prev_manual = prev.technisch_verfuegbar

        anlage2_logger.debug(
            "Review gespeichert: pf=%s func=%s sub=%s field=%s status=%s notes=%r",
            pf_id,
            func_id,
            sub_id,
            field_name,
            status,
            notes,
        )

        res, _created = AnlagenFunktionsMetadaten.objects.get_or_create(
            anlage_datei=anlage,
            funktion=funktion,
            subquestion_id=sub_id,
        )

        update_fields = []

        if gap_notiz is not None:
            res.gap_notiz = gap_notiz
            update_fields.append("gap_notiz")
        if gap_summary is not None:
            res.gap_summary = gap_summary
            update_fields.append("gap_summary")

        if field_name is not None and status_provided:
            attr = field_map.get(field_name, "technisch_verfuegbar")
            FunktionsErgebnis.objects.create(
                anlage_datei=anlage,
                funktion=funktion,
                subquestion_id=sub_id,
                quelle="manuell",
                **{attr: status},
            )

        qs = FunktionsErgebnis.objects.filter(
            anlage_datei=anlage,
            funktion=funktion,
            subquestion_id=sub_id,
        )
        tv_res = (
            qs.exclude(technisch_verfuegbar__isnull=True)
            .order_by("-created_at")
            .first()
        )
        kb_res = qs.exclude(ki_beteiligung__isnull=True).order_by("-created_at").first()
        auto_val = _calc_auto_negotiable(
            tv_res.technisch_verfuegbar if tv_res else None,
            kb_res.ki_beteiligung if kb_res else None,
        )

        if set_neg != "__missing__":
            if set_neg in (True, "True", "true", "1", 1):
                override_val = True
            elif set_neg in (False, "False", "false", "0", 0):
                override_val = False
            else:
                override_val = None
            res.is_negotiable_manual_override = override_val
            if override_val is not None:
                res.is_negotiable = override_val
            else:
                res.is_negotiable = auto_val
            update_fields.extend(["is_negotiable_manual_override", "is_negotiable"])
        elif field_name == "technisch_vorhanden" and status_provided and sub_id is None:
            if res.is_negotiable_manual_override is None:
                res.is_negotiable = auto_val
            update_fields.append("is_negotiable")

        res.save(update_fields=update_fields)

        gap_text = res.gap_summary or ""
        ai_val = None
        # Die Generierung der Gap-Zusammenfassung erfolgt nun manuell Ã¼ber ein
        # separates Endpoint und wird hier nicht mehr automatisch ausgelÃ¶st.

        if field_name is not None and status_provided:
            if (
                field_name == "technisch_vorhanden"
                and sub_id is None
                and status is True
                and prev_manual in (False, None)
            ):
                func_exists = (
                    FunktionsErgebnis.objects.filter(
                        anlage_datei=anlage,
                        funktion=funktion,
                        subquestion__isnull=True,
                    )
                    .exclude(quelle="manuell")
                    .exists()
                )
                if not func_exists:
                    async_task(
                        "core.llm_tasks.worker_verify_feature",
                        anlage.id,
                        "function",
                        funktion.id,
                    )
                for sub in funktion.anlage2subquestion_set.all():
                    sub_exists = (
                        FunktionsErgebnis.objects.filter(
                            anlage_datei=anlage,
                            funktion=funktion,
                            subquestion=sub,
                        )
                        .exclude(quelle="manuell")
                        .exists()
                    )
                    if not sub_exists:
                        async_task(
                            "core.llm_tasks.worker_verify_feature",
                            anlage.id,
                            "subquestion",
                            sub.id,
                        )

        return JsonResponse(
            {
                "status": "success",
                "gap_summary": gap_text,
                "is_negotiable": res.negotiable,
                "is_negotiable_override": res.is_negotiable_manual_override,
            }
        )
    except Exception as exc:  # pragma: no cover - Schutz vor unerwarteten Fehlern
        logger.error(
            "Fehler beim Speichern des manuellen Reviews: %s",
            exc,
            exc_info=True,
        )
        return JsonResponse({"status": "error", "message": str(exc)}, status=500)


@login_required
@require_POST
def hx_update_review_cell(request, result_id: int, field_name: str):
    """Schaltet einen Review-Wert um und rendert die komplette Tabellenzeile."""
    result = get_object_or_404(AnlagenFunktionsMetadaten, pk=result_id)

    if not _user_can_edit_project(request.user, result.anlage_datei.project):
        return HttpResponseForbidden("Nicht berechtigt")

    sub_id = request.POST.get("sub_id")

    field_map = {
        "technisch_vorhanden": "technisch_verfuegbar",
        "ki_beteiligung": "ki_beteiligung",
        "einsatz_bei_telefonica": "einsatz_bei_telefonica",
        "zur_lv_kontrolle": "zur_lv_kontrolle",
    }
    attr = field_map.get(field_name, "technisch_verfuegbar")

    pf = get_project_file(result.anlage_datei.project, 2)

    manual_qs = (
        FunktionsErgebnis.objects.filter(
            anlage_datei=pf,
            funktion=result.funktion,
            subquestion_id=sub_id,
            quelle="manuell",
        )
        .exclude(**{attr: None})
        .order_by("-created_at")
    )

    manual_entry = manual_qs.first()

    if manual_entry:
        manual_entry.delete()
    else:
        parser_entry = (
            FunktionsErgebnis.objects.filter(
                anlage_datei=pf,
                funktion=result.funktion,
                subquestion_id=sub_id,
                quelle="parser",
            )
            .exclude(**{attr: None})
            .order_by("-created_at")
            .first()
        )
        ai_entry = (
            FunktionsErgebnis.objects.filter(
                anlage_datei=pf,
                funktion=result.funktion,
                subquestion_id=sub_id,
                quelle="ki",
            )
            .exclude(**{attr: None})
            .order_by("-created_at")
            .first()
        )
        doc_val = getattr(parser_entry, attr) if parser_entry else None
        ai_val = getattr(ai_entry, attr) if ai_entry else None
        cur_val, _ = _resolve_value(None, ai_val, doc_val, field_name, False, parser_entry is not None)
        new_state = not cur_val if cur_val is not None else True
        FunktionsErgebnis.objects.create(
            anlage_datei=pf,
            funktion=result.funktion,
            subquestion_id=sub_id,
            quelle="manuell",
            **{attr: new_state},
        )

    lookup_key = result.get_lookup_key()
    display_name = (
        result.subquestion.frage_text if result.subquestion else result.funktion.name
    )

    # Reload latest parser/AI entries for rendering after toggle
    parser_entry = (
        FunktionsErgebnis.objects.filter(
            anlage_datei=pf,
            funktion=result.funktion,
            subquestion_id=sub_id,
            quelle="parser",
        )
        .order_by("-created_at")
        .first()
    )
    ai_entry = (
        FunktionsErgebnis.objects.filter(
            anlage_datei=pf,
            funktion=result.funktion,
            subquestion_id=sub_id,
            quelle="ki",
        )
        .order_by("-created_at")
        .first()
    )

    doc_data = {
        "technisch_vorhanden": parser_entry.technisch_verfuegbar
        if parser_entry
        else None,
        "einsatz_bei_telefonica": parser_entry.einsatz_bei_telefonica
        if parser_entry
        else None,
        "zur_lv_kontrolle": parser_entry.zur_lv_kontrolle if parser_entry else None,
        "ki_beteiligung": parser_entry.ki_beteiligung if parser_entry else None,
    }
    ai_data = {
        "technisch_vorhanden": ai_entry.technisch_verfuegbar if ai_entry else None,
        "ki_beteiligung": ai_entry.ki_beteiligung if ai_entry else None,
    }

    manual_data: dict[str, bool] = {}
    for f_key, db_key in field_map.items():
        m_entry = (
            FunktionsErgebnis.objects.filter(
                anlage_datei=pf,
                funktion=result.funktion,
                subquestion_id=sub_id,
                quelle="manuell",
            )
            .exclude(**{db_key: None})
            .order_by("-created_at")
            .first()
        )
        if m_entry is not None:
            manual_data[f_key] = getattr(m_entry, db_key)

    auto_val = _calc_auto_negotiable(
        doc_data.get("technisch_vorhanden"), ai_data.get("technisch_vorhanden")
    )
    manual_gap = _has_manual_gap(doc_data, manual_data)
    if manual_gap:
        result.is_negotiable_manual_override = False
        result.is_negotiable = False
        result.save(update_fields=["is_negotiable_manual_override", "is_negotiable"])
    else:
        if result.is_negotiable_manual_override is not None:
            result.is_negotiable_manual_override = None
            result.is_negotiable = auto_val
            result.save(
                update_fields=["is_negotiable_manual_override", "is_negotiable"]
            )
        elif result.is_negotiable != auto_val:
            result.is_negotiable = auto_val
            result.save(update_fields=["is_negotiable"])

    manual_lookup = {lookup_key: manual_data}
    analysis_lookup = {lookup_key: doc_data}
    verification_lookup = {lookup_key: ai_data}
    result_map = {lookup_key: result}
    form = Anlage2ReviewForm()

    row = _build_row_data(
        display_name,
        lookup_key,
        result.funktion_id,
        f"{'func' if sub_id is None else 'sub'}{result.funktion_id if sub_id is None else sub_id}_",
        form,
        analysis_lookup,
        {},
        {},
        manual_lookup,
        result_map,
        sub_id=sub_id,
    )

    fields_def = get_anlage2_fields()
    context = {
        "row": row,
        "fields": [f[0] for f in fields_def],
        "field_pairs": fields_def,
        "anlage": result.anlage_datei,
    }

    return render(request, "partials/review_row.html", context)


@login_required
@require_POST
def hx_toggle_anlage1_ok(request, pk: int, num: int):
    """Schaltet die VerhandlungsfÃ¤higkeit einer Frage um."""
    anlage = get_object_or_404(BVProjectFile, pk=pk)

    if not _user_can_edit_project(request.user, anlage.project):
        return HttpResponseForbidden("Nicht berechtigt")

    data = anlage.question_review or {}
    entry = data.get(str(num), {})
    entry["ok"] = not entry.get("ok", False)
    data[str(num)] = entry
    anlage.question_review = data
    anlage.save(update_fields=["question_review"])

    context = {"anlage": anlage, "num": num, "is_ok": entry["ok"]}
    if request.headers.get("HX-Request", "").lower() == "true":
        return render(request, "partials/anlage1_negotiable.html", context)
    return redirect("projekt_detail", pk=anlage.project.pk)


@login_required
def hx_anlage1_note(request, pk: int, num: int, field: str):
    """Zeigt oder speichert eine Notiz zu einer Frage aus AnlageÂ 1."""
    if field not in {"hinweis", "vorschlag"}:
        raise Http404

    anlage = get_object_or_404(BVProjectFile, pk=pk)

    if not _user_can_edit_project(request.user, anlage.project):
        return HttpResponseForbidden("Nicht berechtigt")

    data = anlage.question_review or {}
    entry = data.get(str(num), {})
    if request.method == "POST":
        entry[field] = request.POST.get("text", "")
        data[str(num)] = entry
        anlage.question_review = data
        anlage.save(update_fields=["question_review"])
        editing = False
    else:
        editing = request.GET.get("edit") == "1"

    context = {
        "anlage": anlage,
        "num": num,
        "field": field,
        "text": entry.get(field, ""),
        "editing": editing,
    }
    return render(request, "partials/anlage1_note.html", context)


@login_required
@require_POST
def hx_toggle_negotiable(request, result_id: int):
    """Schaltet den Verhandlungsstatus um."""
    result = get_object_or_404(AnlagenFunktionsMetadaten, pk=result_id)

    if not _user_can_edit_project(request.user, result.anlage_datei.project):
        return HttpResponseForbidden("Nicht berechtigt")

    current = result.is_negotiable_manual_override
    if current is True:
        new_override = False
    elif current is False:
        new_override = None
    else:
        new_override = True

    result.is_negotiable_manual_override = new_override
    if new_override is not None:
        result.is_negotiable = new_override
    else:
        result.is_negotiable = False
    result.save(update_fields=["is_negotiable", "is_negotiable_manual_override"])

    context = {
        "is_negotiable": result.negotiable,
        "override": result.is_negotiable_manual_override,
        "row": {"result_id": result.id},
    }
    return render(request, "partials/negotiable_cell.html", context)


@login_required
def hx_anlage_status(request, pk: int):
    """Gibt den Bearbeitungsstatus einer Anlage 2 zurÃ¼ck."""
    anlage = get_object_or_404(BVProjectFile, pk=pk)

    if not _user_can_edit_project(request.user, anlage.project):
        return HttpResponseForbidden("Nicht berechtigt")

    context = {"anlage": anlage}
    response = render(request, "partials/anlage_status.html", context)
    response.headers["HX-Trigger"] = "refresh-cockpit"
    return response


@login_required
def hx_anlage_row(request, pk: int):
    """Rendert eine einzelne Zeile der Anlagenliste."""
    anlage = get_object_or_404(BVProjectFile, pk=pk)

    if not _user_can_edit_project(request.user, anlage.project):
        return HttpResponseForbidden("Nicht berechtigt")

    context = {"anlage": anlage, "show_nr": False}
    return render(request, "partials/anlagen_row.html", context)


@login_required
def hx_project_anlage_tab(request, pk: int, nr: int):
    """Rendert die Dateiliste fÃ¼r eine Anlage als Tab-Inhalt."""

    projekt = get_object_or_404(BVProject, pk=pk)

    if not _user_can_edit_project(request.user, projekt):
        return HttpResponseForbidden("Nicht berechtigt")

    files_qs = projekt.anlagen.filter(anlage_nr=nr).order_by("-version")
    page = request.GET.get("page") if nr == 3 else None
    page_obj = Paginator(files_qs, 10).get_page(page) if nr == 3 else None
    active_file = get_project_file(projekt, nr)
    gap_outdated = False
    if active_file and active_file.gap_summary and active_file.gap_source_hash:
        try:
            gap_outdated = is_gap_summary_outdated(active_file)
        except Exception:
            gap_outdated = False

    context = {
        "projekt": projekt,
        "anlagen": page_obj or files_qs,
        "page_obj": page_obj,
        "anlage_nr": nr,
        "show_nr": False,
        "active_file": active_file,
        "gap_summary_outdated": gap_outdated,
    }
    return render(request, "partials/anlagen_tab.html", context)


@login_required
def hx_project_software_tab(request, pk: int, tab: str):
    """Rendert die Software-Tab-Inhalte per HTMX."""

    projekt = get_object_or_404(BVProject, pk=pk)

    is_admin = request.user.groups.filter(name__iexact="admin").exists()
    has_project_access = _user_can_edit_project(request.user, projekt)
    if not (is_admin or has_project_access):
        return HttpResponseForbidden("Nicht berechtigt")

    software_list = projekt.software_list
    knowledge_map = {k.software_name: k for k in projekt.softwareknowledge.all()}
    knowledge_rows = []
    checked = 0
    for name in software_list:
        entry = knowledge_map.get(name)
        if entry and entry.last_checked:
            checked += 1
        knowledge_rows.append({"name": name, "entry": entry})

    template = (
        "partials/software_tab_basic.html"
        if tab == "tech"
        else "partials/software_tab_gutachten.html"
    )

    context = {
        "projekt": projekt,
        "knowledge_rows": knowledge_rows,
        "knowledge_checked": checked,
        "total_software": len(software_list),
        "has_project_access": has_project_access,
    }
    return render(request, template, context)


@login_required
def hx_project_cockpit(request, pk: int):
    """LÃ¤dt die Cockpit-Ansicht eines Projekts per HTMX."""

    projekt = get_object_or_404(BVProject, pk=pk)
    context = get_cockpit_context(projekt)
    return render(request, "projekt_cockpit.html", context)


@login_required
@require_POST
def hx_project_file_upload(request, pk: int):
    """LÃ¤dt eine einzelne Datei per HTMX hoch."""

    projekt = get_object_or_404(BVProject, pk=pk)

    if not _user_can_edit_project(request.user, projekt):
        return HttpResponseForbidden("Nicht berechtigt")

    upload = request.FILES.get("upload")
    anlage_nr_raw = request.POST.get("anlage_nr")

    if not upload:
        return HttpResponseBadRequest("invalid")

    anlage_nr: int | None = None
    if anlage_nr_raw:
        try:
            anlage_nr = int(anlage_nr_raw)
        except (TypeError, ValueError):
            anlage_nr = None
    if anlage_nr is None:
        try:
            anlage_nr = extract_anlage_nr(upload.name)
        except ValueError:
            anlage_nr = None

    data = request.POST.copy()
    if anlage_nr is not None and not data.get("anlage_nr"):
        data["anlage_nr"] = str(anlage_nr)

    # ``request.FILES`` kann bei ``multiple``-Uploads eine Liste enthalten.
    # Das Formular erwartet jedoch genau eine Datei.
    form = BVProjectFileForm(data, {"upload": upload}, anlage_nr=anlage_nr)

    if form.is_valid() and anlage_nr:
        saved_file = _save_project_file(projekt, form=form)
        context = {
            "projekt": projekt,
            "anlage": saved_file,
            "show_nr": False,
        }
        response = render(request, "partials/anlagen_row.html", context)
        response.headers["HX-Trigger"] = "refresh-cockpit"
        return response

    context = {
        "projekt": projekt,
        "form": form,
        "show_nr": False,
    }
    response = render(request, "partials/anlagen_row.html", context, status=400)
    response.headers["HX-Trigger"] = "refresh-cockpit"
    return response


@login_required
@require_POST
def trigger_file_analysis(request, pk: int) -> JsonResponse:
    """L\u00f6st die Analyse f\u00fcr eine bestehende Datei erneut aus."""
    file_obj = get_object_or_404(BVProjectFile, pk=pk)

    if not _user_can_edit_project(request.user, file_obj.project):
        return HttpResponseForbidden("Nicht berechtigt")

    task_id = start_analysis_for_file(file_obj.pk)
    return JsonResponse({"task_id": task_id})


@login_required
def edit_gap_notes(request, result_id: int):
    """Zeigt einen Hinweis fÃ¼r automatisch erzeugte Gap-Notizen."""

    result = get_object_or_404(AnlagenFunktionsMetadaten, pk=result_id)

    if not _user_can_edit_project(request.user, result.anlage_datei.project):
        return HttpResponseForbidden("Nicht berechtigt")

    pf = get_project_file(result.anlage_datei.project, 2)
    context = {"result": result, "project_file": pf}
    return render(request, "gap_notes_form.html", context)


@login_required
@require_POST
def ajax_generate_gap_summary(request, result_id: int) -> JsonResponse:
    """Startet die Generierung einer Gap-Zusammenfassung."""

    result = get_object_or_404(AnlagenFunktionsMetadaten, pk=result_id)

    if not _user_can_edit_project(request.user, result.anlage_datei.project):
        return HttpResponseForbidden("Nicht berechtigt")

    task_id = async_task(
        "core.llm_tasks.worker_generate_gap_summary",
        result.id,
    )
    return JsonResponse({"status": "queued", "task_id": task_id})


@login_required
@require_POST
def ajax_reset_all_reviews(request, pk: int) -> JsonResponse:
    """Setzt alle manuellen Bewertungen fÃ¼r Anlage 2 zurÃ¼ck."""

    project_file = get_object_or_404(BVProjectFile, pk=pk)
    if project_file.anlage_nr != 2:
        return JsonResponse({"error": "invalid"}, status=400)

    # Nur manuelle Ã„nderungen entfernen, automatische Ergebnisse beibehalten
    AnlagenFunktionsMetadaten.objects.filter(anlage_datei=project_file).update(
        is_negotiable_manual_override=None
    )
    FunktionsErgebnis.objects.filter(
        anlage_datei=project_file, quelle="manuell"
    ).delete()

    return JsonResponse({"status": "success"})


@login_required
@require_http_methods(["POST"])
def project_file_toggle_flag(request, pk: int, field: str):
    """Setzt ein Bool-Feld bei einer Anlage."""
    if field not in {"manual_reviewed", "verhandlungsfaehig"}:
        return HttpResponseBadRequest("invalid")
    project_file = get_object_or_404(BVProjectFile, pk=pk)
    value = request.POST.get("value")
    new_val = value in ("1", "true", "True", "on")
    setattr(project_file, field, new_val)
    project_file.save(update_fields=[field])
    if (
        field == "verhandlungsfaehig"
        and project_file.project.is_verhandlungsfaehig
    ):
        try:
            set_project_status(project_file.project, "DONE")
        except ValueError:
            pass
    if request.headers.get("x-requested-with") == "XMLHttpRequest":
        return JsonResponse({"status": "ok", field: new_val})
    if "HTTP_REFERER" in request.META:
        return redirect(request.META["HTTP_REFERER"])
    return redirect("projekt_detail", pk=project_file.project.pk)


@login_required
@require_POST
def hx_toggle_project_file_flag(request, pk: int, field: str):
    """Wie :func:`project_file_toggle_flag`, gibt aber die Zeile als Partial zurÃ¼ck."""
    if field not in {"manual_reviewed", "verhandlungsfaehig"}:
        return HttpResponseBadRequest("invalid")

    project_file = get_object_or_404(BVProjectFile, pk=pk)
    value = request.POST.get("value")
    new_val = value in ("1", "true", "True", "on")
    setattr(project_file, field, new_val)
    project_file.save(update_fields=[field])

    if (
        field == "verhandlungsfaehig"
        and project_file.project.is_verhandlungsfaehig
    ):
        try:
            set_project_status(project_file.project, "DONE")
        except ValueError:
            pass

    response = hx_anlage_row(request, pk)
    response.headers["HX-Trigger"] = "refresh-cockpit"
    return response


@login_required
@require_http_methods(["POST"])
def projekt_file_delete_result(request, pk: int):
    """LÃ¶scht Analyse- und Review-Ergebnisse einer Anlage."""
    project_file = get_object_or_404(BVProjectFile, pk=pk)

    if project_file.anlage_nr == 2:
        AnlagenFunktionsMetadaten.objects.filter(anlage_datei=project_file).delete()
        AnlagenFunktionsMetadaten.objects.filter(anlage_datei=project_file).update(
            is_negotiable=False, is_negotiable_manual_override=None
        )

    project_file.analysis_json = None
    project_file.manual_reviewed = False
    project_file.verhandlungsfaehig = False
    project_file.save(
        update_fields=[
            "analysis_json",
            "manual_reviewed",
            "verhandlungsfaehig",
        ]
    )

    if project_file.anlage_nr == 3:
        return redirect("anlage3_review", pk=project_file.project.pk)
    return redirect("projekt_detail", pk=project_file.project.pk)


@login_required
@require_http_methods(["POST"])
def delete_project_file_version(request, pk: int):
    """LÃ¶scht eine Anlagenversion."""

    project_file = get_object_or_404(BVProjectFile, pk=pk)

    if not _user_can_edit_project(request.user, project_file.project):
        return HttpResponseForbidden("Nicht berechtigt")

    with transaction.atomic():
        is_active = project_file.is_active
        parent = project_file.parent
        successor = BVProjectFile.objects.filter(parent=project_file).first()

        if project_file.upload:
            (Path(settings.MEDIA_ROOT) / project_file.upload.name).unlink(
                missing_ok=True
            )

        project_file.delete()

        if is_active and parent:
            parent.is_active = True
            parent.save(update_fields=["is_active"])
        elif not is_active and successor:
            successor.parent = parent
            successor.save(update_fields=["parent"])

    messages.success(request, "Die Version wurde erfolgreich gelöscht.")
    return redirect("projekt_detail", pk=project_file.project.pk)


@login_required
def projekt_gap_analysis(request, pk):
    """Stellt die Gap-Analyse als Download bereit."""
    projekt = get_object_or_404(BVProject, pk=pk)
    path = generate_gap_analysis(projekt)
    return FileResponse(open(path, "rb"), as_attachment=True, filename=path.name)


@login_required
def projekt_management_summary(request, pk):
    """Stellt die Management-Zusammenfassung als Download bereit."""
    projekt = get_object_or_404(BVProject, pk=pk)
    path = generate_management_summary(projekt)
    return FileResponse(open(path, "rb"), as_attachment=True, filename=path.name)


@login_required
def projekt_gap_report(request, pk):
    """Erzeugt einen GAP-Bericht f\u00fcr den Fachbereich (gesamt)."""
    projekt = get_object_or_404(BVProject, pk=pk)
    if not _user_can_edit_project(request.user, projekt):
        return HttpResponseForbidden("Nicht berechtigt")

    pf1 = get_project_file(projekt, 1)
    pf2 = get_project_file(projekt, 2)

    if request.method == "POST":
        if pf1:
            pf1.gap_summary = request.POST.get("text1", "")
            try:
                pf1.gap_source_hash = compute_gap_source_hash(pf1)
            except Exception:
                pf1.gap_source_hash = ""
            pf1.save(update_fields=["gap_summary", "gap_source_hash"])
        if pf2:
            pf2.gap_summary = request.POST.get("text2", "")
            try:
                pf2.gap_source_hash = compute_gap_source_hash(pf2)
            except Exception:
                pf2.gap_source_hash = ""
            pf2.save(update_fields=["gap_summary", "gap_source_hash"])
        messages.success(request, "Bericht gespeichert")
        return redirect("projekt_detail", pk=projekt.pk)

    text1 = summarize_anlage1_gaps(projekt, pf1)
    text2 = summarize_anlage2_gaps(projekt, pf2)

    if pf1 and pf1.gap_summary:
        text1 = pf1.gap_summary
    if pf2 and pf2.gap_summary:
        text2 = pf2.gap_summary

    context = {"projekt": projekt, "text1": text1, "text2": text2}
    return render(request, "gap_report.html", context)


@login_required
def anlage_gap_report(request, pk, nr):
    """Erzeugt einen GAP-Bericht f\u00fcr eine einzelne Anlage."""
    projekt = get_object_or_404(BVProject, pk=pk)
    if not _user_can_edit_project(request.user, projekt):
        return HttpResponseForbidden("Nicht berechtigt")

    pf = get_project_file(projekt, nr)
    if not pf:
        raise Http404("Anlage nicht gefunden")

    if request.method == "POST":
        pf.gap_summary = request.POST.get("text", "")
        try:
            pf.gap_source_hash = compute_gap_source_hash(pf)
        except Exception:
            pf.gap_source_hash = ""
        pf.save(update_fields=["gap_summary", "gap_source_hash"])
        messages.success(request, "Bericht gespeichert")
        return redirect("projekt_detail", pk=projekt.pk)

    if nr == 1:
        text = summarize_anlage1_gaps(projekt, pf)
    elif nr == 2:
        text = summarize_anlage2_gaps(projekt, pf)
    else:
        raise Http404("Unbekannte Anlage")

    if pf.gap_summary:
        text = pf.gap_summary

    context = {
        "projekt": projekt,
        "text": text,
        "nr": nr,
        "label": f"Anlage {nr}",
    }
    return render(request, "gap_report_single.html", context)


@login_required
@require_http_methods(["POST"])
def delete_gap_report(request, pk):
    """Verwirft vorhandene GAP-Berichte."""
    projekt = get_object_or_404(BVProject, pk=pk)
    if not _user_can_edit_project(request.user, projekt):
        return HttpResponseForbidden("Nicht berechtigt")

    pf1 = get_project_file(projekt, 1)
    pf2 = get_project_file(projekt, 2)

    if pf1:
        pf1.gap_summary = ""
        pf1.gap_source_hash = ""
        pf1.save(update_fields=["gap_summary", "gap_source_hash"])
    if pf2:
        pf2.gap_summary = ""
        pf2.gap_source_hash = ""
        pf2.save(update_fields=["gap_summary", "gap_source_hash"])

    messages.success(request, "GAP-Bericht verworfen")
    return redirect("projekt_detail", pk=projekt.pk)


@login_required
@require_http_methods(["POST"])
def delete_anlage_gap_report(request, pk, nr):
    """Löscht den gespeicherten GAP-Bericht für eine einzelne Anlage."""
    projekt = get_object_or_404(BVProject, pk=pk)
    if not _user_can_edit_project(request.user, projekt):
        return HttpResponseForbidden("Nicht berechtigt")
    pf = get_project_file(projekt, nr)
    if not pf:
        raise Http404
    pf.gap_summary = ""
    pf.gap_source_hash = ""
    pf.save(update_fields=["gap_summary", "gap_source_hash"])
    messages.success(request, f"GAP-Bericht für Anlage {nr} gelöscht")
    return redirect("projekt_detail", pk=projekt.pk)


@login_required
@require_POST
def ajax_start_gutachten_generation(request, project_id):
    """Startet die Gutachten-Erstellung als Hintergrund-Task."""
    knowledge_id = request.POST.get("knowledge_id")
    try:
        knowledge_id = int(knowledge_id)
    except (TypeError, ValueError):
        return JsonResponse({"error": "invalid"}, status=400)

    if not SoftwareKnowledge.objects.filter(
        pk=knowledge_id, project_id=project_id
    ).exists():
        return JsonResponse({"error": "invalid"}, status=400)

    task_id = async_task(
        "core.llm_tasks.worker_generate_gutachten",
        project_id,
        knowledge_id,
        timeout=600,
    )
    return JsonResponse({"status": "queued", "task_id": task_id})


@login_required
def gutachten_download(request, pk):
    """Stellt das Gutachten als formatiertes DOCX bereit."""
    gutachten = get_object_or_404(Gutachten, pk=pk)
    projekt = gutachten.software_knowledge.project

    markdown_text = gutachten.text
    temp_file_path = os.path.join(tempfile.gettempdir(), f"gutachten_{pk}.docx")

    try:
        extensions = ["extra", "admonition", "toc"]
        html_content = markdown.markdown(markdown_text, extensions=extensions)

        pypandoc.convert_text(
            html_content,
            "docx",
            format="html",
            outputfile=temp_file_path,
        )

        with open(temp_file_path, "rb") as docx_file:
            response = HttpResponse(
                docx_file.read(),
                content_type="application/vnd.openxmlformats-officedocument.wordprocessingml.document",
            )
            response["Content-Disposition"] = (
                f'attachment; filename="Gutachten_{projekt.title}.docx"'
            )
            return response

    except (IOError, OSError) as e:
        logger.error(
            f"Pandoc-Fehler beim Erstellen des Gutachtens f\u00fcr Projekt {projekt.id}: {e}"
        )
        messages.error(
            request,
            "Fehler beim Erstellen des Word-Dokuments. Ist Pandoc auf dem Server korrekt installiert?",
        )
        return redirect("projekt_detail", pk=projekt.pk)

    finally:
        if os.path.exists(temp_file_path):
            os.remove(temp_file_path)


class ZweckKategorieAListView(LoginRequiredMixin, StaffRequiredMixin, ListView):
    """Liste aller Zwecke der Kategorie A."""

    model = ZweckKategorieA
    template_name = "core/zweckkategoriea_list.html"


class ZweckKategorieACreateView(LoginRequiredMixin, StaffRequiredMixin, CreateView):
    """Erstellt einen neuen Zweck."""

    model = ZweckKategorieA
    form_class = ZweckKategorieAForm
    template_name = "core/zweckkategoriea_form.html"
    success_url = reverse_lazy("zweckkategoriea_list")


class ZweckKategorieAUpdateView(LoginRequiredMixin, StaffRequiredMixin, UpdateView):
    """Bearbeitet einen vorhandenen Zweck."""

    model = ZweckKategorieA
    form_class = ZweckKategorieAForm
    template_name = "core/zweckkategoriea_form.html"
    success_url = reverse_lazy("zweckkategoriea_list")


class ZweckKategorieADeleteView(LoginRequiredMixin, StaffRequiredMixin, DeleteView):
    """LÃ¶scht einen Zweck nach BestÃ¤tigung."""

    model = ZweckKategorieA
    template_name = "core/zweckkategoriea_confirm_delete.html"
    success_url = reverse_lazy("zweckkategoriea_list")


class SupervisionNoteListView(LoginRequiredMixin, StaffRequiredMixin, ListView):
    """Listet alle Standardnotizen fÃ¼r die Supervision auf."""

    model = SupervisionStandardNote
    template_name = "core/supervisionnote_list.html"


class SupervisionNoteCreateView(LoginRequiredMixin, StaffRequiredMixin, CreateView):
    """Erstellt eine neue Standardnotiz."""

    model = SupervisionStandardNote
    form_class = SupervisionStandardNoteForm
    template_name = "core/supervisionnote_form.html"
    success_url = reverse_lazy("supervisionnote_list")


class SupervisionNoteUpdateView(LoginRequiredMixin, StaffRequiredMixin, UpdateView):
    """Bearbeitet eine vorhandene Standardnotiz."""

    model = SupervisionStandardNote
    form_class = SupervisionStandardNoteForm
    template_name = "core/supervisionnote_form.html"
    success_url = reverse_lazy("supervisionnote_list")


class SupervisionNoteDeleteView(LoginRequiredMixin, StaffRequiredMixin, DeleteView):
    """LÃ¶scht eine Standardnotiz nach BestÃ¤tigung."""

    model = SupervisionStandardNote
    template_name = "core/supervisionnote_confirm_delete.html"
    success_url = reverse_lazy("supervisionnote_list")


class Anlage3ParserRuleListView(LoginRequiredMixin, StaffRequiredMixin, ListView):
    """Listet alle Parser-Regeln fÃ¼r AnlageÂ 3 auf."""

    model = Anlage3ParserRule
    template_name = "core/anlage3_rule_list.html"


class Anlage3ParserRuleCreateView(LoginRequiredMixin, StaffRequiredMixin, CreateView):
    """Erstellt eine neue Parser-Regel fÃ¼r AnlageÂ 3."""

    model = Anlage3ParserRule
    form_class = Anlage3ParserRuleForm
    template_name = "core/anlage3_rule_form.html"
    success_url = reverse_lazy("anlage3_rule_list")


class Anlage3ParserRuleUpdateView(LoginRequiredMixin, StaffRequiredMixin, UpdateView):
    """Bearbeitet eine vorhandene Parser-Regel fÃ¼r AnlageÂ 3."""

    model = Anlage3ParserRule
    form_class = Anlage3ParserRuleForm
    template_name = "core/anlage3_rule_form.html"
    success_url = reverse_lazy("anlage3_rule_list")


class Anlage3ParserRuleDeleteView(LoginRequiredMixin, StaffRequiredMixin, DeleteView):
    """LÃ¶scht eine Parser-Regel fÃ¼r AnlageÂ 3 nach BestÃ¤tigung."""

    model = Anlage3ParserRule
    template_name = "core/anlage3_rule_confirm_delete.html"
    success_url = reverse_lazy("anlage3_rule_list")


@login_required
def gutachten_edit(request, pk):
    """ErmÃ¶glicht das Bearbeiten und erneute Speichern des Gutachtens."""
    gutachten = get_object_or_404(Gutachten, pk=pk)
    projekt = gutachten.software_knowledge.project
    if request.method == "POST":
        text = request.POST.get("text", "")
        gutachten.text = text
        gutachten.save(update_fields=["text"])
        messages.success(request, "Gutachten gespeichert")
        return redirect("projekt_initial_pruefung", pk=projekt.pk)
    return render(
        request, "gutachten_edit.html", {"projekt": projekt, "text": gutachten.text}
    )


@login_required
@require_http_methods(["POST"])
def gutachten_delete(request, pk):
    """LÃ¶scht das Gutachten und entfernt den Verweis im Projekt."""
    gutachten = get_object_or_404(Gutachten, pk=pk)
    projekt = gutachten.software_knowledge.project
    gutachten.delete()
    return redirect("projekt_detail", pk=projekt.pk)


@login_required
@require_http_methods(["POST"])
def gutachten_llm_check(request, pk):
    """LÃ¶st den LLM-Funktionscheck fÃ¼r das Gutachten aus."""
    gutachten = get_object_or_404(Gutachten, pk=pk)
    projekt = gutachten.software_knowledge.project
    messages.info(request, "Der LLM-Funktionscheck ist deaktiviert.")
    return redirect("projekt_initial_pruefung", pk=projekt.pk)


@login_required
def edit_ki_justification(request, pk):
    """Erlaubt das Bearbeiten der KI-BegrÃ¼ndung."""
    anlage = get_object_or_404(BVProjectFile, pk=pk)
    if anlage.anlage_nr != 2:
        raise Http404

    func_id = request.GET.get("function") or request.POST.get("function")
    sub_id = request.GET.get("subquestion") or request.POST.get("subquestion")
    if func_id:
        obj = get_object_or_404(Anlage2Function, pk=func_id)
        key = obj.name
        obj_type = "function"
    elif sub_id:
        obj = get_object_or_404(Anlage2SubQuestion, pk=sub_id)
        key = f"{obj.funktion.name}: {obj.frage_text}"
        obj_type = "subquestion"
    else:
        return HttpResponseBadRequest("invalid")

    res_qs = AnlagenFunktionsMetadaten.objects.filter(
        anlage_datei=anlage,
        funktion=obj if obj_type == "function" else obj.funktion,
        subquestion=obj if obj_type == "subquestion" else None,
    )
    res = res_qs.first()

    fe = (
        FunktionsErgebnis.objects.filter(
            anlage_datei=anlage,
            funktion=obj if obj_type == "function" else obj.funktion,
            subquestion=obj if obj_type == "subquestion" else None,
            quelle="ki",
        )
        .order_by("-created_at")
        .first()
    )

    if request.method == "POST":
        new_text = request.POST.get("ki_begruendung", "")
        field = request.GET.get("field") or request.POST.get("field") or "begruendung"
        if fe:
            if field == "ki_beteiligt_begruendung":
                fe.ki_beteiligt_begruendung = new_text
                fe.save(update_fields=["ki_beteiligt_begruendung"])
            else:
                fe.begruendung = new_text
                fe.save(update_fields=["begruendung"])
        else:
            create_kwargs = {
                "anlage_datei": anlage,
                "funktion": obj if obj_type == "function" else obj.funktion,
                "subquestion": obj if obj_type == "subquestion" else None,
                "quelle": "ki",
            }
            if field == "ki_beteiligt_begruendung":
                create_kwargs["ki_beteiligt_begruendung"] = new_text
            else:
                create_kwargs["begruendung"] = new_text
            FunktionsErgebnis.objects.create(**create_kwargs)
        messages.success(request, "BegrÃ¼ndung gespeichert")
        return redirect("projekt_file_edit_json", pk=anlage.pk)

    field = request.GET.get("field") or "begruendung"
    initial_text = ""
    if fe:
        initial_text = (
            fe.ki_beteiligt_begruendung
            if field == "ki_beteiligt_begruendung"
            else fe.begruendung
        ) or ""

    context = {
        "anlage": anlage,
        "object": obj,
        "object_type": obj_type,
        "ki_begruendung": initial_text,
    }
    return render(request, "edit_ki_justification.html", context)


@login_required
def justification_detail_edit(request, file_id, function_key):
    """Zeigt und bearbeitet die KI-BegrÃ¼ndung zu einer Funktion."""

    anlage = get_object_or_404(BVProjectFile, pk=file_id)
    if anlage.anlage_nr != 2:
        raise Http404

    func_name = function_key
    sub_text = None
    if ":" in function_key:
        func_name, sub_text = [p.strip() for p in function_key.split(":", 1)]

    funktion = get_object_or_404(Anlage2Function, name=func_name)
    subquestion = None
    if sub_text:
        subquestion = get_object_or_404(
            Anlage2SubQuestion, funktion=funktion, frage_text=sub_text
        )

    fe = (
        FunktionsErgebnis.objects.filter(
            anlage_datei=anlage,
            funktion=funktion,
            subquestion=subquestion,
            quelle="ki",
        )
        .order_by("-created_at")
        .first()
    )

    initial_text = fe.begruendung if fe and fe.begruendung else ""

    if request.method == "POST":
        form = JustificationForm(request.POST)
        if form.is_valid():
            text = form.cleaned_data["justification"]
            if fe:
                fe.begruendung = text
                fe.save(update_fields=["begruendung"])
            else:
                FunktionsErgebnis.objects.create(
                    anlage_datei=anlage,
                    funktion=funktion,
                    subquestion=subquestion,
                    quelle="ki",
                    begruendung=text,
                )
            messages.success(request, "BegrÃ¼ndung gespeichert")
            return redirect("projekt_file_edit_json", pk=anlage.pk)
    else:
        form = JustificationForm(initial={"justification": initial_text})

    justification_html = markdownify(initial_text)
    breadcrumbs = [
        {"url": reverse("projekt_list"), "label": "Projekte"},
        {
            "url": reverse("projekt_detail", args=[anlage.project.pk]),
            "label": anlage.project.title,
        },
        {
            "url": reverse("projekt_file_edit_json", args=[anlage.pk]),
            "label": f"Anlage {anlage.anlage_nr}",
        },
        {"label": function_key},
    ]

    context = {
        "project_file": anlage,
        "function_name": function_key,
        "form": form,
        "justification_html": justification_html,
        "breadcrumbs": breadcrumbs,
    }
    return render(request, "justification_detail.html", context)


@login_required
def ki_involvement_detail_edit(request, file_id, function_key):
    """Zeigt und bearbeitet die BegrÃ¼ndung zur KI-Beteiligung."""

    anlage = get_object_or_404(BVProjectFile, pk=file_id)
    if anlage.anlage_nr != 2:
        raise Http404

    func_name = function_key
    sub_text = None
    if ":" in function_key:
        func_name, sub_text = [p.strip() for p in function_key.split(":", 1)]

    funktion = get_object_or_404(Anlage2Function, name=func_name)
    subquestion = None
    if sub_text:
        subquestion = get_object_or_404(
            Anlage2SubQuestion,
            funktion=funktion,
            frage_text=sub_text,
        )

    fe = (
        FunktionsErgebnis.objects.filter(
            anlage_datei=anlage,
            funktion=funktion,
            subquestion=subquestion,
            quelle="ki",
        )
        .order_by("-created_at")
        .first()
    )

    initial_text = (
        fe.ki_beteiligt_begruendung if fe and fe.ki_beteiligt_begruendung else ""
    )

    if request.method == "POST":
        form = JustificationForm(request.POST)
        if form.is_valid():
            text = form.cleaned_data["justification"]
            if fe:
                fe.ki_beteiligt_begruendung = text
                fe.save(update_fields=["ki_beteiligt_begruendung"])
            else:
                FunktionsErgebnis.objects.create(
                    anlage_datei=anlage,
                    funktion=funktion,
                    subquestion=subquestion,
                    quelle="ki",
                    ki_beteiligt_begruendung=text,
                )
            messages.success(request, "BegrÃ¼ndung gespeichert")
            return redirect("projekt_file_edit_json", pk=anlage.pk)
    else:
        form = JustificationForm(initial={"justification": initial_text})

    involvement_html = markdownify(initial_text)
    breadcrumbs = [
        {"url": reverse("projekt_list"), "label": "Projekte"},
        {
            "url": reverse("projekt_detail", args=[anlage.project.pk]),
            "label": anlage.project.title,
        },
        {
            "url": reverse("projekt_file_edit_json", args=[anlage.pk]),
            "label": f"Anlage {anlage.anlage_nr}",
        },
        {"label": function_key},
    ]

    context = {
        "project_file": anlage,
        "function_name": function_key,
        "form": form,
        "involvement_html": involvement_html,
        "breadcrumbs": breadcrumbs,
    }
    return render(request, "involvement_detail.html", context)


@login_required
def justification_delete(request, file_id, function_key):
    """LÃ¶scht die KI-BegrÃ¼ndung fÃ¼r einen FunktionsschlÃ¼ssel."""

    anlage = get_object_or_404(BVProjectFile, pk=file_id)
    if anlage.anlage_nr != 2:
        raise Http404

    res = AnlagenFunktionsMetadaten.objects.filter(
        anlage_datei=anlage,
        funktion__name=function_key,
        subquestion__isnull=True,
    ).first()
    messages.success(request, "Begründung gelöscht")

    return redirect("projekt_file_edit_json", pk=anlage.pk)


@login_required
@require_POST
def ajax_start_initial_checks(request, project_id):
    """Startet den Initialcheck fÃ¼r alle Software-Typen eines Projekts."""
    projekt = get_object_or_404(BVProject, pk=project_id)
    names = projekt.software_list
    tasks = []
    for name in names:
        sk, _ = SoftwareKnowledge.objects.get_or_create(
            project=projekt,
            software_name=name,
        )
        tid = async_task(
            "core.llm_tasks.worker_run_initial_check",
            sk.pk,
        )
        tasks.append({"software": name, "task_id": tid})
    return JsonResponse({"status": "queued", "tasks": tasks})


@login_required
@require_POST
def ajax_rerun_initial_check(request) -> JsonResponse:
    """Startet den Initial-Check erneut."""

    knowledge_id = request.POST.get("knowledge_id")
    try:
        knowledge_id = int(knowledge_id)
    except (TypeError, ValueError):
        return JsonResponse({"error": "invalid"}, status=400)

    if not SoftwareKnowledge.objects.filter(pk=knowledge_id).exists():
        return JsonResponse({"error": "invalid"}, status=400)

    task_id = async_task(
        "core.llm_tasks.worker_run_initial_check",
        knowledge_id,
    )
    return JsonResponse({"status": "queued", "task_id": task_id})


@login_required
@require_POST
async def ajax_docx_preview(request) -> JsonResponse:
    """Konvertiert eine DOCX-Datei in HTML fÃ¼r die Vorschau."""

    upload = request.FILES.get("docx")
    if not upload:
        return JsonResponse({"error": "no file"}, status=400)

    def _convert() -> str:
        with tempfile.NamedTemporaryFile(suffix=".docx", delete=False) as tmp:
            for chunk in upload.chunks():
                tmp.write(chunk)
            tmp_path = tmp.name
        try:
            return pypandoc.convert_file(tmp_path, "html")
        finally:
            os.unlink(tmp_path)

    try:
        html = await asyncio.to_thread(_convert)
    except Exception as exc:  # pragma: no cover - Conversion kann fehlschlagen
        logger.exception("Fehler bei der DOCX-Vorschau: %s", exc)
        return JsonResponse({"error": "conversion failed"}, status=500)

    return JsonResponse({"html": html})


@login_required
def edit_project_context(request, pk):
    """Bearbeitet den Projekt-Kontext."""
    projekt = get_object_or_404(BVProject, pk=pk)
    if request.method == "POST":
        form = ProjectContextForm(request.POST, instance=projekt)
        if form.is_valid():
            form.save()
            messages.success(request, "Projekt-Kontext gespeichert")
            return redirect("projekt_detail", pk=projekt.pk)
    else:
        form = ProjectContextForm(instance=projekt)
    return render(
        request,
        "edit_project_context.html",
        {"form": form, "projekt": projekt},
    )


@login_required
def edit_knowledge_description(request, knowledge_id):
    """Bearbeitet die Beschreibung eines Knowledge-Eintrags."""
    knowledge = get_object_or_404(SoftwareKnowledge, pk=knowledge_id)
    if request.method == "POST":
        form = KnowledgeDescriptionForm(request.POST, instance=knowledge)
        if form.is_valid():
            form.save()
            messages.success(request, "Beschreibung gespeichert")
            return redirect("projekt_detail", pk=knowledge.project.pk)
    else:
        form = KnowledgeDescriptionForm(instance=knowledge)
    return render(
        request,
        "edit_knowledge_description.html",
        {"form": form, "knowledge": knowledge},
    )


@login_required
@require_POST
def delete_knowledge_entry(request, knowledge_id):
    """LÃ¶scht einen Knowledge-Eintrag."""
    knowledge = get_object_or_404(SoftwareKnowledge, pk=knowledge_id)
    projekt = knowledge.project
    # Strikte Löschberechtigung: Admin/Staff/Superuser, Owner oder Team
    is_admin_group = request.user.groups.filter(name__iexact="admin").exists()
    is_staff_or_super = request.user.is_staff or request.user.is_superuser
    is_owner = hasattr(projekt, "user_id") and projekt.user_id == request.user.id
    in_team = hasattr(projekt, "team_members") and projekt.team_members.filter(pk=request.user.pk).exists()
    if not (is_admin_group or is_staff_or_super or is_owner or in_team):
        raise PermissionDenied
    project_pk = projekt.pk
    knowledge.delete()
    return redirect("projekt_detail", pk=project_pk)


@login_required
def download_knowledge_as_word(request, knowledge_id):
    """Stellt die Beschreibung als Word-Datei bereit."""
    knowledge = get_object_or_404(SoftwareKnowledge, pk=knowledge_id)
    if not knowledge.description:
        raise Http404
    temp_file_path = os.path.join(
        tempfile.gettempdir(), f"knowledge_{knowledge_id}.docx"
    )
    try:
        extensions = ["extra", "admonition", "toc"]
        html_content = markdown.markdown(knowledge.description, extensions=extensions)
        pypandoc.convert_text(
            html_content,
            "docx",
            format="html",
            outputfile=temp_file_path,
        )
        with open(temp_file_path, "rb") as fh:
            response = HttpResponse(
                fh.read(),
                content_type="application/vnd.openxmlformats-officedocument.wordprocessingml.document",
            )
            response["Content-Disposition"] = (
                f'attachment; filename="{knowledge.software_name}.docx"'
            )
            return response
    except (IOError, OSError) as e:
        logger.error("Pandoc-Fehler beim Knowledge-Export %s", e)
        messages.error(
            request,
            "Fehler beim Erstellen des Word-Dokuments. Ist Pandoc auf dem Server korrekt installiert?",
        )
        return redirect("projekt_detail", pk=knowledge.project.pk)
    finally:
        if os.path.exists(temp_file_path):
            os.remove(temp_file_path)


def _compare_versions_anlage1(
    request: HttpRequest,
    project_file: BVProjectFile,
    parent: BVProjectFile,
) -> HttpResponse:
    """Spezielle Vergleichslogik fÃ¼r Anlage 1."""

    if request.method == "POST":
        action = request.POST.get("action")
        num = request.POST.get("question")
        if not _user_can_edit_project(request.user, project_file.project):
            return HttpResponseForbidden("Nicht berechtigt")
        if action == "negotiate":
            if num:
                review = project_file.question_review or {}
                entry = review.get(num, {})
                entry["ok"] = True
                review[num] = entry
                project_file.question_review = review
                project_file.save(update_fields=["question_review"])
            else:
                project_file.verhandlungsfaehig = True
                project_file.save(update_fields=["verhandlungsfaehig"])
        return redirect("compare_versions", pk=project_file.pk)

    questions_map = {str(q.num): q.text for q in Anlage1Question.objects.all()}
    parent_review = parent.question_review or {}
    current_review = project_file.question_review or {}
    parent_analysis = parent.analysis_json.get("questions", {}) if parent.analysis_json else {}
    current_analysis = (
        project_file.analysis_json.get("questions", {})
        if project_file.analysis_json
        else {}
    )

    gap_rows = []
    for num, pdata in parent_review.items():
        if isinstance(pdata, dict) and (pdata.get("hinweis") or pdata.get("vorschlag")):
            gap_rows.append(
                {
                    "num": num,
                    "text": questions_map.get(num, f"Frage {num}"),
                    "parent": {**parent_analysis.get(num, {}), **pdata},
                    "current": current_analysis.get(num, {}),
                    "ok": current_review.get(num, {}).get("ok"),
                }
            )

    all_nums = sorted(
        set(parent_analysis.keys()) | set(current_analysis.keys()), key=lambda x: int(x)
    )
    all_rows = []
    for num in all_nums:
        pdata = parent_analysis.get(num, {})
        cdata = current_analysis.get(num, {})
        all_rows.append(
            {
                "num": num,
                "text": questions_map.get(num, f"Frage {num}"),
                "parent": pdata,
                "current": cdata,
                "changed": pdata != cdata,
            }
        )

    context = {
        "file": project_file,
        "parent": parent,
        "gap_rows": gap_rows,
        "all_rows": all_rows,
    }
    return render(request, "version_compare_anlage1.html", context)


@login_required
def compare_versions(request: HttpRequest, pk: int) -> HttpResponse:
    """Vergleicht eine Datei mit ihrer VorgÃ¤ngerversion."""

    project_file = get_object_or_404(BVProjectFile, pk=pk)
    parent = project_file.parent
    if not parent:
        raise Http404

    if project_file.anlage_nr == 1:
        return _compare_versions_anlage1(request, project_file, parent)

    if request.method == "POST":
        result_id = int(request.POST.get("result_id", 0))
        action = request.POST.get("action")
        result = get_object_or_404(
            AnlagenFunktionsMetadaten, pk=result_id, anlage_datei=parent
        )
        if not _user_can_edit_project(request.user, project_file.project):
            return HttpResponseForbidden("Nicht berechtigt")
        if action == "fix":
            result.gap_summary = ""
            result.gap_notiz = ""
            result.save(update_fields=["gap_summary", "gap_notiz"])
        elif action == "carry":
            AnlagenFunktionsMetadaten.objects.update_or_create(
                anlage_datei=project_file,
                funktion=result.funktion,
                subquestion=result.subquestion,
                defaults={
                    "gap_summary": result.gap_summary,
                    "gap_notiz": result.gap_notiz,
                    "is_negotiable": result.is_negotiable,
                },
            )
        return HttpResponse("", status=204)

    parent_gaps = (
        AnlagenFunktionsMetadaten.objects.filter(anlage_datei=parent)
        .filter(
            Q(gap_summary__isnull=False) & ~Q(gap_summary="")
            | Q(gap_notiz__isnull=False) & ~Q(gap_notiz="")
        )
        .select_related("funktion", "subquestion")
    )

    context = {
        "file": project_file,
        "parent": parent,
        "parent_gaps": parent_gaps,
    }
    return render(request, "version_compare.html", context)


@login_required
def anlage5_dummy(request):
    """Zeigt einen Platzhalter f\xfcr Anlage 5."""
    return render(request, "anlage5_dummy.html")


@login_required
def anlage6_review(request, pk):
    """Erm\u00f6glicht die manuelle Sichtpr\u00fcfung von Anlage 6."""

    project_file = get_object_or_404(BVProjectFile, pk=pk)
    if project_file.anlage_nr != 6:
        raise Http404

    if request.method == "POST":
        gap_form = BVGapNotesForm(request.POST, instance=project_file)
        if set(request.POST.keys()) <= {"csrfmiddlewaretoken", "gap_summary", "gap_notiz"}:
            if gap_form.is_valid():
                gap_form.save()
                return redirect("projekt_detail", pk=project_file.project.pk)
        form = Anlage6ReviewForm(request.POST, instance=project_file)
        if form.is_valid() and gap_form.is_valid():
            form.save()
            gap_form.save()
            return redirect("projekt_detail", pk=project_file.project.pk)
    else:
        form = Anlage6ReviewForm(instance=project_file)
        gap_form = BVGapNotesForm(instance=project_file)

    context = {"anlage": project_file, "form": form, "gap_form": gap_form}
    return render(request, "projekt_file_anlage6_review.html", context)<|MERGE_RESOLUTION|>--- conflicted
+++ resolved
@@ -144,12 +144,9 @@
     get_project_file,
     start_analysis_for_file,
     has_any_gap,
-<<<<<<< HEAD
+    propagate_question_review,
     compute_gap_source_hash,
     is_gap_summary_outdated,
-=======
-    propagate_question_review,
->>>>>>> d33f03aa
 )
 from django.forms import formset_factory, modelformset_factory
 
@@ -220,12 +217,13 @@
     """
 
     areas = Area.objects.filter(
-        Q(userareaaccess__user=user)
-        | Q(groupareaaccess__group__in=user.groups.all())
+        Q(userareaaccess__user=user) | Q(groupareaaccess__group__in=user.groups.all())
     ).distinct()
-    tiles = Tile.objects.filter(areas__slug=bereich).filter(
-        Q(groups__in=user.groups.all()) | Q(users=user)
-    ).distinct()
+    tiles = (
+        Tile.objects.filter(areas__slug=bereich)
+        .filter(Q(groups__in=user.groups.all()) | Q(users=user))
+        .distinct()
+    )
     return list(areas), list(tiles)
 
 
@@ -271,9 +269,11 @@
         "total_software": len(software_list),
     }
 
+
 # Felder ohne KI-UnterstÃ¼tzung: Werte stammen ausschlieÃŸlich aus
 # Dokumentenparser oder manueller Eingabe.
 NO_AI_FIELDS = {"einsatz_bei_telefonica", "zur_lv_kontrolle"}
+
 
 def _analysis1_to_initial(anlage: BVProjectFile) -> dict:
     """Wandelt ``analysis_json`` in das Initialformat fÃ¼r ``Anlage1ReviewForm``."""
@@ -297,6 +297,7 @@
         }
 
     return out
+
 
 def _analysis_to_initial(anlage: BVProjectFile) -> dict:
     """Ermittelt die Dokumentergebnisse aus der Datenbank.
@@ -330,9 +331,7 @@
                 if not sub_obj:
                     continue
                 sid = str(sub_obj.id)
-                sub_target = target.setdefault("subquestions", {}).setdefault(
-                    sid, {}
-                )
+                sub_target = target.setdefault("subquestions", {}).setdefault(sid, {})
                 for f in field_names:
                     sub_target[f] = sub.get(f)
 
@@ -345,7 +344,8 @@
         dest = target
         if res.subquestion_id:
             dest = target.setdefault("subquestions", {}).setdefault(
-                str(res.subquestion_id), {},
+                str(res.subquestion_id),
+                {},
             )
         latest = (
             FunktionsErgebnis.objects.filter(
@@ -521,7 +521,9 @@
         if isinstance(ai_val, dict) and "value" in ai_val:
             ai_val = ai_val.get("value")
         manual_exists = field in m_data
-        val, src = _resolve_value(man_val, ai_val, doc_val, field, manual_exists, doc_exists)
+        val, src = _resolve_value(
+            man_val, ai_val, doc_val, field, manual_exists, doc_exists
+        )
         values[field] = val
         sources[field] = src
         manual_flags[field] = manual_exists
@@ -640,9 +642,7 @@
     ai_json = json.dumps(ai_data, ensure_ascii=False)
     manual_json = json.dumps(manual_data, ensure_ascii=False)
 
-    disp = _get_display_data(
-        lookup_key, answers, {lookup_key: ai_data}, manual_lookup
-    )
+    disp = _get_display_data(lookup_key, answers, {lookup_key: ai_data}, manual_lookup)
     fields_def = get_anlage2_fields()
     form_fields_map: dict[str, dict] = {}
     rev_origin = {}
@@ -1826,7 +1826,6 @@
     context = {
         "grouped": grouped,
         "roles": roles,
-        
         "breadcrumbs": breadcrumbs,
     }
     return render(request, "admin_prompts.html", context)
@@ -1876,7 +1875,7 @@
                     "use_system_role": item.get("use_system_role", True),
                     "use_project_context": item.get("use_project_context", True),
                 },
-        )
+            )
         messages.success(request, "Prompts importiert")
         return redirect("admin_prompts")
     breadcrumbs = build_breadcrumbs(ADMIN_ROOT, "Prompts importieren")
@@ -1904,7 +1903,11 @@
         cfg.models_changed = False
         cfg.save(update_fields=["models_changed"])
     breadcrumbs = build_breadcrumbs(ADMIN_ROOT, "LLM-Modelle")
-    context = {"config": cfg, "models": LLMConfig.get_available(), "breadcrumbs": breadcrumbs}
+    context = {
+        "config": cfg,
+        "models": LLMConfig.get_available(),
+        "breadcrumbs": breadcrumbs,
+    }
     return render(request, "admin_models.html", context)
 
 
@@ -2251,11 +2254,10 @@
         group_areas = Area.objects.filter(groups__in=user.groups.all()).values_list(
             "slug", flat=True
         )
-        user_areas = Area.objects.filter(
-            userareaaccess__user=user
-        ).values_list("slug", flat=True)
+        user_areas = Area.objects.filter(userareaaccess__user=user).values_list(
+            "slug", flat=True
+        )
         tiles = set(user.tiles.values_list("url_name", flat=True)) | set(group_tiles)
-
 
         areas = set(user_areas) | set(group_areas)
         data.append(
@@ -2451,9 +2453,7 @@
 
         messages.success(request, "Konfiguration importiert")
         return redirect("anlage2_config")
-    breadcrumbs = build_breadcrumbs(
-        ADMIN_ROOT, "Anlage 2 Konfiguration importieren"
-    )
+    breadcrumbs = build_breadcrumbs(ADMIN_ROOT, "Anlage 2 Konfiguration importieren")
     return render(
         request,
         "admin_anlage2_config_import.html",
@@ -3050,7 +3050,6 @@
             checked += 1
         knowledge_rows.append({"name": name, "entry": entry})
 
-
     # Letzte AktivitÃ¤ten aus StatusÃ¤nderungen und Dateiuploads sammeln
     activities = []
     for h in projekt.status_history.order_by("-changed_at")[:5]:
@@ -3155,7 +3154,11 @@
 
     if request.method == "POST":
         gap_form = BVGapNotesForm(request.POST, instance=project_file)
-        if set(request.POST.keys()) <= {"csrfmiddlewaretoken", "gap_summary", "gap_notiz"}:
+        if set(request.POST.keys()) <= {
+            "csrfmiddlewaretoken",
+            "gap_summary",
+            "gap_notiz",
+        }:
             if gap_form.is_valid():
                 gap_form.save()
                 return redirect("projekt_detail", pk=project_file.project.pk)
@@ -3210,7 +3213,11 @@
 
     if request.method == "POST":
         gap_form = BVGapNotesForm(request.POST, instance=project_file)
-        if set(request.POST.keys()) <= {"csrfmiddlewaretoken", "gap_summary", "gap_notiz"}:
+        if set(request.POST.keys()) <= {
+            "csrfmiddlewaretoken",
+            "gap_summary",
+            "gap_notiz",
+        }:
             if gap_form.is_valid():
                 gap_form.save()
                 return redirect("projekt_detail", pk=project_file.project.pk)
@@ -3316,7 +3323,11 @@
 
     if request.method == "POST":
         gap_form = BVGapNotesForm(request.POST, instance=project_file)
-        if set(request.POST.keys()) <= {"csrfmiddlewaretoken", "gap_summary", "gap_notiz"}:
+        if set(request.POST.keys()) <= {
+            "csrfmiddlewaretoken",
+            "gap_summary",
+            "gap_notiz",
+        }:
             if gap_form.is_valid():
                 gap_form.save()
                 return redirect("projekt_detail", pk=project_file.project.pk)
@@ -3371,7 +3382,9 @@
 
 @login_required
 def projekt_create(request):
-    software_list = request.POST.getlist("software_typen") if request.method == "POST" else []
+    software_list = (
+        request.POST.getlist("software_typen") if request.method == "POST" else []
+    )
     if request.method == "POST":
         form = BVProjectForm(request.POST)
         if form.is_valid():
@@ -3382,7 +3395,9 @@
             return redirect("projekt_detail", pk=projekt.pk)
     else:
         form = BVProjectForm()
-    return render(request, "projekt_form.html", {"form": form, "software_list": software_list})
+    return render(
+        request, "projekt_form.html", {"form": form, "software_list": software_list}
+    )
 
 
 @login_required
@@ -3686,7 +3701,13 @@
         if pf:
             run_anlage2_analysis(pf)
 
-    funcs = {1: check_anlage1, 2: check_anlage2 if use_llm else parse_only, 3: analyse_anlage3, 4: analyse_anlage4, 5: check_anlage5}
+    funcs = {
+        1: check_anlage1,
+        2: check_anlage2 if use_llm else parse_only,
+        3: analyse_anlage3,
+        4: analyse_anlage4,
+        5: check_anlage5,
+    }
     func = funcs.get(nr_int)
     if not func:
         return JsonResponse({"error": "invalid"}, status=404)
@@ -3723,7 +3744,13 @@
     def parse_only(_pid: int):
         run_anlage2_analysis(anlage)
 
-    funcs = {1: check_anlage1, 2: check_anlage2 if use_llm else parse_only, 3: analyse_anlage3, 4: analyse_anlage4, 5: check_anlage5}
+    funcs = {
+        1: check_anlage1,
+        2: check_anlage2 if use_llm else parse_only,
+        3: analyse_anlage3,
+        4: analyse_anlage4,
+        5: check_anlage5,
+    }
     func = funcs.get(anlage.anlage_nr)
     if not func:
         return JsonResponse({"error": "invalid"}, status=404)
@@ -3771,7 +3798,13 @@
     def parse_only(_pid: int):
         run_anlage2_analysis(anlage)
 
-    funcs = {1: check_anlage1, 2: check_anlage2 if use_llm else parse_only, 3: analyse_anlage3, 4: analyse_anlage4, 5: check_anlage5}
+    funcs = {
+        1: check_anlage1,
+        2: check_anlage2 if use_llm else parse_only,
+        3: analyse_anlage3,
+        4: analyse_anlage4,
+        5: check_anlage5,
+    }
     func = funcs.get(anlage.anlage_nr)
     if not func:
         raise Http404
@@ -3798,11 +3831,7 @@
     if anlage.anlage_nr != 2:
         raise Http404
     table_data = parser_manager._run_single("table", anlage)
-    funcs = [
-        {"name": k, **v}
-        for k, v in table_data.items()
-        if isinstance(v, dict)
-    ]
+    funcs = [{"name": k, **v} for k, v in table_data.items() if isinstance(v, dict)]
     anlage.analysis_json = {"functions": funcs}
     anlage.save(update_fields=["analysis_json"])
     return redirect("projekt_file_edit_json", pk=pk)
@@ -3919,9 +3948,8 @@
             )
         # GAP-Bericht der Vorgängerversion laden oder berechnen
         if anlage.parent:
-            gap_text = (
-                anlage.parent.gap_summary
-                or summarize_anlage1_gaps(anlage.project, pf=anlage.parent)
+            gap_text = anlage.parent.gap_summary or summarize_anlage1_gaps(
+                anlage.project, pf=anlage.parent
             )
             has_parent = True
         else:
@@ -4137,7 +4165,6 @@
                     key = res.get_lookup_key()
                     result_map[key] = res
 
-
             fields_def = get_anlage2_fields()
 
             analysis_lookup = _initial_to_lookup(analysis_init)
@@ -4277,10 +4304,10 @@
                         ki_map,
                         beteilig_map,
                         manual_lookup,
-                    result_map,
-                    sub_id=sub.id,
+                        result_map,
+                        sub_id=sub.id,
+                    )
                 )
-            )
         has_ai_results = FunktionsErgebnis.objects.filter(
             anlage_datei__project=anlage.project,
             anlage_datei__anlage_nr=2,
@@ -4484,9 +4511,7 @@
                 pf.pk,
                 model,
             )
-            BVProjectFile.objects.filter(pk=pf.pk).update(
-                verification_task_id=task_id
-            )
+            BVProjectFile.objects.filter(pk=pf.pk).update(verification_task_id=task_id)
 
         transaction.on_commit(_start_task)
     return JsonResponse({"status": "ok"})
@@ -5011,7 +5036,9 @@
         )
         doc_val = getattr(parser_entry, attr) if parser_entry else None
         ai_val = getattr(ai_entry, attr) if ai_entry else None
-        cur_val, _ = _resolve_value(None, ai_val, doc_val, field_name, False, parser_entry is not None)
+        cur_val, _ = _resolve_value(
+            None, ai_val, doc_val, field_name, False, parser_entry is not None
+        )
         new_state = not cur_val if cur_val is not None else True
         FunktionsErgebnis.objects.create(
             anlage_datei=pf,
@@ -5451,10 +5478,7 @@
     new_val = value in ("1", "true", "True", "on")
     setattr(project_file, field, new_val)
     project_file.save(update_fields=[field])
-    if (
-        field == "verhandlungsfaehig"
-        and project_file.project.is_verhandlungsfaehig
-    ):
+    if field == "verhandlungsfaehig" and project_file.project.is_verhandlungsfaehig:
         try:
             set_project_status(project_file.project, "DONE")
         except ValueError:
@@ -5479,10 +5503,7 @@
     setattr(project_file, field, new_val)
     project_file.save(update_fields=[field])
 
-    if (
-        field == "verhandlungsfaehig"
-        and project_file.project.is_verhandlungsfaehig
-    ):
+    if field == "verhandlungsfaehig" and project_file.project.is_verhandlungsfaehig:
         try:
             set_project_status(project_file.project, "DONE")
         except ValueError:
@@ -6269,7 +6290,10 @@
     is_admin_group = request.user.groups.filter(name__iexact="admin").exists()
     is_staff_or_super = request.user.is_staff or request.user.is_superuser
     is_owner = hasattr(projekt, "user_id") and projekt.user_id == request.user.id
-    in_team = hasattr(projekt, "team_members") and projekt.team_members.filter(pk=request.user.pk).exists()
+    in_team = (
+        hasattr(projekt, "team_members")
+        and projekt.team_members.filter(pk=request.user.pk).exists()
+    )
     if not (is_admin_group or is_staff_or_super or is_owner or in_team):
         raise PermissionDenied
     project_pk = projekt.pk
@@ -6344,7 +6368,9 @@
     questions_map = {str(q.num): q.text for q in Anlage1Question.objects.all()}
     parent_review = parent.question_review or {}
     current_review = project_file.question_review or {}
-    parent_analysis = parent.analysis_json.get("questions", {}) if parent.analysis_json else {}
+    parent_analysis = (
+        parent.analysis_json.get("questions", {}) if parent.analysis_json else {}
+    )
     current_analysis = (
         project_file.analysis_json.get("questions", {})
         if project_file.analysis_json
@@ -6460,7 +6486,11 @@
 
     if request.method == "POST":
         gap_form = BVGapNotesForm(request.POST, instance=project_file)
-        if set(request.POST.keys()) <= {"csrfmiddlewaretoken", "gap_summary", "gap_notiz"}:
+        if set(request.POST.keys()) <= {
+            "csrfmiddlewaretoken",
+            "gap_summary",
+            "gap_notiz",
+        }:
             if gap_form.is_valid():
                 gap_form.save()
                 return redirect("projekt_detail", pk=project_file.project.pk)
