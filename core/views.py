from pathlib import Path
import tempfile
import os
from django.shortcuts import render, redirect, get_object_or_404
from django.contrib.auth.decorators import login_required
from django.contrib.auth.models import User, Group
from django.http import (
    HttpResponseBadRequest,
    Http404,
    HttpResponse,
)
from django.core.files.storage import default_storage
from django.contrib import messages
from django.http import JsonResponse, FileResponse
from django.views.decorators.http import require_http_methods, require_POST
from django.urls import reverse
import subprocess
import whisper
import torch
import json
from django_q.tasks import async_task, fetch, result, Task

from .forms import (
    RecordingForm,
    BVProjectForm,
    BVProjectUploadForm,
    BVProjectFileForm,
    BVProjectFileJSONForm,
    Anlage1ReviewForm,
    Anlage2ReviewForm,
    get_anlage2_fields,
    Anlage2FunctionForm,
    PhraseForm,
    Anlage2GlobalPhraseFormSet,
    Anlage2FunctionImportForm,
    PromptImportForm,
    Anlage1ImportForm,
    Anlage2SubQuestionForm,
    get_anlage1_numbers,
    Anlage2ConfigForm,
    EditJustificationForm,
    JustificationForm,

    KnowledgeDescriptionForm,

    ProjectStatusForm,
    ProjectStatusImportForm,
    LLMRoleForm,
    LLMRoleImportForm,
    UserPermissionsForm,
    UserImportForm,
    Anlage2ConfigImportForm,

)
from .models import (
    Recording,
    BVProject,
    BVProjectFile,
    transcript_upload_path,
    Prompt,
    LLMConfig,
    Anlage1Question,
    Anlage1QuestionVariant,
    Anlage2Function,
    Anlage2SubQuestion,
    Anlage2Config,
    Anlage2ColumnHeading,
    Anlage2GlobalPhrase,
    Anlage2FunctionResult,
    SoftwareKnowledge,
    Gutachten,
    Tile,
    Area,
    ProjectStatus,
    LLMRole,
)
from .docx_utils import extract_text
from .llm_utils import query_llm
from .workflow import set_project_status
from .reporting import generate_gap_analysis, generate_management_summary
from .llm_tasks import (
    check_anlage1,
    analyse_anlage2,
    analyse_anlage3,
    check_anlage2,
    check_anlage3_vision,
    check_anlage4,
    check_anlage5,
    check_anlage6,
    check_anlage2_functions,
    run_anlage2_analysis,
    check_gutachten_functions,
    generate_gutachten,
    get_prompt,
    ANLAGE1_QUESTIONS,
)

from .decorators import admin_required, tile_required
from .obs_utils import start_recording, stop_recording, is_recording
from django.forms import formset_factory

import logging
import sys
import copy

import time

import markdown
import pypandoc
from django.conf import settings
from .templatetags.recording_extras import markdownify

logger = logging.getLogger(__name__)
debug_logger = logging.getLogger("parser_debug")
admin_a2_logger = logging.getLogger("anlage2_admin_debug")

PhraseFormSet = formset_factory(PhraseForm, extra=1, can_delete=True)

_WHISPER_MODEL = None


def _get_whisper_model():
    """Lade das Whisper-Modell nur einmal."""
    global _WHISPER_MODEL
    logger.debug("Whisper-Modell wird angefordert")
    if _WHISPER_MODEL is None:
        device = "cuda" if torch.cuda.is_available() else "cpu"
        logger.debug("Lade Whisper-Modell auf %s", device)
        _WHISPER_MODEL = whisper.load_model("base", device=device)
        logger.debug("Whisper-Modell geladen")
    return _WHISPER_MODEL


def get_user_tiles(user, bereich: str) -> list[Tile]:
    """Gibt alle Tiles zurueck, auf die ``user`` in ``bereich`` Zugriff hat."""
    return list(Tile.objects.filter(areas__slug=bereich, users=user))


FIELD_RENAME = {
    "technisch_verfuegbar": "technisch_vorhanden",
    "einsatz_telefonica": "einsatz_bei_telefonica",
}


def _deep_update(base: dict, extra: dict) -> dict:
    """Aktualisiert ``base`` rekursiv mit ``extra``."""
    for key, val in extra.items():
        if isinstance(val, dict):
            node = base.setdefault(key, {})
            _deep_update(node, val)
        else:
            base[key] = val
    return base


def _analysis1_to_initial(anlage: BVProjectFile) -> dict:
    """Wandelt ``analysis_json`` in das Initialformat für ``Anlage1ReviewForm``."""

    data = anlage.analysis_json or {}
    if not isinstance(data, dict):
        return {}

    questions = data.get("questions")
    if not isinstance(questions, dict):
        return {}

    out: dict[str, dict] = {}
    for num in get_anlage1_numbers():
        q = questions.get(str(num), {})
        if not isinstance(q, dict):
            continue
        out[str(num)] = {
            "status": q.get("status", ""),
            "hinweis": q.get("hinweis", ""),
            "vorschlag": q.get("vorschlag", ""),
        }

    return out


def _analysis_to_initial(anlage: BVProjectFile) -> dict:
    """Wandelt ``analysis_json`` in das Initialformat für ``Anlage2ReviewForm``."""
    data = anlage.analysis_json or {}
    debug_logger.debug("Eingabe analysis_json: %r", data)
    initial = {"functions": {}}
    if not isinstance(data, dict):
        debug_logger.debug("analysis_json ist kein Dict: %r", type(data))
        return initial

    name_map = {f.name: str(f.id) for f in Anlage2Function.objects.all()}
    sub_name_map = {
        (s.funktion.name, s.frage_text): str(s.id)
        for s in Anlage2SubQuestion.objects.select_related("funktion")
    }
    rev_map = {v: k for k, v in FIELD_RENAME.items()}

    items = data.get("functions")
    if isinstance(items, dict) and "value" in items:
        items = items["value"]
    if items is None:
        table_funcs = data.get("table_functions")
        if isinstance(table_funcs, dict):
            items = []
            for k, v in table_funcs.items():
                if isinstance(v, dict):
                    items.append({"name": k, **v})
                else:
                    logger.warning(
                        "Unerwarteter Typ in table_functions f\xc3\xbcr %s: %s",
                        k,
                        type(v),
                    )
        else:
            items = []
    for item in items:
        name = item.get("funktion") or item.get("name")
        if not name:
            continue

        # Unterfrage im Format "Funktion: Frage"?
        if ": " in name:
            func_name, sub_text = name.split(": ", 1)
            func_id = name_map.get(func_name)
            sub_id = sub_name_map.get((func_name, sub_text))
            if not func_id or not sub_id:
                continue

            s_entry: dict[str, object] = {}
            for field, _ in get_anlage2_fields():
                val = item.get(field)
                debug_logger.debug("Subfrage %s Feld %s: %r", sub_text, field, val)
                if isinstance(val, dict) and "value" in val:
                    val = val["value"]
                    debug_logger.debug("Subfeld %s normalisiert: %r", field, val)
                if val is None:
                    alt = rev_map.get(field)
                    if alt:
                        alt_val = item.get(alt)
                        debug_logger.debug("Nutze Alternativfeld %s: %r", alt, alt_val)
                        if isinstance(alt_val, dict) and "value" in alt_val:
                            alt_val = alt_val["value"]
                            debug_logger.debug(
                                "Alternativfeld %s normalisiert: %r", alt, alt_val
                            )
                        val = alt_val
                if isinstance(val, bool):
                    s_entry[field] = val
                    debug_logger.debug("Gesetzter Subwert f\u00fcr %s: %r", field, val)

            if s_entry:
                (
                    initial["functions"]
                    .setdefault(func_id, {})
                    .setdefault("subquestions", {})
                )[sub_id] = s_entry
            continue

        func_id = name_map.get(name)
        if not func_id:
            continue
        entry: dict[str, object] = {}
        for field, _ in get_anlage2_fields():
            val = item.get(field)
            debug_logger.debug("Funktion %s Feld %s: %r", name, field, val)
            if isinstance(val, dict) and "value" in val:
                val = val["value"]
                debug_logger.debug("Feld %s normalisiert: %r", field, val)
            if val is None:
                alt = rev_map.get(field)
                if alt:
                    alt_val = item.get(alt)
                    debug_logger.debug("Nutze Alternativfeld %s: %r", alt, alt_val)
                    if isinstance(alt_val, dict) and "value" in alt_val:
                        alt_val = alt_val["value"]
                        debug_logger.debug(
                            "Alternativfeld %s normalisiert: %r", alt, alt_val
                        )
                    val = alt_val
            if isinstance(val, bool):
                entry[field] = val
                debug_logger.debug("Gesetzter Wert f\u00fcr %s: %r", field, val)
        sub_map: dict[str, dict] = {}
        for sub in Anlage2SubQuestion.objects.filter(funktion_id=func_id).order_by(
            "id"
        ):
            match = next(
                (
                    s
                    for s in item.get("subquestions", [])
                    if s.get("frage_text") == sub.frage_text
                ),
                None,
            )
            if not match:
                continue
            s_entry: dict[str, object] = {}
            for field, _ in get_anlage2_fields():
                s_val = match.get(field)
                debug_logger.debug(
                    "Subfrage %s Feld %s: %r", sub.frage_text, field, s_val
                )
                if isinstance(s_val, dict) and "value" in s_val:
                    s_val = s_val["value"]
                    debug_logger.debug("Subfeld %s normalisiert: %r", field, s_val)
                if s_val is None:
                    alt = rev_map.get(field)
                    if alt:
                        alt_val = match.get(alt)
                        debug_logger.debug("Nutze Alternativfeld %s: %r", alt, alt_val)
                        if isinstance(alt_val, dict) and "value" in alt_val:
                            alt_val = alt_val["value"]
                            debug_logger.debug(
                                "Alternativfeld %s normalisiert: %r", alt, alt_val
                            )
                        s_val = alt_val
                if isinstance(s_val, bool):
                    s_entry[field] = s_val
                    debug_logger.debug(
                        "Gesetzter Subwert f\u00fcr %s: %r", field, s_val
                    )
            if s_entry:
                sub_map[str(sub.id)] = s_entry
        if sub_map:
            entry["subquestions"] = sub_map
        initial["functions"][func_id] = entry
    debug_logger.debug("Ergebnis initial: %r", initial)
    return initial


def _verification_to_initial(data: dict | None) -> dict:
    """Wandelt ``verification_json`` in das Initialformat."""
    initial = {"functions": {}}
    if not isinstance(data, dict):
        return initial

    name_map = {f.name: str(f.id) for f in Anlage2Function.objects.all()}
    sub_map = {}
    for sub in Anlage2SubQuestion.objects.select_related("funktion"):  # type: ignore[misc]
        sub_map[(sub.funktion.name, sub.frage_text)] = str(sub.id)

    for key, val in data.items():
        if not isinstance(val, dict):
            continue
        if ": " in key:
            func_name, sub_text = key.split(": ", 1)
            func_id = name_map.get(func_name)
            sub_id = sub_map.get((func_name, sub_text))
            if not func_id or not sub_id:
                continue
            entry = (
                initial["functions"]
                .setdefault(func_id, {})
                .setdefault(
                    "subquestions",
                    {},
                )
                .setdefault(sub_id, {})
            )
        else:
            func_id = name_map.get(key)
            if not func_id:
                continue
            entry = initial["functions"].setdefault(func_id, {})
        if "technisch_verfuegbar" in val:
            entry["technisch_vorhanden"] = val["technisch_verfuegbar"]
        if "ki_beteiligt" in val:
            entry["ki_beteiligt"] = val["ki_beteiligt"]
        if "ki_beteiligt_begruendung" in val:
            entry["ki_beteiligt_begruendung"] = val["ki_beteiligt_begruendung"]
    return initial


def _initial_to_lookup(data: dict) -> dict[str, dict]:
    """Wandelt das Initialformat in ein Lookup nach Namen um."""
    lookup: dict[str, dict] = {}
    fields = get_anlage2_fields()
    for func in Anlage2Function.objects.prefetch_related("anlage2subquestion_set").order_by("name"):
        fid = str(func.id)
        func_data = data.get("functions", {}).get(fid, {})
        lookup[func.name] = {field: func_data.get(field) for field, _ in fields}
        for sub in func.anlage2subquestion_set.all():
            sid = str(sub.id)
            sub_data = func_data.get("subquestions", {}).get(sid, {})
            lookup[f"{func.name}: {sub.frage_text}"] = {
                field: sub_data.get(field) for field, _ in fields
            }
    return lookup


def _resolve_value(
    manual_val: bool | None, ai_val: bool | None, doc_val: bool | None
) -> tuple[bool, str]:
    """Bestimme Wert und Quelle anhand der Priorität Manuell > KI > Dokument."""

    val = False
    src = "N/A"
    if doc_val is not None:
        val = doc_val
        src = "Dokumenten-Analyse"
    if ai_val is not None:
        val = ai_val
        src = "KI-Prüfung"
    if manual_val is not None:
        val = manual_val
        src = "Manuell"
    return val, src


def _get_display_data(
    lookup_key: str,
    analysis_data: dict[str, dict],
    verification_data: dict[str, dict],
    manual_results_map: dict[str, dict],
) -> dict[str, object]:
    """Ermittelt finale Werte und Quellen für eine Funktion oder Unterfrage."""

    fields = get_anlage2_fields()
    a_data = analysis_data.get(lookup_key, {})
    v_data = verification_data.get(lookup_key, {})
    m_data = manual_results_map.get(lookup_key, {})

    values: dict[str, bool] = {}
    sources: dict[str, str] = {}

    for field, _ in fields:
        man_val = m_data.get(field)
        ai_val = v_data.get(field)
        doc_val = a_data.get(field)
        val, src = _resolve_value(man_val, ai_val, doc_val)
        values[field] = val
        sources[field] = src

    return {
        "values": values,
        "sources": sources,
        "status": values.get("technisch_vorhanden"),
        "source": sources.get("technisch_vorhanden"),
    }


def _build_row_data(
    display_name: str,
    lookup_key: str,
    func_id: int,
    form_prefix: str,
    form,
    answers: dict[str, dict],
    ki_map: dict[tuple[str, str | None], str],
    beteilig_map: dict[tuple[str, str | None], tuple[bool | None, str]],
    analysis_lookup: dict[str, dict],
    verification_lookup: dict[str, dict],
    manual_lookup: dict[str, dict],
    sub_id: int | None = None,
) -> dict:
    """Erzeugt die Darstellungsdaten für eine Funktion oder Unterfrage."""

    disp = _get_display_data(
        lookup_key, analysis_lookup, verification_lookup, manual_lookup
    )
    fields_def = get_anlage2_fields()
    widgets = [
        {
            "widget": form[f"{form_prefix}{field}"],
            "source": disp["sources"][field],
        }
        for field, _ in fields_def
    ]
    begr_md = ki_map.get((str(func_id), str(sub_id) if sub_id else None))
    bet_val, bet_reason = beteilig_map.get(
        (str(func_id), str(sub_id) if sub_id else None), (None, "")
    )
    return {
        "name": display_name,
        "analysis": answers.get(lookup_key, {}),
        "initial": disp["values"],
        "form_fields": widgets,
        "sub": sub_id is not None,
        "func_id": func_id,
        "sub_id": sub_id,
        "verif_key": lookup_key,
        "source_text": disp["source"],
        "ki_begruendung": begr_md,
        "ki_begruendung_md": begr_md,
        "ki_begruendung_html": markdownify(begr_md) if begr_md else "",
        "ki_beteiligt": bet_val,
        "ki_beteiligt_begruendung": bet_reason,
    }


@login_required
def home(request):
    # Logic from codex/prüfen-und-weiterleiten-basierend-auf-tile-typ
    # Assuming get_user_tiles is defined elsewhere and correctly retrieves tiles
    tiles_personal = get_user_tiles(request.user, Tile.PERSONAL)
    tiles_work = get_user_tiles(request.user, Tile.WORK)

    if tiles_personal and not tiles_work:
        return redirect("personal")
    if tiles_work and not tiles_personal:
        return redirect("work")

    # Logic from main
    work_area = Area.objects.filter(slug="work").first()
    personal_area = Area.objects.filter(slug="personal").first()
    context = {
        "work_area": work_area,
        "personal_area": personal_area,
    }
    return render(request, "home.html", context)


@login_required
def work(request):
    is_admin = request.user.groups.filter(name="admin").exists()
    tiles = get_user_tiles(request.user, Tile.WORK)
    context = {
        "is_admin": is_admin,
        "tiles": tiles,
    }
    return render(request, "work.html", context)


@login_required
def personal(request):
    is_admin = request.user.groups.filter(name="admin").exists()
    tiles = get_user_tiles(request.user, Tile.PERSONAL)
    context = {
        "is_admin": is_admin,
        "tiles": tiles,
    }
    return render(request, "personal.html", context)


@login_required
def account(request):
    return render(request, "account.html")


@login_required
@admin_required
def recording_page(request, bereich):
    if bereich not in ["work", "personal"]:
        return redirect("home")
    rec_dir = Path(settings.MEDIA_ROOT) / "recordings" / bereich
    files = []
    if rec_dir.exists():
        for f in sorted(rec_dir.iterdir(), reverse=True):
            files.append({"name": f.name, "mtime": f.stat().st_mtime})
    context = {
        "bereich": bereich,
        "is_recording": is_recording(),
        "recordings": files,
    }
    return render(request, "recording.html", context)


@login_required
def start_recording_view(request, bereich):
    if bereich not in ["work", "personal"]:
        return redirect("home")
    start_recording(bereich, Path(settings.MEDIA_ROOT))
    return redirect("recording_page", bereich=bereich)


@login_required
def stop_recording_view(request, bereich):
    if bereich not in ["work", "personal"]:
        return redirect("home")
    stop_recording()
    time.sleep(1)
    _process_recordings_for_user(bereich, request.user)
    return redirect("recording_page", bereich=bereich)


@login_required
def toggle_recording_view(request, bereich):
    """Toggle OBS recording status from the TalkDiary page."""
    if bereich not in ["work", "personal"]:
        return redirect("home")

    if is_recording():
        stop_recording()

        # wait a moment to allow OBS to finalize the file
        time.sleep(1)
        _process_recordings_for_user(bereich, request.user)
        rec_dir = Path(settings.MEDIA_ROOT) / "recordings" / bereich
        if not list(rec_dir.glob("*.mkv")) and not list(rec_dir.glob("*.wav")):
            messages.warning(request, "Keine Aufnahme gefunden")

    else:
        start_recording(bereich, Path(settings.MEDIA_ROOT))
        messages.success(request, "Aufnahme gestartet")

    if "HTTP_REFERER" in request.META:
        return redirect(request.META["HTTP_REFERER"])
    return redirect("talkdiary_%s" % bereich)


@login_required
def upload_recording(request):
    if request.method == "POST":
        form = RecordingForm(request.POST, request.FILES)
        if form.is_valid():
            bereich = form.cleaned_data["bereich"]
            uploaded = form.cleaned_data["audio_file"]
            logger.debug(
                "Upload erhalten: %s f\u00fcr Bereich %s", uploaded.name, bereich
            )

            rel_path = Path("recordings") / bereich / uploaded.name
            storage_name = default_storage.get_available_name(str(rel_path))
            if storage_name != str(rel_path):
                messages.info(request, "Datei existierte bereits, wurde umbenannt.")

            file_path = default_storage.save(storage_name, uploaded)
            logger.debug("Datei gespeichert: %s", file_path)

            abs_path = default_storage.path(file_path)
            final_rel = file_path
            if Path(abs_path).suffix.lower() == ".mkv":
                ffmpeg = (
                    Path(settings.BASE_DIR)
                    / "tools"
                    / (
                        "ffmpeg.exe"
                        if (Path(settings.BASE_DIR) / "tools" / "ffmpeg.exe").exists()
                        else "ffmpeg"
                    )
                )
                if not ffmpeg.exists():
                    ffmpeg = "ffmpeg"
                wav_rel = Path(file_path).with_suffix(".wav")
                wav_storage = default_storage.get_available_name(str(wav_rel))
                wav_abs = default_storage.path(wav_storage)
                try:
                    logger.debug("Konvertiere %s nach %s", abs_path, wav_abs)
                    subprocess.run(
                        [str(ffmpeg), "-y", "-i", abs_path, wav_abs], check=True
                    )
                    Path(abs_path).unlink(missing_ok=True)
                    final_rel = wav_storage
                except Exception:
                    return HttpResponseBadRequest("Konvertierung fehlgeschlagen")

            if Recording.objects.filter(
                audio_file=final_rel, user=request.user
            ).exists():
                messages.info(request, "Aufnahme bereits in der Datenbank.")
                return redirect("dashboard")

            recording = Recording.objects.create(
                user=request.user,
                bereich=Area.objects.get(slug=bereich),
                audio_file=final_rel,
            )

            out_dir = (
                Path(settings.MEDIA_ROOT) / f"transcripts/{recording.bereich.slug}"
            )
            out_dir.mkdir(parents=True, exist_ok=True)

            model = _get_whisper_model()
            try:
                logger.debug("Starte Transkription: %s", recording.audio_file.path)
                result = model.transcribe(recording.audio_file.path, language="de")
            except Exception:
                return HttpResponseBadRequest("Transkription fehlgeschlagen")

            md_path = out_dir / f"{Path(recording.audio_file.name).stem}.md"
            md_path.write_text(result["text"], encoding="utf-8")
            with md_path.open("rb") as f:
                recording.transcript_file.save(md_path.name, f, save=False)
            lines = result["text"].splitlines()[:5]
            recording.excerpt = "\n".join(lines)
            recording.save()
            logger.debug("Aufnahme gespeichert: %s", recording)

            return redirect("dashboard")
    else:
        form = RecordingForm()

    return render(request, "upload_recording.html", {"form": form})


@login_required
def dashboard(request):
    recordings = Recording.objects.filter(user=request.user).order_by("-created_at")
    return render(request, "dashboard.html", {"recordings": recordings})


@login_required
def upload_transcript(request):
    """Ermöglicht das manuelle Hochladen eines Transkript-Files."""
    from .forms import TranscriptUploadForm

    if request.method == "POST":
        form = TranscriptUploadForm(request.POST, request.FILES, user=request.user)
        if form.is_valid():
            rec = form.cleaned_data["recording"]
            uploaded = form.cleaned_data["transcript_file"]

            rel_path = transcript_upload_path(rec, uploaded.name)
            storage_name = default_storage.get_available_name(rel_path)
            path = default_storage.save(storage_name, uploaded)

            with default_storage.open(path, "rb") as f:
                rec.transcript_file.save(Path(path).name, f, save=False)

            txt = default_storage.open(path).read().decode("utf-8")
            rec.excerpt = "\n".join(txt.splitlines()[:2])
            rec.save()
            return redirect("talkdiary_%s" % rec.bereich)
    else:
        form = TranscriptUploadForm(user=request.user)

    return render(request, "upload_transcript.html", {"form": form})


def _process_recordings_for_user(bereich: str, user) -> list:
    """Convert and transcribe recordings for ``bereich`` and ``user``.

    Returns a list of :class:`Recording` objects found or created.
    """

    logger.debug(
        "Beginne Verarbeitung f\u00fcr Bereich '%s' und Benutzer '%s'", bereich, user
    )
    media_root = Path(settings.MEDIA_ROOT)
    base_dir = Path(settings.BASE_DIR)
    rec_dir = media_root / "recordings" / bereich
    trans_dir = media_root / "transcripts" / bereich

    rec_dir.mkdir(parents=True, exist_ok=True)
    trans_dir.mkdir(parents=True, exist_ok=True)

    ffmpeg = (
        base_dir
        / "tools"
        / ("ffmpeg.exe" if (base_dir / "tools" / "ffmpeg.exe").exists() else "ffmpeg")
    )
    if not ffmpeg.exists():
        ffmpeg = "ffmpeg"

    # Pfad zu ffmpeg dem System-PATH hinzufügen, falls notwendig
    tools_dir = str(base_dir / "tools")
    current_path = os.environ.get("PATH", "")
    if tools_dir not in current_path.split(os.pathsep):
        os.environ["PATH"] = current_path + os.pathsep + tools_dir

    logger.debug("Konvertiere mkv-Dateien")
    # convert mkv to wav and remove mkv
    for mkv in list(rec_dir.glob("*.mkv")) + list(rec_dir.glob("*.MKV")):
        wav = mkv.with_suffix(".wav")
        if not wav.exists() and mkv.exists():
            try:
                logger.debug("ffmpeg %s -> %s", mkv, wav)
                subprocess.run(
                    [str(ffmpeg), "-y", "-i", str(mkv), str(wav)], check=True
                )

                mkv.unlink(missing_ok=True)

            except Exception as exc:
                logger.error("ffmpeg failed: %s", exc)

    logger.debug("Transkribiere wav-Dateien")

    for wav in list(rec_dir.glob("*.wav")) + list(rec_dir.glob("*.WAV")):
        if not wav.exists():
            continue

        md = trans_dir / f"{wav.stem}.md"
        if not md.exists():
            logger.debug("Transkribiere %s", wav)
            model = _get_whisper_model()
            try:
                result = model.transcribe(str(wav), language="de")
            except Exception as exc:
                logger.error("whisper failed: %s", exc)
                continue

            md.write_text(result["text"], encoding="utf-8")
            logger.debug("Transkript gespeichert: %s", md)

    recordings = []

    for wav in list(rec_dir.glob("*.wav")) + list(rec_dir.glob("*.WAV")):
        md = trans_dir / f"{wav.stem}.md"
        excerpt = ""
        if md.exists():
            lines = md.read_text(encoding="utf-8").splitlines()[:5]
            excerpt = "\n".join(lines)
        rel_wav = Path("recordings") / bereich / wav.name
        rel_md = Path("transcripts") / bereich / md.name if md.exists() else None
        rec_obj, _ = Recording.objects.get_or_create(
            user=user,
            bereich=Area.objects.get(slug=bereich),
            audio_file=str(rel_wav),
        )
        if rel_md and not rec_obj.transcript_file:
            with md.open("rb") as f:
                rec_obj.transcript_file.save(md.name, f, save=False)
        if excerpt:
            rec_obj.excerpt = excerpt
        rec_obj.save()
        logger.debug("Recording verarbeitet: %s", rec_obj)
        recordings.append(rec_obj)

    logger.debug("Verarbeitung abgeschlossen")
    return recordings


@login_required
@tile_required("talkdiary")
def talkdiary(request, bereich):
    if bereich not in ["work", "personal"]:
        return redirect("home")

    # always process new recordings; manual rescan available via query param
    _process_recordings_for_user(bereich, request.user)

    recordings = Recording.objects.filter(
        user=request.user, bereich__slug=bereich
    ).order_by("-created_at")

    context = {
        "bereich": bereich,
        "recordings": recordings,
        "is_recording": is_recording(),
        "is_admin": request.user.groups.filter(name="admin").exists(),
    }
    return render(request, "talkdiary.html", context)


@login_required
@tile_required("talkdiary")
def talkdiary_detail(request, pk):
    try:
        rec = Recording.objects.get(pk=pk, user=request.user)
    except Recording.DoesNotExist:
        return redirect("home")

    md_text = ""
    if rec.transcript_file:
        md_path = Path(settings.MEDIA_ROOT) / rec.transcript_file.name
        if md_path.exists():
            md_text = md_path.read_text(encoding="utf-8")

    context = {
        "recording": rec,
        "transcript_text": md_text,
    }
    return render(request, "talkdiary_detail.html", context)


@login_required
def transcribe_recording(request, pk):
    """Startet die Transkription für eine einzelne Aufnahme."""
    try:
        rec = Recording.objects.get(pk=pk, user=request.user)
    except Recording.DoesNotExist:
        return redirect("home")

    out_dir = Path(settings.MEDIA_ROOT) / f"transcripts/{rec.bereich}"
    out_dir.mkdir(parents=True, exist_ok=True)

    audio_path = Path(rec.audio_file.path)
    if not audio_path.exists():
        messages.error(request, "Audio-Datei nicht gefunden")
        return redirect("talkdiary_%s" % rec.bereich)

    if rec.transcript_file:
        messages.info(request, "Transkript existiert bereits")
        return redirect("talkdiary_%s" % rec.bereich)

    track = int(request.POST.get("track", "1"))

    ffmpeg = (
        Path(settings.BASE_DIR)
        / "tools"
        / (
            "ffmpeg.exe"
            if (Path(settings.BASE_DIR) / "tools" / "ffmpeg.exe").exists()
            else "ffmpeg"
        )
    )
    if not ffmpeg.exists():
        ffmpeg = "ffmpeg"

    source = (
        audio_path
        if audio_path.suffix.lower() == ".mkv"
        else audio_path.with_suffix(".mkv")
    )

    if track != 1 or source.suffix.lower() == ".mkv":
        if not source.exists():
            messages.error(request, "Originaldatei mit mehreren Spuren nicht gefunden")
            return redirect("talkdiary_%s" % rec.bereich)
        wav_path = source.with_name(f"{source.stem}_track{track}.wav")
        try:
            logger.debug("Extrahiere Spur %s: %s -> %s", track, source, wav_path)
            subprocess.run(
                [
                    str(ffmpeg),
                    "-y",
                    "-i",
                    str(source),
                    "-map",
                    f"0:a:{track - 1}",
                    str(wav_path),
                ],
                check=True,
            )
        except Exception as exc:
            logger.error("ffmpeg failed: %s", exc)
            messages.error(request, "Konvertierung fehlgeschlagen")
            return redirect("talkdiary_%s" % rec.bereich)
        if track == 1:
            rec.audio_file.name = f"recordings/{rec.bereich}/{wav_path.name}"
            rec.save()
        audio_path = wav_path

    messages.info(request, "Transkription gestartet")

    model = _get_whisper_model()
    try:
        logger.debug("Starte Transkription: %s", audio_path)
        result = model.transcribe(str(audio_path), language="de", word_timestamps=True)
    except Exception as exc:
        logger.error("whisper failed: %s", exc)
        messages.error(request, "Transkription fehlgeschlagen")
        return redirect("talkdiary_%s" % rec.bereich)

    stem = Path(rec.audio_file.name).stem
    md_name = f"{stem}.md" if track == 1 else f"{stem}_track{track}.md"
    md_path = out_dir / md_name
    md_path.write_text(result["text"], encoding="utf-8")

    if track == 1:
        with md_path.open("rb") as f:
            rec.transcript_file.save(md_path.name, f, save=False)
        rec.excerpt = "\n".join(result["text"].splitlines()[:5])
        rec.save()
    logger.debug("Transkription abgeschlossen f\u00fcr %s", rec)
    messages.success(request, "Transkription abgeschlossen")

    return redirect("talkdiary_%s" % rec.bereich)


@login_required
@require_http_methods(["POST"])
def recording_delete(request, pk):
    """Löscht eine Aufnahme des angemeldeten Benutzers."""
    try:
        rec = Recording.objects.get(pk=pk, user=request.user)
    except Recording.DoesNotExist:
        raise Http404

    if rec.audio_file:
        (Path(settings.MEDIA_ROOT) / rec.audio_file.name).unlink(missing_ok=True)
    if rec.transcript_file:
        (Path(settings.MEDIA_ROOT) / rec.transcript_file.name).unlink(missing_ok=True)

    bereich = rec.bereich.slug if hasattr(rec.bereich, "slug") else rec.bereich
    rec.delete()
    messages.success(request, "Aufnahme gelöscht")
    return redirect("talkdiary_%s" % bereich)


@login_required
@admin_required
def admin_talkdiary(request):
    recordings = list(Recording.objects.all().order_by("-created_at"))

    active_filter = request.GET.get("filter")
    filtered = []
    for rec in recordings:
        audio_path = Path(settings.MEDIA_ROOT) / rec.audio_file.name
        transcript_path = (
            Path(settings.MEDIA_ROOT) / rec.transcript_file.name
            if rec.transcript_file
            else None
        )
        rec.audio_missing = not audio_path.exists()
        rec.transcript_missing = rec.transcript_file == "" or (
            transcript_path and not transcript_path.exists()
        )
        rec.incomplete = rec.audio_missing or rec.transcript_missing

        if active_filter == "missing_audio" and not rec.audio_missing:
            continue
        if active_filter == "missing_transcript" and not rec.transcript_missing:
            continue
        if active_filter == "incomplete" and not rec.incomplete:
            continue
        filtered.append(rec)

    if request.method == "POST":
        ids = request.POST.getlist("delete")
        for rec in Recording.objects.filter(id__in=ids):
            if rec.audio_file:
                (Path(settings.MEDIA_ROOT) / rec.audio_file.name).unlink(
                    missing_ok=True
                )
            if rec.transcript_file:
                (Path(settings.MEDIA_ROOT) / rec.transcript_file.name).unlink(
                    missing_ok=True
                )
            rec.delete()
        return redirect("admin_talkdiary")

    context = {
        "recordings": filtered,
        "active_filter": active_filter or "",
    }
    return render(request, "admin_talkdiary.html", context)


@login_required
@admin_required
def admin_projects(request):
    """Verwaltet die Projektliste mit Such- und Filterfunktionen."""
    projects = BVProject.objects.all().order_by("-created_at")

    if request.method == "POST":
        # Fall 1: Der globale Knopf zum Löschen markierter Projekte wurde gedrückt
        if "delete_selected" in request.POST:
            selected_ids = request.POST.getlist("selected_projects")
            if not selected_ids:
                messages.warning(request, "Keine Projekte zum Löschen ausgewählt.")
            else:
                try:
                    projects_to_delete = BVProject.objects.filter(id__in=selected_ids)
                    count = projects_to_delete.count()
                    projects_to_delete.delete()
                    messages.success(
                        request, f"{count} Projekt(e) erfolgreich gelöscht."
                    )
                except Exception as e:
                    messages.error(
                        request, "Ein Fehler ist beim Löschen der Projekte aufgetreten."
                    )
                    logger.error(
                        f"Error deleting multiple projects: {e}", exc_info=True
                    )

        # Fall 2: Ein individueller Löschknopf wurde gedrückt
        elif "delete_single" in request.POST:
            project_id_to_delete = request.POST.get("delete_single")
            try:
                project = BVProject.objects.get(id=project_id_to_delete)
                project_title = project.title
                project.delete()
                messages.success(
                    request, f"Projekt '{project_title}' wurde erfolgreich gelöscht."
                )
            except BVProject.DoesNotExist:
                messages.error(
                    request, "Das zu löschende Projekt wurde nicht gefunden."
                )
            except Exception as e:
                messages.error(
                    request,
                    "Projekt konnte nicht gelöscht werden. Ein unerwarteter Fehler ist aufgetreten.",
                )
                logger.error(
                    f"Error deleting single project {project_id_to_delete}: {e}",
                    exc_info=True,
                )

        return redirect("admin_projects")

    # GET-Logik: Suche und Filter
    search_query = request.GET.get("q", "")
    if search_query:
        projects = projects.filter(title__icontains=search_query)

    status_filter = request.GET.get("status", "")
    if status_filter:
        projects = projects.filter(status__key=status_filter)

    software_filter = request.GET.get("software", "")
    if software_filter:
        projects = projects.filter(bvsoftware__name__icontains=software_filter).distinct()

    context = {
        "projects": projects,
        "projekte": projects,
        "form": BVProjectForm(),
        "search_query": search_query,
        "status_filter": status_filter,
        "software_filter": software_filter,
        "status_choices": ProjectStatus.objects.all(),
    }
    if request.headers.get("x-requested-with") == "XMLHttpRequest":
        return render(request, "partials/_admin_project_rows.html", context)
    return render(request, "admin_projects.html", context)


@login_required
@admin_required
@require_http_methods(["POST"])
def admin_project_delete(request, pk):
    """Löscht ein einzelnes Projekt."""
    projekt = get_object_or_404(BVProject, pk=pk)
    projekt_title = projekt.title
    try:
        projekt.delete()
        messages.success(
            request, f"Projekt '{projekt_title}' wurde erfolgreich gelöscht."
        )
    except Exception as e:
        messages.error(
            request,
            f"Projekt '{projekt_title}' konnte nicht gelöscht werden. Ein unerwarteter Fehler ist aufgetreten.",
        )
        logger.error(
            f"Error deleting project {projekt.id} ('{projekt_title}'): {e}",
            exc_info=True,
        )
    return redirect("admin_projects")


@login_required
@admin_required
def admin_project_cleanup(request, pk):
    """Bietet Löschfunktionen für Projektdaten."""
    projekt = get_object_or_404(BVProject, pk=pk)
    if request.method == "POST":
        action = request.POST.get("action")
        if action == "delete_file":
            file_id = request.POST.get("file_id")
            try:
                anlage = projekt.anlagen.get(pk=file_id)
            except BVProjectFile.DoesNotExist:
                raise Http404
            if anlage.upload:
                (Path(settings.MEDIA_ROOT) / anlage.upload.name).unlink(missing_ok=True)
            anlage.delete()
            messages.success(request, "Anlage gelöscht")
            return redirect("admin_project_cleanup", pk=projekt.pk)
        if action == "delete_gutachten":
            if projekt.gutachten_file:
                path = Path(settings.MEDIA_ROOT) / projekt.gutachten_file.name
                path.unlink(missing_ok=True)
                projekt.gutachten_file = ""
                projekt.save(update_fields=["gutachten_file"])
            messages.success(request, "Gutachten gelöscht")
            return redirect("admin_project_cleanup", pk=projekt.pk)
        if action == "delete_classification":
            projekt.classification_json = None
            projekt.save(update_fields=["classification_json"])
            messages.success(request, "Bewertung gelöscht")
            return redirect("admin_project_cleanup", pk=projekt.pk)
        if action == "delete_summary":
            projekt.llm_initial_output = ""
            projekt.llm_antwort = ""
            projekt.llm_geprueft = False
            projekt.llm_geprueft_am = None
            projekt.llm_validated = False
            projekt.save(
                update_fields=[
                    "llm_initial_output",
                    "llm_antwort",
                    "llm_geprueft",
                    "llm_geprueft_am",
                    "llm_validated",
                ]
            )
            messages.success(request, "Summary gelöscht")
            return redirect("admin_project_cleanup", pk=projekt.pk)

    context = {"projekt": projekt, "files": projekt.anlagen.all()}
    return render(request, "admin_project_cleanup.html", context)


@login_required
@admin_required
def admin_prompts(request):
    """Verwaltet die gespeicherten Prompts."""
    prompts = list(Prompt.objects.all().order_by("name"))
    roles = list(LLMRole.objects.all().order_by("name"))
    groups = {
        "general": [],
        "anlage1": [],
        "anlage2": [],
        "anlage3": [],
        "anlage4": [],
        "anlage5": [],
        "anlage6": [],
    }
    for p in prompts:
        name = p.name.lower()
        if "anlage1" in name:
            groups["anlage1"].append(p)
        elif "anlage2" in name:
            groups["anlage2"].append(p)
        elif "anlage3" in name:
            groups["anlage3"].append(p)
        elif "anlage4" in name:
            groups["anlage4"].append(p)
        elif "anlage5" in name:
            groups["anlage5"].append(p)
        elif "anlage6" in name:
            groups["anlage6"].append(p)
        else:
            groups["general"].append(p)

    if request.method == "POST":
        pk = request.POST.get("pk")
        action = request.POST.get("action")
        if pk:
            try:
                prompt = Prompt.objects.get(pk=pk)
            except Prompt.DoesNotExist:
                raise Http404
            if action == "delete":
                prompt.delete()
            elif action == "save":
                prompt.text = request.POST.get("text", "")
                role_id = request.POST.get("role")
                prompt.role = LLMRole.objects.filter(pk=role_id).first() if role_id else None
                prompt.use_system_role = bool(request.POST.get("use_system_role"))
                prompt.save(update_fields=["text", "role", "use_system_role"])
        return redirect("admin_prompts")

    labels = [
        ("general", "Allgemeine Projektprompts"),
        ("anlage1", "Anlage 1 Prompts"),
        ("anlage2", "Anlage 2 Prompts"),
        ("anlage3", "Anlage 3 Prompts"),
        ("anlage4", "Anlage 4 Prompts"),
        ("anlage5", "Anlage 5 Prompts"),
        ("anlage6", "Anlage 6 Prompts"),
    ]

    grouped = [(key, label, groups[key]) for key, label in labels]

    context = {"grouped": grouped, "roles": roles}
    return render(request, "admin_prompts.html", context)


@login_required
@admin_required
def admin_prompt_export(request):
    """Exportiert alle Prompts als JSON-Datei."""
    items = [
        {
            "name": p.name,
            "text": p.text,
            "role_id": p.role_id,
            "use_system_role": p.use_system_role,
        }
        for p in Prompt.objects.all().order_by("name")
    ]
    content = json.dumps(items, ensure_ascii=False, indent=2)
    resp = HttpResponse(content, content_type="application/json")
    resp["Content-Disposition"] = "attachment; filename=prompts.json"
    return resp


@login_required
@admin_required
def admin_prompt_import(request):
    """Importiert Prompts aus einer JSON-Datei."""
    form = PromptImportForm(request.POST or None, request.FILES or None)
    if request.method == "POST" and form.is_valid():
        data = form.cleaned_data["json_file"].read().decode("utf-8")
        try:
            items = json.loads(data)
        except Exception:  # noqa: BLE001
            messages.error(request, "Ungültige JSON-Datei")
            return redirect("admin_prompt_import")
        if form.cleaned_data["clear_first"]:
            Prompt.objects.all().delete()
        for item in items:
            name = item.get("name") or item.get("key") or ""
            Prompt.objects.update_or_create(
                name=name,
                defaults={
                    "text": item.get("text") or item.get("prompt_text", ""),
                    "role_id": item.get("role_id"),
                    "use_system_role": item.get("use_system_role", True),
                },
            )
        messages.success(request, "Prompts importiert")
        return redirect("admin_prompts")
    return render(request, "admin_prompt_import.html", {"form": form})


@login_required
@admin_required
def admin_models(request):
    """Ermöglicht die Auswahl der Standard-LLM-Modelle."""
    cfg = LLMConfig.objects.first() or LLMConfig.objects.create()
    if request.method == "POST":
        cfg.default_model = request.POST.get("default_model", cfg.default_model)
        cfg.gutachten_model = request.POST.get("gutachten_model", cfg.gutachten_model)
        cfg.anlagen_model = request.POST.get("anlagen_model", cfg.anlagen_model)
        cfg.vision_model = request.POST.get("vision_model", cfg.vision_model)
        cfg.models_changed = False
        cfg.save()
        return redirect("admin_models")
    if cfg.models_changed:
        cfg.models_changed = False
        cfg.save(update_fields=["models_changed"])
    context = {"config": cfg, "models": LLMConfig.get_available()}
    return render(request, "admin_models.html", context)


@login_required
@admin_required
def admin_anlage1(request):
    """Konfiguriert Fragen für Anlage 1."""
    questions = list(
        Anlage1Question.objects.all().prefetch_related("variants").order_by("num")
    )
    if request.method == "POST":
        for q in questions:
            if request.POST.get(f"delete{q.id}"):
                q.delete()
                continue
            q.parser_enabled = bool(request.POST.get(f"parser_enabled{q.id}"))
            q.llm_enabled = bool(request.POST.get(f"llm_enabled{q.id}"))
            q.text = request.POST.get(f"text{q.id}", q.text)
            q.save()
            for v in list(q.variants.all()):
                if request.POST.get(f"delvar{v.id}"):
                    v.delete()
                    continue
                v.text = request.POST.get(f"variant{v.id}", v.text)
                v.save()
            new_var = request.POST.get(f"new_variant{q.id}")
            if new_var:
                Anlage1QuestionVariant.objects.create(question=q, text=new_var)
        new_text = request.POST.get("new_text")
        if new_text:
            num = questions[-1].num + 1 if questions else 1
            Anlage1Question.objects.create(
                num=num,
                text=new_text,
                parser_enabled=bool(request.POST.get("new_parser_enabled")),
                llm_enabled=bool(request.POST.get("new_llm_enabled")),
            )
        return redirect("admin_anlage1")
    context = {"questions": questions}
    return render(request, "admin_anlage1.html", context)


@login_required
@admin_required
def admin_anlage1_export(request):
    """Exportiert alle Anlage-1-Fragen als JSON-Datei."""
    questions = (
        Anlage1Question.objects.all()
        .prefetch_related("variants")
        .order_by("num")
    )
    items = [
        {
            "text": q.text,
            "variants": [v.text for v in q.variants.all()],
            "parser_enabled": q.parser_enabled,
            "llm_enabled": q.llm_enabled,
        }
        for q in questions
    ]
    content = json.dumps(items, ensure_ascii=False, indent=2)
    response = HttpResponse(content, content_type="application/json")
    response["Content-Disposition"] = "attachment; filename=anlage1_questions.json"
    return response


@login_required
@admin_required
def admin_anlage1_import(request):
    """Importiert Anlage-1-Fragen aus einer JSON-Datei."""
    form = Anlage1ImportForm(request.POST or None, request.FILES or None)
    if request.method == "POST" and form.is_valid():
        raw = form.cleaned_data["json_file"].read().decode("utf-8")
        try:
            items = json.loads(raw)
        except Exception:  # noqa: BLE001
            messages.error(request, "Ungültige JSON-Datei")
            return redirect("admin_anlage1_import")
        if form.cleaned_data.get("clear_first"):
            Anlage1Question.objects.all().delete()
        for idx, item in enumerate(items, start=1):
            obj, _ = Anlage1Question.objects.update_or_create(
                text=item.get("text", ""),
                defaults={
                    "num": idx,
                    "parser_enabled": item.get("parser_enabled", True),
                    "llm_enabled": item.get("llm_enabled", True),
                    "enabled": True,
                },
            )
            obj.variants.all().delete()
            for v_text in item.get("variants", []):
                Anlage1QuestionVariant.objects.create(question=obj, text=v_text)
        messages.success(request, "Fragen importiert")
        return redirect("admin_anlage1")
    return render(request, "admin_anlage1_import.html", {"form": form})


@login_required
@admin_required
def admin_project_statuses(request):
    """Zeigt alle vorhandenen Projektstatus an."""
    statuses = list(ProjectStatus.objects.all().order_by("ordering", "name"))
    context = {"statuses": statuses}
    return render(request, "admin_project_statuses.html", context)


@login_required
@admin_required
def admin_project_status_export(request):
    """Exportiert alle Projektstatus als JSON-Datei."""
    items = [
        {
            "name": s.name,
            "key": s.key,
            "ordering": s.ordering,
            "is_default": s.is_default,
            "is_done_status": s.is_done_status,
        }
        for s in ProjectStatus.objects.all().order_by("ordering", "name")
    ]
    content = json.dumps(items, ensure_ascii=False, indent=2)
    resp = HttpResponse(content, content_type="application/json")
    resp["Content-Disposition"] = "attachment; filename=project_statuses.json"
    return resp


@login_required
@admin_required
def admin_project_status_import(request):
    """Importiert Projektstatus aus einer JSON-Datei."""
    form = ProjectStatusImportForm(request.POST or None, request.FILES or None)
    if request.method == "POST" and form.is_valid():
        raw = form.cleaned_data["json_file"].read().decode("utf-8")
        try:
            items = json.loads(raw)
        except Exception:  # noqa: BLE001
            messages.error(request, "Ungültige JSON-Datei")
            return redirect("admin_project_status_import")
        for item in items:
            key = item.get("key")
            if not key:
                continue
            ProjectStatus.objects.update_or_create(
                key=key,
                defaults={
                    "name": item.get("name", ""),
                    "ordering": item.get("ordering", 0),
                    "is_default": item.get("is_default", False),
                    "is_done_status": item.get("is_done_status", False),
                },
            )
        messages.success(request, "Statusdaten importiert")
        return redirect("admin_project_statuses")
    return render(request, "admin_project_status_import.html", {"form": form})


@login_required
@admin_required
def admin_project_status_form(request, pk=None):
    """Erstellt oder bearbeitet einen Projektstatus."""
    status = get_object_or_404(ProjectStatus, pk=pk) if pk else None
    form = ProjectStatusForm(request.POST or None, instance=status)
    if request.method == "POST" and form.is_valid():
        form.save()
        return redirect("admin_project_statuses")
    context = {"form": form, "status": status}
    return render(request, "admin_project_status_form.html", context)


@login_required
@admin_required
@require_POST
def admin_project_status_delete(request, pk):
    """Löscht einen Projektstatus."""
    status = get_object_or_404(ProjectStatus, pk=pk)
    status.delete()
    return redirect("admin_project_statuses")


@login_required
@admin_required
def admin_llm_roles(request):
    """Liste aller vorhandenen LLM-Rollen."""
    roles = list(LLMRole.objects.all().order_by("name"))
    context = {"roles": roles}
    return render(request, "admin_llm_roles.html", context)


@login_required
@admin_required
def admin_llm_role_form(request, pk=None):
    """Erstellt oder bearbeitet eine LLM-Rolle."""
    role = get_object_or_404(LLMRole, pk=pk) if pk else None
    form = LLMRoleForm(request.POST or None, instance=role)
    if request.method == "POST" and form.is_valid():
        form.save()
        return redirect("admin_llm_roles")
    context = {"form": form, "role": role}
    return render(request, "admin_llm_role_form.html", context)


@login_required
@admin_required
@require_POST
def admin_llm_role_delete(request, pk):
    """Löscht eine LLM-Rolle."""
    role = get_object_or_404(LLMRole, pk=pk)
    role.delete()
    return redirect("admin_llm_roles")


@login_required
@admin_required
def admin_llm_role_export(request):
    """Exportiert alle LLM-Rollen als JSON-Datei."""
    roles = [
        {
            "name": r.name,
            "role_prompt": r.role_prompt,
            "is_default": r.is_default,
        }
        for r in LLMRole.objects.all().order_by("name")
    ]
    content = json.dumps(roles, ensure_ascii=False, indent=2)
    resp = HttpResponse(content, content_type="application/json")
    resp["Content-Disposition"] = "attachment; filename=llm_roles.json"
    return resp


@login_required
@admin_required
def admin_llm_role_import(request):
    """Importiert LLM-Rollen aus einer JSON-Datei."""
    form = LLMRoleImportForm(request.POST or None, request.FILES or None)
    if request.method == "POST" and form.is_valid():
        data = form.cleaned_data["json_file"].read().decode("utf-8")
        try:
            items = json.loads(data)
        except Exception:  # noqa: BLE001
            messages.error(request, "Ungültige JSON-Datei")
            return redirect("admin_llm_role_import")
        for item in items:
            LLMRole.objects.update_or_create(
                name=item.get("name", ""),
                defaults={
                    "role_prompt": item.get("role_prompt", ""),
                    "is_default": item.get("is_default", False),
                },
            )
        messages.success(request, "LLM-Rollen importiert")
        return redirect("admin_llm_roles")
    context = {"form": form}
    return render(request, "admin_llm_role_import.html", context)


@login_required
@admin_required
def admin_user_list(request):
    """Listet alle Benutzer mit zugehörigen Gruppen und Tiles auf."""
    users = list(User.objects.all().prefetch_related("groups", "tiles", "areas"))
    context = {"users": users}
    return render(request, "admin_user_list.html", context)


@login_required
@admin_required
def admin_edit_user_permissions(request, user_id):
    """Bearbeitet Gruppen- und Tile-Zuordnungen für einen Benutzer."""
    user_obj = get_object_or_404(User, pk=user_id)
    form = UserPermissionsForm(request.POST or None, user=user_obj)
    if request.method == "POST" and form.is_valid():
        user_obj.groups.set(form.cleaned_data.get("groups"))
        user_obj.tiles.set(form.cleaned_data.get("tiles"))
        user_obj.areas.set(form.cleaned_data.get("areas"))
        messages.success(request, "Berechtigungen gespeichert")
        return redirect("admin_user_list")
    context = {"form": form, "user_obj": user_obj}
    return render(request, "admin_user_permissions_form.html", context)


@login_required
@admin_required
def admin_export_users_permissions(request):
    """Exportiert Benutzer, Gruppen und Tile-Zuordnungen als JSON."""
    users = (
        User.objects.all()
        .prefetch_related("groups", "tiles", "areas")
        .order_by("username")
    )
    data = []
    for user in users:
        data.append(
            {
                "username": user.username,
                "email": user.email,
                "first_name": user.first_name,
                "last_name": user.last_name,
                "is_active": user.is_active,
                "is_staff": user.is_staff,
                "groups": [g.name for g in user.groups.all()],
                "areas": [a.slug for a in user.areas.all()],
                "tiles": [t.url_name for t in user.tiles.all()],
            }
        )
    content = json.dumps(data, ensure_ascii=False, indent=2)
    resp = HttpResponse(content, content_type="application/json")
    resp["Content-Disposition"] = "attachment; filename=users.json"
    return resp


@login_required
@admin_required
def admin_import_users_permissions(request):
    """Importiert Benutzer, Gruppen und Tile-Zuordnungen aus JSON."""
    form = UserImportForm(request.POST or None, request.FILES or None)
    if request.method == "POST" and form.is_valid():
        raw = form.cleaned_data["json_file"].read().decode("utf-8")
        try:
            users = json.loads(raw)
        except Exception:  # noqa: BLE001
            messages.error(request, "Ungültige JSON-Datei")
            return redirect("admin_import_users_permissions")
        for item in users:
            username = item.get("username")
            if not username:
                continue
            user_obj, created = User.objects.update_or_create(
                username=username,
                defaults={
                    "email": item.get("email", ""),
                    "first_name": item.get("first_name", ""),
                    "last_name": item.get("last_name", ""),
                    "is_active": item.get("is_active", True),
                    "is_staff": item.get("is_staff", False),
                },
            )
            if created:
                user_obj.set_unusable_password()
                user_obj.save(update_fields=["password"])

            group_qs = Group.objects.filter(name__in=item.get("groups", []))
            tile_qs = Tile.objects.filter(url_name__in=item.get("tiles", []))
            area_qs = Area.objects.filter(slug__in=item.get("areas", []))
            user_obj.groups.set(group_qs)
            user_obj.tiles.set(tile_qs)
            user_obj.areas.set(area_qs)
        messages.success(request, "Benutzerdaten importiert")
        return redirect("admin_user_list")
    return render(request, "admin_user_import.html", {"form": form})


@login_required
@admin_required
def admin_anlage2_config_export(request):
    """Exportiert Spaltenüberschriften und globale Phrasen als JSON-Datei."""
    cfg = Anlage2Config.get_instance()
    global_phrases = Anlage2GlobalPhrase.objects.all().values(
        "phrase_type",
        "phrase_text",
    )
    alias_headings = Anlage2ColumnHeading.objects.all().values(
        "field_name",
        "text",
    )
    data = {
        "global_phrases": list(global_phrases),
        "alias_headings": list(alias_headings),
    }
    content = json.dumps(data, ensure_ascii=False, indent=2)
    resp = HttpResponse(content, content_type="application/json")
    resp["Content-Disposition"] = "attachment; filename=anlage2_config.json"
    return resp


@login_required
@admin_required
def admin_anlage2_config_import(request):
    """Importiert Spaltenüberschriften und globale Phrasen aus JSON."""
    form = Anlage2ConfigImportForm(request.POST or None, request.FILES or None)
    if request.method == "POST" and form.is_valid():
        raw = form.cleaned_data["json_file"].read().decode("utf-8")
        try:
            items = json.loads(raw)
        except Exception:  # noqa: BLE001
            messages.error(request, "Ungültige JSON-Datei")
            return redirect("admin_anlage2_config_import")
        cfg = Anlage2Config.get_instance()
        global_phrases_data = items.get("global_phrases", [])
        alias_headings_data = items.get("alias_headings", [])
        for entry in global_phrases_data:
            phrase_type = entry.get("phrase_type")
            phrase_text = entry.get("phrase_text", "")
            if not phrase_type or not phrase_text:
                continue
            Anlage2GlobalPhrase.objects.update_or_create(
                config=cfg,
                phrase_type=phrase_type,
                phrase_text=phrase_text,
                defaults={},
            )
        for h in alias_headings_data:
            Anlage2ColumnHeading.objects.update_or_create(
                config=cfg,
                field_name=h.get("field_name"),
                defaults={"text": h.get("text", "")},
            )
        messages.success(request, "Konfiguration importiert")
        return redirect("anlage2_config")
    return render(request, "admin_anlage2_config_import.html", {"form": form})


@login_required
@admin_required
def anlage2_config(request):
    """Konfiguriert Überschriften und globale Phrasen für Anlage 2."""
    cfg = Anlage2Config.get_instance()
    aliases = list(cfg.headers.all())
    categories = Anlage2GlobalPhrase.PHRASE_TYPE_CHOICES
    active_tab = request.POST.get("active_tab") or request.GET.get("tab") or "table"
    phrase_sets: dict[str, Anlage2GlobalPhraseFormSet] = {}

    if request.method == "POST":
        action = request.POST.get("action") or "save_general"
        admin_a2_logger.debug("Aktion %s ausgelöst", action)

        if action == "save_table":
            admin_a2_logger.debug("Speichere Tabellen-Parser Konfiguration")
            for h in aliases:
                if request.POST.get(f"delete{h.id}"):
                    admin_a2_logger.debug("Lösche Überschrift %s -> %s", h.field_name, h.text)
                    h.delete()
            new_field = request.POST.get("new_field")
            new_text = request.POST.get("new_text")
            if new_field and new_text:
                Anlage2ColumnHeading.objects.create(
                    config=cfg, field_name=new_field, text=new_text
                )
                admin_a2_logger.debug("Neue Überschrift %s -> %s", new_field, new_text)
            return redirect(f"{reverse('anlage2_config')}?tab=table")

        if action == "save_phrase_set":
            key = request.POST.get("phrase_key")
            admin_a2_logger.debug("Speichere Phrase-Set %s", key)
            cfg_form = Anlage2ConfigForm(instance=cfg)
            qs = cfg.global_phrases.filter(phrase_type=key)
<<<<<<< HEAD
            phrase_sets[key] = Anlage2GlobalPhraseFormSet(
                request.POST,
                prefix=key,
                queryset=qs,
            )
=======
            phrase_sets[key] = Anlage2GlobalPhraseFormSet(request.POST, prefix=key, queryset=qs)
>>>>>>> 3fc460bb
            fs = phrase_sets[key]
            if fs.is_valid():
                for form in fs.forms:
                    if form.cleaned_data.get("DELETE"):
                        if form.instance.pk:
<<<<<<< HEAD
                            admin_a2_logger.debug(
                                "Lösche Phrase (%s): %s",
                                key,
                                form.instance.phrase_text,
                            )
=======
                            admin_a2_logger.debug("Lösche Phrase (%s): %s", key, form.instance.phrase_text)
>>>>>>> 3fc460bb
                            form.instance.delete()
                        continue
                    if not form.has_changed() and form.instance.pk:
                        continue
                    inst = form.save(commit=False)
                    inst.config = cfg
                    inst.phrase_type = key
                    inst.save()
<<<<<<< HEAD
                    admin_a2_logger.debug(
                        "Gespeicherte Phrase (%s): %s (id=%s)",
                        key,
                        inst.phrase_text,
                        inst.pk,
                    )
                messages.success(request, "Phrasen gespeichert")
            else:
                admin_a2_logger.debug(
                    "Ungültige Eingabe für %s: %s",
                    key,
                    fs.errors,
                )
=======
                    admin_a2_logger.debug("Gespeicherte Phrase (%s): %s (id=%s)", key, inst.phrase_text, inst.pk)
                messages.success(request, "Phrasen gespeichert")
            else:
>>>>>>> 3fc460bb
                messages.error(request, "Ungültige Eingabe")
            return redirect(f"{reverse('anlage2_config')}?tab=text")

        if action == "save_text":
            admin_a2_logger.debug("Speichere alle Text-Parser Einstellungen")
            cfg_form = Anlage2ConfigForm(request.POST, instance=cfg)
            for key, _ in categories:
                qs = cfg.global_phrases.filter(phrase_type=key)
                phrase_sets[key] = Anlage2GlobalPhraseFormSet(
                    request.POST,
                    prefix=key,
                    queryset=qs,
                )
            if cfg_form.is_valid() and all(fs.is_valid() for fs in phrase_sets.values()):
<<<<<<< HEAD
                admin_a2_logger.debug(
                    "Geänderte Felder: %r",
                    {f: cfg_form.cleaned_data[f] for f in cfg_form.changed_data},
                )
=======
                admin_a2_logger.debug("Geänderte Felder: %r", {f: cfg_form.cleaned_data[f] for f in cfg_form.changed_data})
>>>>>>> 3fc460bb
                cfg_form.save()
                for key, _ in categories:
                    fs = phrase_sets[key]
                    for form in fs.forms:
                        if form.cleaned_data.get("DELETE"):
                            if form.instance.pk:
<<<<<<< HEAD
                                admin_a2_logger.debug(
                                    "Lösche Phrase (%s): %s",
                                    key,
                                    form.instance.phrase_text,
                                )
=======
                                admin_a2_logger.debug("Lösche Phrase (%s): %s", key, form.instance.phrase_text)
>>>>>>> 3fc460bb
                                form.instance.delete()
                            continue
                        if not form.has_changed() and form.instance.pk:
                            continue
                        inst = form.save(commit=False)
                        inst.config = cfg
                        inst.phrase_type = key
                        inst.save()
<<<<<<< HEAD
                        admin_a2_logger.debug(
                            "Gespeicherte Phrase (%s): %s (id=%s)",
                            key,
                            inst.phrase_text,
                            inst.pk,
                        )
=======
                        admin_a2_logger.debug("Gespeicherte Phrase (%s): %s (id=%s)", key, inst.phrase_text, inst.pk)
>>>>>>> 3fc460bb
                return redirect(f"{reverse('anlage2_config')}?tab=text")
            admin_a2_logger.debug(
                "Ungültige Konfiguration: %s | %s",
                cfg_form.errors,
                {k: fs.errors for k, fs in phrase_sets.items()},
            )

        if action == "save_general":
            admin_a2_logger.debug("Speichere Allgemeine Einstellungen")
            cfg_form = Anlage2ConfigForm(request.POST, instance=cfg)
            if cfg_form.is_valid():
                admin_a2_logger.debug("Geänderte Felder: %r", {f: cfg_form.cleaned_data[f] for f in cfg_form.changed_data})
                cfg_form.save()
                return redirect(f"{reverse('anlage2_config')}?tab=general")

    cfg_form = cfg_form if 'cfg_form' in locals() else Anlage2ConfigForm(instance=cfg)
    if not phrase_sets:
        for key, _ in categories:
            qs = cfg.global_phrases.filter(phrase_type=key)
            phrase_sets[key] = Anlage2GlobalPhraseFormSet(prefix=key, queryset=qs)

    context = {
        "config": cfg,
        "config_form": cfg_form,
        "aliases": aliases,
        "choices": Anlage2ColumnHeading.FIELD_CHOICES,
        "phrase_sets": [(k, label, phrase_sets[k]) for k, label in categories],
        "active_tab": active_tab,
    }
    return render(request, "admin_anlage2_config.html", context)


@login_required
@admin_required
def anlage2_function_list(request):
    """Zeigt alle Anlage-2-Funktionen."""
    functions = list(Anlage2Function.objects.all().order_by("name"))
    context = {"functions": functions}
    return render(request, "anlage2/function_list.html", context)


@login_required
@admin_required
def anlage2_function_form(request, pk=None):
    """Erstellt oder bearbeitet eine Anlage-2-Funktion."""
    funktion = get_object_or_404(Anlage2Function, pk=pk) if pk else None
    form = Anlage2FunctionForm(request.POST or None, instance=funktion)

    formset: PhraseFormSet | None = None
    data = funktion.detection_phrases if funktion else {}

    if request.method == "POST":
        formset = PhraseFormSet(request.POST, prefix="name_aliases")
        if form.is_valid() and formset.is_valid():
            funktion = form.save(commit=False)
            detection_phrases = copy.deepcopy(funktion.detection_phrases) if funktion else {}
            phrases = [
                row.get("phrase", "").strip()
                for row in formset.cleaned_data
                if row.get("phrase") and not row.get("DELETE")
            ]
            detection_phrases["name_aliases"] = phrases
            funktion.detection_phrases = detection_phrases
            funktion.save()
            return redirect("anlage2_function_edit", funktion.pk)
    else:
        raw = data.get("name_aliases", [])
        if isinstance(raw, str):
            raw = [raw]
        initial = [{"phrase": p} for p in raw]
        formset = PhraseFormSet(prefix="name_aliases", initial=initial)

    subquestions = list(funktion.anlage2subquestion_set.all()) if funktion else []
    context = {
        "form": form,
        "funktion": funktion,
        "subquestions": subquestions,
        "formset": formset,
    }
    return render(request, "anlage2/function_form.html", context)


@login_required
@admin_required
def anlage2_function_delete(request, pk):
    """Löscht eine Anlage-2-Funktion."""
    if request.method != "POST":
        return HttpResponseBadRequest()
    funktion = get_object_or_404(Anlage2Function, pk=pk)
    funktion.delete()
    return redirect("anlage2_function_list")


@login_required
@admin_required
def anlage2_function_import(request):
    """Importiert den Funktionskatalog aus einer JSON-Datei."""
    form = Anlage2FunctionImportForm(request.POST or None, request.FILES or None)
    if request.method == "POST" and form.is_valid():
        data = form.cleaned_data["json_file"].read().decode("utf-8")
        try:
            items = json.loads(data)
        except Exception:  # noqa: BLE001
            messages.error(request, "Ungültige JSON-Datei")
            return redirect("anlage2_function_import")
        if form.cleaned_data["clear_first"]:
            Anlage2SubQuestion.objects.all().delete()
            Anlage2Function.objects.all().delete()
        for entry in items:
            name = entry.get("name") or entry.get("funktion") or ""
            func, _ = Anlage2Function.objects.get_or_create(name=name)
            if "detection_phrases" in entry:
                func.detection_phrases = entry.get("detection_phrases", {})
            func.save()
            subs = entry.get("subquestions") or entry.get("unterfragen") or []
            for sub in subs:
                if isinstance(sub, dict):
                    text = sub.get("frage_text") or sub.get("frage") or ""
                    vals = sub
                else:
                    text = str(sub)
                    vals = {}
                Anlage2SubQuestion.objects.create(
                    funktion=func,
                    frage_text=text,
                    detection_phrases=vals.get("detection_phrases", {}),
                )
        messages.success(request, "Funktionskatalog importiert")
        return redirect("anlage2_function_list")
    return render(request, "anlage2/function_import.html", {"form": form})


@login_required
@admin_required
def anlage2_function_export(request):
    """Exportiert den aktuellen Funktionskatalog als JSON."""
    functions = []
    for f in Anlage2Function.objects.all().order_by("name"):
        item = {
            "name": f.name,
            "detection_phrases": f.detection_phrases,
            "subquestions": [],
        }
        for q in f.anlage2subquestion_set.all().order_by("id"):
            item["subquestions"].append({
                "frage_text": q.frage_text,
                "detection_phrases": q.detection_phrases,
            })
        functions.append(item)
    content = json.dumps(functions, ensure_ascii=False, indent=2)
    resp = HttpResponse(content, content_type="application/json")
    resp["Content-Disposition"] = "attachment; filename=anlage2_functions.json"
    return resp


@login_required
@admin_required
def anlage2_subquestion_form(request, function_pk=None, pk=None):
    """Erstellt oder bearbeitet eine Unterfrage."""
    if pk:
        subquestion = get_object_or_404(Anlage2SubQuestion, pk=pk)
        funktion = subquestion.funktion
    else:
        funktion = get_object_or_404(Anlage2Function, pk=function_pk)
        subquestion = Anlage2SubQuestion(funktion=funktion)
    form = Anlage2SubQuestionForm(request.POST or None, instance=subquestion)

    formset: PhraseFormSet | None = None
    data = subquestion.detection_phrases if subquestion.pk else {}

    if request.method == "POST":
        formset = PhraseFormSet(request.POST, prefix="name_aliases")
        if form.is_valid() and formset.is_valid():
            subquestion = form.save(commit=False)
            detection_phrases = copy.deepcopy(subquestion.detection_phrases) if subquestion.pk else {}
            phrases = [
                row.get("phrase", "").strip()
                for row in formset.cleaned_data
                if row.get("phrase") and not row.get("DELETE")
            ]
            detection_phrases["name_aliases"] = phrases
            subquestion.detection_phrases = detection_phrases
            subquestion.save()
            return redirect("anlage2_function_edit", funktion.pk)
    else:
        raw = data.get("name_aliases", [])
        if isinstance(raw, str):
            raw = [raw]
        initial = [{"phrase": p} for p in raw]
        formset = PhraseFormSet(prefix="name_aliases", initial=initial)

    context = {
        "form": form,
        "funktion": funktion,
        "subquestion": subquestion if pk else None,
        "formset": formset,
    }
    return render(request, "anlage2/subquestion_form.html", context)


@login_required
@admin_required
def anlage2_subquestion_delete(request, pk):
    """Löscht eine Unterfrage."""
    if request.method != "POST":
        return HttpResponseBadRequest()
    sub = get_object_or_404(Anlage2SubQuestion, pk=pk)
    func_pk = sub.funktion_id
    sub.delete()
    return redirect("anlage2_function_edit", func_pk)


@login_required
@tile_required("projektverwaltung")
def projekt_list(request):
    projekte = BVProject.objects.all().order_by("-created_at")

    search_query = request.GET.get("q", "")
    if search_query:
        projekte = projekte.filter(title__icontains=search_query)

    software_filter = request.GET.get("software", "")
    if software_filter:
        projekte = projekte.filter(bvsoftware__name__icontains=software_filter).distinct()

    status_filter = request.GET.get("status", "")
    if status_filter:
        projekte = projekte.filter(status__key=status_filter)

    context = {
        "projekte": projekte,
        "is_admin": request.user.groups.filter(name="admin").exists(),
        "search_query": search_query,
        "status_filter": status_filter,
        "software_filter": software_filter,
        "status_choices": ProjectStatus.objects.all(),
    }
    if request.headers.get("x-requested-with") == "XMLHttpRequest":
        return render(request, "partials/_project_list_rows.html", context)
    return render(request, "projekt_list.html", context)


@login_required
def projekt_detail(request, pk):
    projekt = get_object_or_404(BVProject, pk=pk)
    anh = projekt.anlagen.all()
    reviewed = anh.filter(manual_reviewed=True).count()
    is_admin = request.user.groups.filter(name="admin").exists()
    software_list = projekt.software_list
    knowledge_map = {k.software_name: k for k in projekt.softwareknowledge.all()}
    knowledge_rows = []
    checked = 0
    for name in software_list:
        entry = knowledge_map.get(name)
        if entry and entry.last_checked:
            checked += 1
        knowledge_rows.append({"name": name, "entry": entry})
    context = {
        "projekt": projekt,
        "status_choices": ProjectStatus.objects.all(),
        "history": projekt.status_history.all(),
        "num_attachments": anh.count(),
        "num_reviewed": reviewed,
        "is_admin": is_admin,

        "knowledge_rows": knowledge_rows,
        "knowledge_checked": checked,
        "total_software": len(software_list),
        "software_list": software_list,

    }
    return render(request, "projekt_detail.html", context)


@login_required
def anlage3_review(request, pk):
    """Zeigt alle Dateien der Anlage 3 mit Review-Option."""
    projekt = get_object_or_404(BVProject, pk=pk)
    anlagen = projekt.anlagen.filter(anlage_nr=3)
    context = {"projekt": projekt, "anlagen": anlagen}
    return render(request, "anlage3_review.html", context)


@login_required
def projekt_upload(request):
    if request.method == "POST":
        form = BVProjectUploadForm(request.POST, request.FILES)
        if form.is_valid():
            docx_file = form.cleaned_data["docx_file"]
            from tempfile import NamedTemporaryFile

            tmp = NamedTemporaryFile(delete=False, suffix=".docx")
            for chunk in docx_file.chunks():
                tmp.write(chunk)
            tmp.close()
            text = extract_text(Path(tmp.name))
            Path(tmp.name).unlink(missing_ok=True)
            projekt = BVProject.objects.create(beschreibung=text)
            return redirect("projekt_edit", pk=projekt.pk)
    else:
        form = BVProjectUploadForm()
    return render(request, "projekt_upload.html", {"form": form})


@login_required
def projekt_create(request):
    if request.method == "POST":
        form = BVProjectForm(request.POST)
        if form.is_valid():
            software_typen_list = request.POST.getlist("software_typen")
            projekt = form.save(software_list=software_typen_list)
            return redirect("projekt_detail", pk=projekt.pk)
    else:
        form = BVProjectForm()
    return render(request, "projekt_form.html", {"form": form})


@login_required
def projekt_edit(request, pk):
    projekt = get_object_or_404(BVProject, pk=pk)
    if request.method == "POST":
        form = BVProjectForm(request.POST, instance=projekt)
        if form.is_valid():
            software_typen_list = request.POST.getlist("software_typen")
            projekt = form.save(software_list=software_typen_list)
            return redirect("projekt_detail", pk=projekt.pk)
    else:
        form = BVProjectForm(instance=projekt)
    context = {
        "form": form,
        "projekt": projekt,
        "categories": LLMConfig.get_categories(),
        "category": "default",
    }
    return render(request, "projekt_form.html", context)


@login_required
def projekt_file_upload(request, pk):
    projekt = get_object_or_404(BVProject, pk=pk)
    if request.method == "POST":
        form = BVProjectFileForm(request.POST, request.FILES)
        if form.is_valid():
            uploaded = form.cleaned_data["upload"]
            content = ""
            lower_name = uploaded.name.lower()
            if lower_name.endswith(".docx"):
                from tempfile import NamedTemporaryFile

                tmp = NamedTemporaryFile(delete=False, suffix=".docx")
                for chunk in uploaded.chunks():
                    tmp.write(chunk)
                tmp.close()
                try:
                    content = extract_text(Path(tmp.name))
                finally:
                    Path(tmp.name).unlink(missing_ok=True)
            elif lower_name.endswith(".pdf"):
                uploaded.read()  # Bytes einlesen, aber nicht dekodieren
                uploaded.seek(0)
            else:
                try:
                    content = uploaded.read().decode("utf-8")
                except UnicodeDecodeError as exc:
                    logger.error(
                        "Datei konnte nicht als UTF-8 dekodiert werden: %s", exc
                    )
                    return HttpResponseBadRequest("Ungültiges Dateiformat")
            obj = form.save(commit=False)
            obj.projekt = projekt
            obj.text_content = content
            obj.save()
            return redirect("projekt_detail", pk=projekt.pk)
    else:
        form = BVProjectFileForm()
    return render(request, "projekt_file_form.html", {"form": form, "projekt": projekt})


@login_required
@require_http_methods(["POST"])
def projekt_file_check(request, pk, nr):
    """Prüft eine einzelne Anlage per LLM."""
    try:
        nr_int = int(nr)
    except (TypeError, ValueError):
        return JsonResponse({"error": "invalid"}, status=400)

    use_llm = request.POST.get("llm") or request.GET.get("llm")
    funcs = {
        1: check_anlage1,
        2: check_anlage2 if use_llm else analyse_anlage2,
        3: check_anlage3_vision if use_llm else analyse_anlage3,
        4: check_anlage4,
        5: check_anlage5,
        6: check_anlage6,
    }
    func = funcs.get(nr_int)
    if not func:
        return JsonResponse({"error": "invalid"}, status=404)
    category = request.POST.get("model_category")
    model = LLMConfig.get_default(category) if category else None
    try:
        func(pk, model_name=model)
    except ValueError as exc:
        return JsonResponse({"error": str(exc)}, status=404)
    except RuntimeError:
        return JsonResponse(
            {"error": "Missing LLM credentials from environment."}, status=500
        )
    except Exception:
        logger.exception("LLM Fehler")
        return JsonResponse({"status": "error"}, status=502)
    return JsonResponse({"status": "ok"})


@login_required
@require_http_methods(["POST"])
def projekt_file_check_pk(request, pk):
    """Prüft eine Anlage anhand der Datenbank-ID."""
    try:
        anlage = BVProjectFile.objects.get(pk=pk)
    except BVProjectFile.DoesNotExist:
        return JsonResponse({"error": "not found"}, status=404)

    use_llm = request.POST.get("llm") or request.GET.get("llm")
    funcs = {
        1: check_anlage1,
        2: check_anlage2 if use_llm else analyse_anlage2,
        3: check_anlage3_vision if use_llm else analyse_anlage3,
        4: check_anlage4,
        5: check_anlage5,
        6: check_anlage6,
    }
    func = funcs.get(anlage.anlage_nr)
    if not func:
        return JsonResponse({"error": "invalid"}, status=404)
    category = request.POST.get("model_category")
    model = LLMConfig.get_default(category) if category else None
    try:
        func(anlage.projekt_id, model_name=model)
    except RuntimeError:
        return JsonResponse(
            {"error": "Missing LLM credentials from environment."}, status=500
        )
    except Exception:
        logger.exception("LLM Fehler")
        return JsonResponse({"status": "error"}, status=502)
    return JsonResponse({"status": "ok"})


@login_required
def projekt_file_check_view(request, pk):
    """Pr\xfcft eine Anlage und leitet zur Analyse-Bearbeitung weiter."""
    try:
        anlage = BVProjectFile.objects.get(pk=pk)
    except BVProjectFile.DoesNotExist:
        raise Http404

    use_llm = request.POST.get("llm") or request.GET.get("llm")
    funcs = {
        1: check_anlage1,
        2: check_anlage2 if use_llm else analyse_anlage2,
        3: check_anlage3_vision if use_llm else analyse_anlage3,
        4: check_anlage4,
        5: check_anlage5,
        6: check_anlage6,
    }
    func = funcs.get(anlage.anlage_nr)
    if not func:
        raise Http404

    category = request.GET.get("model_category")
    model = LLMConfig.get_default(category) if category else None
    try:
        func(anlage.projekt_id, model_name=model)
    except RuntimeError:
        messages.error(request, "Missing LLM credentials from environment.")
    except Exception:
        logger.exception("LLM Fehler")
        messages.error(request, "Fehler bei der Anlagenpr\xfcfung")

    if anlage.anlage_nr == 3:
        return redirect("anlage3_review", pk=anlage.projekt_id)

    return redirect("projekt_file_edit_json", pk=pk)


@login_required
def projekt_file_parse_anlage2(request, pk):
    """Parst Anlage 2 ohne LLM-Aufrufe."""
    anlage = get_object_or_404(BVProjectFile, pk=pk)
    if anlage.anlage_nr != 2:
        raise Http404
    run_anlage2_analysis(anlage)
    return redirect("projekt_file_edit_json", pk=pk)


@login_required
def projekt_file_edit_json(request, pk):
    """Ermöglicht das Bearbeiten der JSON-Daten einer Anlage."""
    try:
        anlage = BVProjectFile.objects.get(pk=pk)
    except BVProjectFile.DoesNotExist:
        raise Http404

    if anlage.anlage_nr == 1:
        if request.method == "POST":
            form = Anlage1ReviewForm(request.POST)
            if form.is_valid():
                anlage.question_review = form.get_json()
                anlage.save(update_fields=["question_review"])
                return redirect("projekt_detail", pk=anlage.projekt.pk)
        else:
            init = anlage.question_review
            if not init:
                init = _analysis1_to_initial(anlage)
            form = Anlage1ReviewForm(initial=init)
        template = "projekt_file_anlage1_review.html"
        answers: dict[str, str] = {}
        numbers = get_anlage1_numbers()
        q_data = (
            anlage.analysis_json.get("questions", {}) if anlage.analysis_json else {}
        )
        for i in numbers:
            answers[str(i)] = q_data.get(str(i), {}).get("answer", "")

        question_objs = list(Anlage1Question.objects.order_by("num"))
        if not question_objs:
            question_objs = [
                Anlage1Question(
                    num=i,
                    text=t,
                    enabled=True,
                    parser_enabled=True,
                    llm_enabled=True,
                )
                for i, t in enumerate(ANLAGE1_QUESTIONS, start=1)
            ]
        questions = {q.num: q.text for q in question_objs}

        qa = [
            (
                i,
                questions.get(i, ""),
                answers.get(str(i), ""),
                form[f"q{i}_status"],
                form[f"q{i}_hinweis"],
                form[f"q{i}_vorschlag"],
                form[f"q{i}_ok"],
                form[f"q{i}_note"],
            )
            for i in numbers
        ]
    elif anlage.anlage_nr == 2:
        analysis_init = _analysis_to_initial(anlage)
        if request.method == "POST":
            form = Anlage2ReviewForm(request.POST)
            if form.is_valid():
                cfg_rule = Anlage2Config.get_instance()
                functions_to_override: set[int] = set()
                if cfg_rule.enforce_subquestion_override:
                    for func in Anlage2Function.objects.order_by("name"):
                        for sub in func.anlage2subquestion_set.all().order_by("id"):
                            field_name = f"sub{sub.id}_technisch_vorhanden"
                            if form.cleaned_data.get(field_name):
                                functions_to_override.add(func.id)

                anlage.manual_analysis_json = form.get_json()
                anlage.save(update_fields=["manual_analysis_json"])

                if cfg_rule.enforce_subquestion_override:
                    for fid in functions_to_override:
                        Anlage2FunctionResult.objects.update_or_create(
                            projekt=anlage.projekt,
                            funktion_id=fid,
                            defaults={
                                "technisch_verfuegbar": True,
                                "source": "manual",
                            },
                        )

                return redirect("projekt_detail", pk=anlage.projekt.pk)
        else:
            verif_init = _verification_to_initial(anlage.verification_json)
            verif_raw = anlage.verification_json or {}

            name_map = {f.name: str(f.id) for f in Anlage2Function.objects.all()}
            sub_map = {
                (s.funktion.name, s.frage_text): str(s.id)
                for s in Anlage2SubQuestion.objects.select_related("funktion")
            }
            ki_map: dict[tuple[str, str | None], str] = {}
            beteilig_map: dict[tuple[str, str | None], tuple[bool | None, str]] = {}
            if isinstance(verif_raw, dict):
                for key, val in verif_raw.items():
                    if not isinstance(val, dict):
                        continue
                    begr = val.get("ki_begruendung")
                    beteiligt = val.get("ki_beteiligt")
                    beteiligt_begr = val.get("ki_beteiligt_begruendung", "")
                    if ": " in key:
                        func_name, sub_text = key.split(": ", 1)
                        fid = name_map.get(func_name)
                        sid = sub_map.get((func_name, sub_text))
                        if fid:
                            if begr:
                                ki_map[(fid, sid)] = begr
                            beteilig_map[(fid, sid)] = (beteiligt, beteiligt_begr)
                    else:
                        fid = name_map.get(key)
                        if fid:
                            if begr:
                                ki_map[(fid, None)] = begr
                            beteilig_map[(fid, None)] = (beteiligt, beteiligt_begr)

            manual_results_map = {
                r.get_lookup_key(): {
                    "technisch_vorhanden": r.technisch_verfuegbar,
                    "ki_beteiligung": r.ki_beteiligung,
                }
                for r in Anlage2FunctionResult.objects.filter(
                    projekt=anlage.projekt,
                    source="manual",
                )
            }

            manual_init = (
                anlage.manual_analysis_json if isinstance(anlage.manual_analysis_json, dict) else {}
            )

            fields_def = get_anlage2_fields()

            analysis_lookup = _initial_to_lookup(analysis_init)
            verification_lookup = _initial_to_lookup(verif_init)
            manual_lookup = _initial_to_lookup(manual_init)

            for key, res in manual_results_map.items():
                manual_lookup.setdefault(key, {}).update(res)

            init = {"functions": {}}

            for func in Anlage2Function.objects.order_by("name"):
                fid = str(func.id)
                disp = _get_display_data(
                    func.name, analysis_lookup, verification_lookup, manual_lookup
                )
                func_entry = disp["values"].copy()
                sub_map_init: dict[str, dict] = {}
                for sub in func.anlage2subquestion_set.all().order_by("id"):
                    sid = str(sub.id)
                    lookup = f"{func.name}: {sub.frage_text}"
                    s_disp = _get_display_data(
                        lookup, analysis_lookup, verification_lookup, manual_lookup
                    )
                    sub_map_init[sid] = s_disp["values"].copy()
                if sub_map_init:
                    func_entry["subquestions"] = sub_map_init
                init["functions"][fid] = func_entry

            form = Anlage2ReviewForm(initial=init)

        template = "projekt_file_anlage2_review.html"
        answers: dict[str, dict] = {}
        funcs = []
        if anlage.analysis_json:
            funcs = anlage.analysis_json.get("functions")
            if isinstance(funcs, dict) and "value" in funcs:
                funcs = funcs["value"]
            if funcs is None:
                table = anlage.analysis_json.get("table_functions")
                if isinstance(table, dict):
                    funcs = []
                    for k, v in table.items():
                        if isinstance(v, dict):
                            funcs.append({"name": k, **v})
                        else:
                            logger.warning(
                                "Unerwarteter Typ in table_functions f\xc3\xbcr %s: %s",
                                k,
                                type(v),
                            )
                else:
                    funcs = []
        for item in funcs or []:
            name = item.get("funktion") or item.get("name")
            if name:
                for old, new in FIELD_RENAME.items():
                    if old in item and new not in item:
                        item[new] = item[old]
                answers[name] = item
                for sub in item.get("subquestions", []):
                    s_text = sub.get("frage_text")
                    if not s_text:
                        continue
                    for old, new in FIELD_RENAME.items():
                        if old in sub and new not in sub:
                            sub[new] = sub[old]
                    answers[f"{name}: {s_text}"] = sub
        rows = []
        fields_def = get_anlage2_fields()

        for func in Anlage2Function.objects.order_by("name"):
            debug_logger.info("--- Starte Prüfung für Funktion: '%s' ---", func.name)
            aliases = func.detection_phrases.get("name_aliases", [])
            debug_logger.debug("Suche nach Namens-Aliasen: %s", aliases)
            if answers.get(func.name):
                debug_logger.info("-> Ergebnis: Im Dokument gefunden.")
            else:
                debug_logger.info("-> Ergebnis: Nicht im Dokument gefunden.")
            rows.append(
                _build_row_data(
                    func.name,
                    func.name,
                    func.id,
                    f"func{func.id}_",
                    form,
                    answers,
                    ki_map,
                    beteilig_map,
                    analysis_lookup,
                    verification_lookup,
                    manual_lookup,
                )
            )
            for sub in func.anlage2subquestion_set.all().order_by("id"):
                debug_logger.info(
                    "--- Starte Prüfung für Unterfrage: '%s' ---", sub.frage_text
                )
                aliases = sub.detection_phrases.get("name_aliases", [])
                debug_logger.debug("Suche nach Namens-Aliasen: %s", aliases)
                lookup_key = f"{func.name}: {sub.frage_text}"
                if answers.get(lookup_key):
                    debug_logger.info("-> Ergebnis: Im Dokument gefunden.")
                else:
                    debug_logger.info("-> Ergebnis: Nicht im Dokument gefunden.")
                rows.append(
                    _build_row_data(
                        sub.frage_text,
                        lookup_key,
                        func.id,
                        f"sub{sub.id}_",
                        form,
                        answers,
                        ki_map,
                        beteilig_map,
                        analysis_lookup,
                        verification_lookup,
                        manual_lookup,
                        sub_id=sub.id,
                    )
                )
    else:
        if request.method == "POST":
            form = BVProjectFileJSONForm(request.POST, instance=anlage)
            if form.is_valid():
                form.save()
                return redirect("projekt_detail", pk=anlage.projekt.pk)
        else:
            form = BVProjectFileJSONForm(instance=anlage)
        template = "projekt_file_json_form.html"

    context = {"form": form, "anlage": anlage}
    if anlage.anlage_nr == 1:
        context["qa"] = qa
    elif anlage.anlage_nr == 2:
        context.update(
            {
                "rows": rows,
                "fields": [f[0] for f in fields_def],
                "labels": [f[1] for f in fields_def],
            }
        )
    return render(request, template, context)


@login_required
@require_http_methods(["POST"])
def anlage1_generate_email(request, pk):
    """Erstellt einen E-Mail-Text aus den Vorschlägen."""
    try:
        anlage = BVProjectFile.objects.get(pk=pk)
    except BVProjectFile.DoesNotExist:
        return JsonResponse({"error": "not found"}, status=404)
    if anlage.anlage_nr != 1:
        return JsonResponse({"error": "invalid"}, status=400)

    review = anlage.question_review or {}
    suggestions: list[str] = []
    for i in get_anlage1_numbers():
        text = review.get(str(i), {}).get("vorschlag")
        if text:
            suggestions.append(text)

    prefix = get_prompt(
        "anlage1_email",
        "Formuliere eine freundliche E-Mail an den Fachbereich. Bitte fasse die folgenden Vorschläge zusammen:\n\n",
    )
    prompt_text = prefix + "\n".join(f"- {s}" for s in suggestions)
    base_obj = Prompt.objects.filter(name="anlage1_email").first()
    prompt_obj = Prompt(name="tmp", text=prompt_text, role=base_obj.role if base_obj else None)
    try:
        text = query_llm(prompt_obj, {}, model_type="default")
    except RuntimeError:
        return JsonResponse({"error": "llm"}, status=500)
    except Exception:
        logger.exception("LLM Fehler")
        return JsonResponse({"error": "llm"}, status=502)

    return JsonResponse({"text": text})


def _validate_llm_output(text: str) -> tuple[bool, str]:
    """Prüfe, ob die LLM-Antwort technisch brauchbar ist."""
    if not text:
        return False, "Antwort leer"
    if len(text.split()) < 5:
        return False, "Antwort zu kurz"
    return True, ""


def _run_llm_check(name: str, additional: str | None = None) -> tuple[str, bool]:
    """Führt die LLM-Abfrage für eine einzelne Software durch."""
    base = get_prompt(
        "initial_llm_check",
        (
            "Do you know software {name}? Provide a short, technically correct "
            "description of what it does and how it is typically used."
        ),
    )
    prompt_text = base.format(name=name)
    if additional:
        prompt_text += " " + additional
    base_obj = Prompt.objects.filter(name="initial_llm_check").first()
    prompt_obj = Prompt(name="tmp", text=prompt_text, role=base_obj.role if base_obj else None)

    logger.debug("Starte LLM-Check für %s", name)
    reply = query_llm(prompt_obj, {})
    valid, _ = _validate_llm_output(reply)
    logger.debug("LLM-Antwort für %s: %s", name, reply[:100])
    return reply, valid


@login_required
@require_http_methods(["GET"])
def project_detail_api(request, pk):
    projekt = get_object_or_404(BVProject, pk=pk)
    software_list = projekt.software_list
    knowledge_map = {k.software_name: k for k in projekt.softwareknowledge.all()}
    knowledge = []
    checked = 0
    for name in software_list:
        entry = knowledge_map.get(name)
        item = {
            "software_name": name,
            "id": entry.pk if entry else None,
            "is_known_by_llm": entry.is_known_by_llm if entry else False,
            "description": entry.description if entry else "",
            "last_checked": bool(entry and entry.last_checked),
        }
        if item["last_checked"]:
            checked += 1
        knowledge.append(item)

    data = {
        "id": projekt.pk,
        "title": projekt.title,
        "beschreibung": projekt.beschreibung,
        "software_typen": projekt.software_string,
        "software_list": software_list,
        "knowledge": knowledge,
        "checked": checked,
        "total": len(software_list),
    }
    return JsonResponse(data)




@login_required
@require_http_methods(["POST"])
def projekt_status_update(request, pk):
    """Aktualisiert den Projektstatus."""
    projekt = get_object_or_404(BVProject, pk=pk)
    status = request.POST.get("status")
    try:
        set_project_status(projekt, status)
    except ValueError:
        pass
    return redirect("projekt_detail", pk=projekt.pk)


@login_required
@require_http_methods(["POST"])
def projekt_functions_check(request, pk):
    """Löst die Einzelprüfung der Anlage-2-Funktionen aus."""
    model = request.POST.get("model")
    try:
        check_anlage2_functions(pk, model_name=model)
    except RuntimeError:
        return JsonResponse(
            {"error": "Missing LLM credentials from environment."}, status=500
        )
    except Exception:
        logger.exception("LLM Fehler")
        return JsonResponse({"status": "error"}, status=502)
    return JsonResponse({"status": "ok"})


@login_required
@require_http_methods(["POST"])
def anlage2_feature_verify(request, pk):
    """Startet die Pr\u00fcfung einer Einzelfunktion im Hintergrund."""
    logger.debug(
        f"--- KI-Pr\u00fcfung f\u00fcr Anlage 2 gestartet (project_file pk={pk}) ---"
    )
    logger.debug(f"Empfangene POST-Daten: {request.POST.dict()}")
    try:
        anlage = BVProjectFile.objects.get(pk=pk)
    except BVProjectFile.DoesNotExist:
        return JsonResponse({"error": "not found"}, status=404)
    if anlage.anlage_nr != 2:
        return JsonResponse({"error": "invalid"}, status=400)

    function_id = request.POST.get("function_id", None)
    subquestion_id = request.POST.get("subquestion_id", None)
    model = request.POST.get("model")
    logger.debug(f"Extrahierte function_id: '{function_id}'")
    logger.debug(f"Extrahierte subquestion_id: '{subquestion_id}'")
    if function_id:
        object_type = "function"
        obj_id = int(function_id)
        get_object_or_404(Anlage2Function, pk=obj_id)  # nur Validierung
    elif subquestion_id:
        object_type = "subquestion"
        obj_id = int(subquestion_id)
        get_object_or_404(Anlage2SubQuestion, pk=obj_id)
    else:
        logger.error(
            "FEHLER: Weder function_id noch subquestion_id im POST-Request gefunden. Sende 400 Bad Request."
        )
        return JsonResponse({"error": "invalid"}, status=400)

    task_id = async_task(
        "core.llm_tasks.worker_verify_feature",
        anlage.projekt_id,
        object_type,
        obj_id,
        model,
    )

    return JsonResponse({"status": "queued", "task_id": task_id})


@login_required
def ajax_check_task_status(request, task_id: str) -> JsonResponse:
    """Prüft den Status eines Django-Q-Tasks und gibt ihn als JSON zurück."""
    task = fetch(task_id)
    if not task:
        return JsonResponse({"status": "UNKNOWN", "result": None})

    task_status_str = "SUCCESS" if task.success else "FAIL"
    task_result = result(task_id) if task.success else None

    return JsonResponse({"status": task_status_str, "result": task_result})


@login_required
@require_http_methods(["POST"])
def ajax_save_manual_review_item(request) -> JsonResponse:
    """Speichert eine einzelne manuelle Bewertung."""

    pf_id = request.POST.get("project_file_id")
    func_id = request.POST.get("function_id")
    sub_id = request.POST.get("subquestion_id")
    status_val = request.POST.get("status")
    if status_val in (True, "True", "true", "1", 1):
        status = True
    elif status_val in (False, "False", "false", "0", 0):
        status = False
    else:
        status = None
    notes = request.POST.get("notes")

    if pf_id is None or func_id is None:
        return JsonResponse({"error": "invalid"}, status=400)

    anlage = get_object_or_404(BVProjectFile, pk=pf_id)
    if anlage.anlage_nr != 2:
        return JsonResponse({"error": "invalid"}, status=400)

    funktion = get_object_or_404(Anlage2Function, pk=func_id)

    Anlage2FunctionResult.objects.update_or_create(
        projekt=anlage.projekt,
        funktion=funktion,
        defaults={
            "technisch_verfuegbar": status,
            "raw_json": {"notes": notes, "subquestion_id": sub_id},
            "source": "manual",
        },
    )

    return JsonResponse({"status": "success"})


@login_required
@require_POST
def ajax_save_anlage2_review(request) -> JsonResponse:
    """Speichert eine einzelne Bewertung f\u00fcr Anlage 2 per AJAX."""

    try:
        data = json.loads(request.body)
        pf_id = data.get("project_file_id")
        func_id = data.get("function_id")
        sub_id = data.get("subquestion_id")

        status_val = data.get("status")
        if status_val in (True, "True", "true", "1", 1):
            status = True
        elif status_val in (False, "False", "false", "0", 0):
            status = False
        else:
            status = None

        notes = data.get("notes", "")
        ki_beteiligt = data.get("ki_beteiligt")

        if pf_id is None or func_id is None:
            return JsonResponse({"error": "invalid"}, status=400)

        anlage = get_object_or_404(BVProjectFile, pk=pf_id)
        if anlage.anlage_nr != 2:
            return JsonResponse({"error": "invalid"}, status=400)

        funktion = get_object_or_404(Anlage2Function, pk=func_id)
        if sub_id:
            get_object_or_404(Anlage2SubQuestion, pk=sub_id)

        defaults = {
            "technisch_verfuegbar": status,
            "ki_beteiligung": ki_beteiligt,
            "raw_json": {"notes": notes, "subquestion_id": sub_id},
            "source": "manual",
        }

        Anlage2FunctionResult.objects.update_or_create(
            projekt=anlage.projekt,
            funktion=funktion,
            defaults=defaults,
        )

        manual_data = anlage.manual_analysis_json or {"functions": {}}
        func_entry = manual_data.setdefault("functions", {}).setdefault(
            str(func_id), {}
        )
        if sub_id:
            sub_map = func_entry.setdefault("subquestions", {}).setdefault(
                str(sub_id), {}
            )
            sub_map["technisch_vorhanden"] = status
            sub_map["ki_beteiligung"] = ki_beteiligt
        else:
            func_entry["technisch_vorhanden"] = status
            func_entry["ki_beteiligung"] = ki_beteiligt

        anlage.manual_analysis_json = manual_data
        anlage.save(update_fields=["manual_analysis_json"])

        return JsonResponse({"status": "success"})
    except Exception as exc:  # pragma: no cover - Schutz vor unerwarteten Fehlern
        logger.error("Fehler beim Speichern des manuellen Reviews: %s", exc)
        return JsonResponse({"status": "error", "message": str(exc)}, status=500)


@login_required
@require_POST
def ajax_reset_all_reviews(request, pk: int) -> JsonResponse:
    """L\u00f6scht alle manuellen und KI-Bewertungen f\u00fcr eine Anlage."""

    project_file = get_object_or_404(BVProjectFile, pk=pk)
    if project_file.anlage_nr != 2:
        return JsonResponse({"error": "invalid"}, status=400)

    Anlage2FunctionResult.objects.filter(
        projekt=project_file.projekt
    ).exclude(source="parser").delete()
    project_file.verification_json = {}
    project_file.manual_analysis_json = None
    project_file.save(update_fields=["verification_json", "manual_analysis_json"])

    return JsonResponse({"status": "success"})


@login_required
@require_http_methods(["POST"])
def project_file_toggle_flag(request, pk: int, field: str):
    """Setzt ein Bool-Feld bei einer Anlage."""
    if field not in {"manual_reviewed", "verhandlungsfaehig"}:
        return HttpResponseBadRequest("invalid")
    project_file = get_object_or_404(BVProjectFile, pk=pk)
    value = request.POST.get("value")
    new_val = value in ("1", "true", "True", "on")
    setattr(project_file, field, new_val)
    project_file.save(update_fields=[field])
    if (
        field == "manual_reviewed"
        and project_file.anlage_nr == 3
        and project_file.projekt.anlagen.filter(anlage_nr=3).count()
        == project_file.projekt.anlagen.filter(anlage_nr=3, manual_reviewed=True).count()
    ):
        try:
            set_project_status(project_file.projekt, "ENDGEPRUEFT")
        except ValueError:
            pass
    if request.headers.get("x-requested-with") == "XMLHttpRequest":
        return JsonResponse({"status": "ok", field: new_val})
    if "HTTP_REFERER" in request.META:
        return redirect(request.META["HTTP_REFERER"])
    return redirect("projekt_detail", pk=project_file.projekt.pk)


@login_required
@require_http_methods(["POST"])
def projekt_file_delete_result(request, pk: int):
    """Löscht Analyse- und Review-Ergebnisse einer Anlage."""
    project_file = get_object_or_404(BVProjectFile, pk=pk)

    if project_file.anlage_nr == 2:
        Anlage2FunctionResult.objects.filter(
            projekt=project_file.projekt
        ).exclude(source="parser").delete()
        project_file.verification_json = {}

    project_file.analysis_json = None
    project_file.manual_analysis_json = None
    project_file.manual_reviewed = False
    project_file.verhandlungsfaehig = False
    project_file.save(
        update_fields=[
            "analysis_json",
            "manual_analysis_json",
            "manual_reviewed",
            "verhandlungsfaehig",
            "verification_json",
        ]
    )

    if project_file.anlage_nr == 3:
        return redirect("anlage3_review", pk=project_file.projekt.pk)
    return redirect("projekt_detail", pk=project_file.projekt.pk)


@login_required
def projekt_gap_analysis(request, pk):
    """Stellt die Gap-Analyse als Download bereit."""
    projekt = get_object_or_404(BVProject, pk=pk)
    path = generate_gap_analysis(projekt)
    return FileResponse(open(path, "rb"), as_attachment=True, filename=path.name)


@login_required
def projekt_management_summary(request, pk):
    """Stellt die Management-Zusammenfassung als Download bereit."""
    projekt = get_object_or_404(BVProject, pk=pk)
    path = generate_management_summary(projekt)
    return FileResponse(open(path, "rb"), as_attachment=True, filename=path.name)


@login_required
@require_POST
def ajax_start_gutachten_generation(request, project_id):
    """Startet die Gutachten-Erstellung als Hintergrund-Task."""
    knowledge_id = request.POST.get("knowledge_id")
    try:
        knowledge_id = int(knowledge_id)
    except (TypeError, ValueError):
        return JsonResponse({"error": "invalid"}, status=400)

    if not SoftwareKnowledge.objects.filter(pk=knowledge_id, projekt_id=project_id).exists():
        return JsonResponse({"error": "invalid"}, status=400)

    task_id = async_task(
        "core.llm_tasks.worker_generate_gutachten",
        project_id,
        knowledge_id,
        timeout=600,
    )
    return JsonResponse({"status": "queued", "task_id": task_id})


@login_required
def gutachten_view(request, pk):
    """Zeigt den Text eines Gutachtens an."""
    gutachten = get_object_or_404(Gutachten, pk=pk)
    projekt = gutachten.software_knowledge.projekt
    context = {
        "projekt": projekt,
        "text": gutachten.text,
        "gutachten": gutachten,
        "categories": LLMConfig.get_categories(),
        "category": "gutachten",
    }
    return render(request, "gutachten_view.html", context)


@login_required
def gutachten_download(request, pk):
    """Stellt das Gutachten als formatiertes DOCX bereit."""
    gutachten = get_object_or_404(Gutachten, pk=pk)
    projekt = gutachten.software_knowledge.projekt

    markdown_text = gutachten.text
    temp_file_path = os.path.join(tempfile.gettempdir(), f"gutachten_{pk}.docx")

    try:
        extensions = ["extra", "admonition", "toc"]
        html_content = markdown.markdown(markdown_text, extensions=extensions)

        pypandoc.convert_text(
            html_content,
            "docx",
            format="html",
            outputfile=temp_file_path,
        )

        with open(temp_file_path, "rb") as docx_file:
            response = HttpResponse(
                docx_file.read(),
                content_type="application/vnd.openxmlformats-officedocument.wordprocessingml.document",
            )
            response[
                "Content-Disposition"
            ] = f'attachment; filename="Gutachten_{projekt.title}.docx"'
            return response

    except (IOError, OSError) as e:
        logger.error(
            f"Pandoc-Fehler beim Erstellen des Gutachtens f\u00fcr Projekt {projekt.id}: {e}"
        )
        messages.error(
            request,
            "Fehler beim Erstellen des Word-Dokuments. Ist Pandoc auf dem Server korrekt installiert?",
        )
        return redirect("projekt_detail", pk=projekt.pk)

    finally:
        if os.path.exists(temp_file_path):
            os.remove(temp_file_path)


@login_required
def gutachten_edit(request, pk):
    """Ermöglicht das Bearbeiten und erneute Speichern des Gutachtens."""
    gutachten = get_object_or_404(Gutachten, pk=pk)
    projekt = gutachten.software_knowledge.projekt
    if request.method == "POST":
        text = request.POST.get("text", "")
        gutachten.text = text
        gutachten.save(update_fields=["text"])
        messages.success(request, "Gutachten gespeichert")
        return redirect("gutachten_view", pk=gutachten.pk)
    return render(request, "gutachten_edit.html", {"projekt": projekt, "text": gutachten.text})


@login_required
@require_http_methods(["POST"])
def gutachten_delete(request, pk):
    """Löscht das Gutachten und entfernt den Verweis im Projekt."""
    gutachten = get_object_or_404(Gutachten, pk=pk)
    projekt = gutachten.software_knowledge.projekt
    gutachten.delete()
    return redirect("projekt_detail", pk=projekt.pk)


@login_required
@require_http_methods(["POST"])
def gutachten_llm_check(request, pk):
    """Löst den LLM-Funktionscheck für das Gutachten aus."""
    gutachten = get_object_or_404(Gutachten, pk=pk)
    projekt = gutachten.software_knowledge.projekt
    category = request.POST.get("model_category")
    model = LLMConfig.get_default(category) if category else None
    try:
        note = check_gutachten_functions(projekt.pk, model_name=model)
        if note:
            projekt.gutachten_function_note = note
            projekt.save(update_fields=["gutachten_function_note"])
        messages.success(request, "Gutachten geprüft")
    except ValueError:
        messages.error(request, "Kein Gutachten vorhanden")
    except RuntimeError:
        messages.error(request, "Missing LLM credentials from environment.")
    except Exception:
        logger.exception("LLM Fehler")
        messages.error(request, "LLM-Fehler beim Funktionscheck")
    return redirect("gutachten_view", pk=gutachten.pk)


@login_required
def edit_ki_justification(request, pk):
    """Erlaubt das Bearbeiten der KI-Begründung."""
    anlage = get_object_or_404(BVProjectFile, pk=pk)
    if anlage.anlage_nr != 2:
        raise Http404

    func_id = request.GET.get("function") or request.POST.get("function")
    sub_id = request.GET.get("subquestion") or request.POST.get("subquestion")
    if func_id:
        obj = get_object_or_404(Anlage2Function, pk=func_id)
        key = obj.name
        obj_type = "function"
    elif sub_id:
        obj = get_object_or_404(Anlage2SubQuestion, pk=sub_id)
        key = f"{obj.funktion.name}: {obj.frage_text}"
        obj_type = "subquestion"
    else:
        return HttpResponseBadRequest("invalid")

    verif = anlage.verification_json or {}
    data = verif.get(key, {})
    if request.method == "POST":
        text = request.POST.get("ki_begruendung", "").strip()
        data["ki_begruendung"] = text
        verif[key] = data
        anlage.verification_json = verif
        anlage.save(update_fields=["verification_json"])
        messages.success(request, "Begründung gespeichert")
        return redirect("projekt_file_edit_json", pk=anlage.pk)

    context = {
        "anlage": anlage,
        "object": obj,
        "object_type": obj_type,
        "ki_begruendung": data.get("ki_begruendung", ""),
    }
    return render(request, "edit_ki_justification.html", context)


@login_required
def justification_detail_edit(request, file_id, function_key):
    """Zeigt und bearbeitet die KI-Begründung zu einer Funktion."""

    anlage = get_object_or_404(BVProjectFile, pk=file_id)
    if anlage.anlage_nr != 2:
        raise Http404

    verif = anlage.verification_json or {}
    data = verif.get(function_key, {})
    if request.method == "POST":
        form = JustificationForm(request.POST)
        if form.is_valid():
            data["ki_begruendung"] = form.cleaned_data["justification"]
            verif[function_key] = data
            anlage.verification_json = verif
            anlage.save(update_fields=["verification_json"])
            messages.success(request, "Begründung gespeichert")
            return redirect("projekt_file_edit_json", pk=anlage.pk)
    else:
        form = JustificationForm(initial={"justification": data.get("ki_begruendung", "")})

    justification_html = markdownify(data.get("ki_begruendung")) if data.get("ki_begruendung") else ""
    context = {
        "project_file": anlage,
        "function_name": function_key,
        "form": form,
        "justification_html": justification_html,
    }
    return render(request, "justification_detail.html", context)


@login_required
def justification_delete(request, file_id, function_key):
    """Löscht die KI-Begründung für einen Funktionsschlüssel."""

    anlage = get_object_or_404(BVProjectFile, pk=file_id)
    if anlage.anlage_nr != 2:
        raise Http404

    verif = anlage.verification_json or {}
    entry = verif.get(function_key, {})
    if isinstance(entry, dict) and "ki_begruendung" in entry:
        entry.pop("ki_begruendung")
        if entry:
            verif[function_key] = entry
        else:
            verif.pop(function_key, None)
        anlage.verification_json = verif
        anlage.save(update_fields=["verification_json"])
        messages.success(request, "Begründung gelöscht")

    return redirect("projekt_file_edit_json", pk=anlage.pk)

@login_required
@require_POST
def ajax_start_initial_checks(request, project_id):
    """Startet den Initialcheck für alle Software-Typen eines Projekts."""
    projekt = get_object_or_404(BVProject, pk=project_id)
    names = projekt.software_list
    tasks = []
    for name in names:
        sk, _ = SoftwareKnowledge.objects.get_or_create(
            projekt=projekt,
            software_name=name,
        )
        tid = async_task(
            "core.llm_tasks.worker_run_initial_check",
            sk.pk,
        )
        tasks.append({"software": name, "task_id": tid})
    return JsonResponse({"status": "queued", "tasks": tasks})


@login_required
@require_POST
def ajax_rerun_initial_check_with_context(request) -> JsonResponse:
    """Startet den Initial-Check erneut mit zusätzlichem Kontext."""

    knowledge_id = request.POST.get("knowledge_id")
    user_context = request.POST.get("user_context", "")
    try:
        knowledge_id = int(knowledge_id)
    except (TypeError, ValueError):
        return JsonResponse({"error": "invalid"}, status=400)

    if not SoftwareKnowledge.objects.filter(pk=knowledge_id).exists():
        return JsonResponse({"error": "invalid"}, status=400)

    task_id = async_task(
        "core.llm_tasks.worker_run_initial_check",
        knowledge_id,
        user_context,
    )
    return JsonResponse({"status": "queued", "task_id": task_id})


@login_required
def edit_knowledge_description(request, knowledge_id):
    """Bearbeitet die Beschreibung eines Knowledge-Eintrags."""
    knowledge = get_object_or_404(SoftwareKnowledge, pk=knowledge_id)
    if request.method == "POST":
        form = KnowledgeDescriptionForm(request.POST, instance=knowledge)
        if form.is_valid():
            form.save()
            messages.success(request, "Beschreibung gespeichert")
            return redirect("projekt_detail", pk=knowledge.projekt.pk)
    else:
        form = KnowledgeDescriptionForm(instance=knowledge)
    return render(
        request,
        "edit_knowledge_description.html",
        {"form": form, "knowledge": knowledge},
    )


@login_required
@require_POST
def delete_knowledge_entry(request, knowledge_id):
    """Löscht einen Knowledge-Eintrag."""
    knowledge = get_object_or_404(SoftwareKnowledge, pk=knowledge_id)
    project_pk = knowledge.projekt.pk
    knowledge.delete()
    return redirect("projekt_detail", pk=project_pk)


@login_required
def download_knowledge_as_word(request, knowledge_id):
    """Stellt die Beschreibung als Word-Datei bereit."""
    knowledge = get_object_or_404(SoftwareKnowledge, pk=knowledge_id)
    if not knowledge.description:
        raise Http404
    temp_file_path = os.path.join(tempfile.gettempdir(), f"knowledge_{knowledge_id}.docx")
    try:
        extensions = ["extra", "admonition", "toc"]
        html_content = markdown.markdown(knowledge.description, extensions=extensions)
        pypandoc.convert_text(
            html_content,
            "docx",
            format="html",
            outputfile=temp_file_path,
        )
        with open(temp_file_path, "rb") as fh:
            response = HttpResponse(
                fh.read(),
                content_type="application/vnd.openxmlformats-officedocument.wordprocessingml.document",
            )
            response["Content-Disposition"] = (
                f'attachment; filename="{knowledge.software_name}.docx"'
            )
            return response
    except (IOError, OSError) as e:
        logger.error("Pandoc-Fehler beim Knowledge-Export %s", e)
        messages.error(
            request,
            "Fehler beim Erstellen des Word-Dokuments. Ist Pandoc auf dem Server korrekt installiert?",
        )
        return redirect("projekt_detail", pk=knowledge.projekt.pk)
    finally:
        if os.path.exists(temp_file_path):
            os.remove(temp_file_path)<|MERGE_RESOLUTION|>--- conflicted
+++ resolved
@@ -1753,29 +1753,25 @@
             admin_a2_logger.debug("Speichere Phrase-Set %s", key)
             cfg_form = Anlage2ConfigForm(instance=cfg)
             qs = cfg.global_phrases.filter(phrase_type=key)
-<<<<<<< HEAD
+
             phrase_sets[key] = Anlage2GlobalPhraseFormSet(
                 request.POST,
                 prefix=key,
                 queryset=qs,
             )
-=======
-            phrase_sets[key] = Anlage2GlobalPhraseFormSet(request.POST, prefix=key, queryset=qs)
->>>>>>> 3fc460bb
+
             fs = phrase_sets[key]
             if fs.is_valid():
                 for form in fs.forms:
                     if form.cleaned_data.get("DELETE"):
                         if form.instance.pk:
-<<<<<<< HEAD
+
                             admin_a2_logger.debug(
                                 "Lösche Phrase (%s): %s",
                                 key,
                                 form.instance.phrase_text,
                             )
-=======
-                            admin_a2_logger.debug("Lösche Phrase (%s): %s", key, form.instance.phrase_text)
->>>>>>> 3fc460bb
+
                             form.instance.delete()
                         continue
                     if not form.has_changed() and form.instance.pk:
@@ -1784,7 +1780,7 @@
                     inst.config = cfg
                     inst.phrase_type = key
                     inst.save()
-<<<<<<< HEAD
+
                     admin_a2_logger.debug(
                         "Gespeicherte Phrase (%s): %s (id=%s)",
                         key,
@@ -1798,11 +1794,7 @@
                     key,
                     fs.errors,
                 )
-=======
-                    admin_a2_logger.debug("Gespeicherte Phrase (%s): %s (id=%s)", key, inst.phrase_text, inst.pk)
-                messages.success(request, "Phrasen gespeichert")
-            else:
->>>>>>> 3fc460bb
+
                 messages.error(request, "Ungültige Eingabe")
             return redirect(f"{reverse('anlage2_config')}?tab=text")
 
@@ -1817,29 +1809,25 @@
                     queryset=qs,
                 )
             if cfg_form.is_valid() and all(fs.is_valid() for fs in phrase_sets.values()):
-<<<<<<< HEAD
+
                 admin_a2_logger.debug(
                     "Geänderte Felder: %r",
                     {f: cfg_form.cleaned_data[f] for f in cfg_form.changed_data},
                 )
-=======
-                admin_a2_logger.debug("Geänderte Felder: %r", {f: cfg_form.cleaned_data[f] for f in cfg_form.changed_data})
->>>>>>> 3fc460bb
+
                 cfg_form.save()
                 for key, _ in categories:
                     fs = phrase_sets[key]
                     for form in fs.forms:
                         if form.cleaned_data.get("DELETE"):
                             if form.instance.pk:
-<<<<<<< HEAD
+
                                 admin_a2_logger.debug(
                                     "Lösche Phrase (%s): %s",
                                     key,
                                     form.instance.phrase_text,
                                 )
-=======
-                                admin_a2_logger.debug("Lösche Phrase (%s): %s", key, form.instance.phrase_text)
->>>>>>> 3fc460bb
+
                                 form.instance.delete()
                             continue
                         if not form.has_changed() and form.instance.pk:
@@ -1848,16 +1836,14 @@
                         inst.config = cfg
                         inst.phrase_type = key
                         inst.save()
-<<<<<<< HEAD
+
                         admin_a2_logger.debug(
                             "Gespeicherte Phrase (%s): %s (id=%s)",
                             key,
                             inst.phrase_text,
                             inst.pk,
                         )
-=======
-                        admin_a2_logger.debug("Gespeicherte Phrase (%s): %s (id=%s)", key, inst.phrase_text, inst.pk)
->>>>>>> 3fc460bb
+
                 return redirect(f"{reverse('anlage2_config')}?tab=text")
             admin_a2_logger.debug(
                 "Ungültige Konfiguration: %s | %s",
