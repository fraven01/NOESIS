from pathlib import Path
import tempfile
import os
from django.shortcuts import render, redirect, get_object_or_404
from django.contrib.auth.decorators import login_required
from django.contrib.auth.models import User, Group, Permission
from django.http import (
    HttpResponseBadRequest,
    Http404,
    HttpResponse,
)
from django.core.files.storage import default_storage
from django.contrib import messages
from django.http import JsonResponse, FileResponse
from django.views.decorators.http import require_http_methods, require_POST
from django.urls import reverse
from typing import Any
import subprocess
import whisper
import torch
import json
from django_q.tasks import async_task, fetch, result, Task

from .forms import (
    RecordingForm,
    BVProjectForm,
    BVProjectUploadForm,
    BVProjectFileForm,
    BVProjectFileJSONForm,
    Anlage1ReviewForm,
    Anlage2ReviewForm,
    Anlage4ReviewForm,
    get_anlage2_fields,
    Anlage2FunctionForm,
    Anlage2FunctionImportForm,
    PromptImportForm,
    Anlage1ImportForm,
    Anlage2SubQuestionForm,
    get_anlage1_numbers,
    Anlage2ConfigForm,
    get_parser_choices,
    EditJustificationForm,
    JustificationForm,

    KnowledgeDescriptionForm,

    ProjectStatusForm,
    ProjectStatusImportForm,
    LLMRoleForm,
    LLMRoleImportForm,
    UserPermissionsForm,
    UserImportForm,
    Anlage2ConfigImportForm,
    AntwortErkennungsRegelForm,
    Anlage4ParserConfigForm,

)
from .models import (
    Recording,
    BVProject,
    BVProjectFile,
    transcript_upload_path,
    Prompt,
    LLMConfig,
    Anlage1Question,
    Anlage1QuestionVariant,
    Anlage2Function,
    Anlage2SubQuestion,
    Anlage2Config,
    Anlage2ColumnHeading,
    Anlage2FunctionResult,
    SoftwareKnowledge,
    Gutachten,
    Tile,
    Area,
    ProjectStatus,
    LLMRole,
    FormatBParserRule,
    AntwortErkennungsRegel,
    Anlage4Config,
    Anlage4ParserConfig,
)
from .docx_utils import extract_text
from .llm_utils import query_llm
from .workflow import set_project_status
from .reporting import generate_gap_analysis, generate_management_summary
from .llm_tasks import (
    check_anlage1,
    analyse_anlage2,
    analyse_anlage3,
    check_anlage2,
    check_anlage3_vision,
    analyse_anlage4,
    check_anlage5,
    check_anlage6,
    check_anlage2_functions,
    run_anlage2_analysis,
    check_gutachten_functions,
    generate_gutachten,
    get_prompt,
    ANLAGE1_QUESTIONS,
)

from .decorators import admin_required, tile_required
from .obs_utils import start_recording, stop_recording, is_recording
from django.forms import formset_factory, modelformset_factory

import logging
import sys
import copy

import time

import markdown
import pypandoc
from django.conf import settings
from .templatetags.recording_extras import markdownify

logger = logging.getLogger(__name__)
debug_logger = logging.getLogger("parser_debug")
admin_a2_logger = logging.getLogger("anlage2_admin_debug")
anlage4_logger = logging.getLogger("anlage4_debug")


_WHISPER_MODEL = None


def _get_whisper_model():
    """Lade das Whisper-Modell nur einmal."""
    global _WHISPER_MODEL
    logger.debug("Whisper-Modell wird angefordert")
    if _WHISPER_MODEL is None:
        device = "cuda" if torch.cuda.is_available() else "cpu"
        logger.debug("Lade Whisper-Modell auf %s", device)
        _WHISPER_MODEL = whisper.load_model("base", device=device)
        logger.debug("Whisper-Modell geladen")
    return _WHISPER_MODEL


def get_user_tiles(user, bereich: str) -> list[Tile]:
    """Gibt alle Tiles zurueck, auf die ``user`` in ``bereich`` Zugriff hat."""
    return list(Tile.objects.filter(areas__slug=bereich, users=user))


FIELD_RENAME = {
    "technisch_verfuegbar": "technisch_vorhanden",
    "einsatz_telefonica": "einsatz_bei_telefonica",
}


def _deep_update(base: dict, extra: dict) -> dict:
    """Aktualisiert ``base`` rekursiv mit ``extra``."""
    for key, val in extra.items():
        if isinstance(val, dict):
            node = base.setdefault(key, {})
            _deep_update(node, val)
        else:
            base[key] = val
    return base


def _analysis1_to_initial(anlage: BVProjectFile) -> dict:
    """Wandelt ``analysis_json`` in das Initialformat für ``Anlage1ReviewForm``."""

    data = anlage.analysis_json or {}
    if not isinstance(data, dict):
        return {}

    questions = data.get("questions")
    if not isinstance(questions, dict):
        return {}

    out: dict[str, dict] = {}
    for num in get_anlage1_numbers():
        q = questions.get(str(num), {})
        if not isinstance(q, dict):
            continue
        out[str(num)] = {
            "status": q.get("status", ""),
            "hinweis": q.get("hinweis", ""),
            "vorschlag": q.get("vorschlag", ""),
        }

    return out


def _analysis_to_initial(anlage: BVProjectFile) -> dict:
    """Wandelt ``analysis_json`` in das Initialformat für ``Anlage2ReviewForm``."""
    data = anlage.analysis_json or {}
    debug_logger.debug("Eingabe analysis_json: %r", data)
    initial = {"functions": {}}
    if not isinstance(data, dict):
        debug_logger.debug("analysis_json ist kein Dict: %r", type(data))
        return initial

    name_map = {f.name: str(f.id) for f in Anlage2Function.objects.all()}
    sub_name_map = {
        (s.funktion.name, s.frage_text): str(s.id)
        for s in Anlage2SubQuestion.objects.select_related("funktion")
    }
    rev_map = {v: k for k, v in FIELD_RENAME.items()}

    items = data.get("functions")
    if isinstance(items, dict) and "value" in items:
        items = items["value"]
    if items is None:
        table_funcs = data.get("table_functions")
        if isinstance(table_funcs, dict):
            items = []
            for k, v in table_funcs.items():
                if isinstance(v, dict):
                    items.append({"name": k, **v})
                else:
                    logger.warning(
                        "Unerwarteter Typ in table_functions f\xc3\xbcr %s: %s",
                        k,
                        type(v),
                    )
        else:
            items = []
    for item in items:
        name = item.get("funktion") or item.get("name")
        if not name:
            continue

        # Unterfrage im Format "Funktion: Frage"?
        if ": " in name:
            func_name, sub_text = name.split(": ", 1)
            func_id = name_map.get(func_name)
            sub_id = sub_name_map.get((func_name, sub_text))
            if not func_id or not sub_id:
                continue

            s_entry: dict[str, object] = {}
            for field, _ in get_anlage2_fields():
                val = item.get(field)
                debug_logger.debug("Subfrage %s Feld %s: %r", sub_text, field, val)
                if isinstance(val, dict) and "value" in val:
                    val = val["value"]
                    debug_logger.debug("Subfeld %s normalisiert: %r", field, val)
                if val is None:
                    alt = rev_map.get(field)
                    if alt:
                        alt_val = item.get(alt)
                        debug_logger.debug("Nutze Alternativfeld %s: %r", alt, alt_val)
                        if isinstance(alt_val, dict) and "value" in alt_val:
                            alt_val = alt_val["value"]
                            debug_logger.debug(
                                "Alternativfeld %s normalisiert: %r", alt, alt_val
                            )
                        val = alt_val
                if isinstance(val, bool):
                    s_entry[field] = val
                    debug_logger.debug("Gesetzter Subwert f\u00fcr %s: %r", field, val)

            if s_entry:
                (
                    initial["functions"]
                    .setdefault(func_id, {})
                    .setdefault("subquestions", {})
                )[sub_id] = s_entry
            continue

        func_id = name_map.get(name)
        if not func_id:
            continue
        entry: dict[str, object] = {}
        for field, _ in get_anlage2_fields():
            val = item.get(field)
            debug_logger.debug("Funktion %s Feld %s: %r", name, field, val)
            if isinstance(val, dict) and "value" in val:
                val = val["value"]
                debug_logger.debug("Feld %s normalisiert: %r", field, val)
            if val is None:
                alt = rev_map.get(field)
                if alt:
                    alt_val = item.get(alt)
                    debug_logger.debug("Nutze Alternativfeld %s: %r", alt, alt_val)
                    if isinstance(alt_val, dict) and "value" in alt_val:
                        alt_val = alt_val["value"]
                        debug_logger.debug(
                            "Alternativfeld %s normalisiert: %r", alt, alt_val
                        )
                    val = alt_val
            if isinstance(val, bool):
                entry[field] = val
                debug_logger.debug("Gesetzter Wert f\u00fcr %s: %r", field, val)
        sub_map: dict[str, dict] = {}
        for sub in Anlage2SubQuestion.objects.filter(funktion_id=func_id).order_by(
            "id"
        ):
            match = next(
                (
                    s
                    for s in item.get("subquestions", [])
                    if s.get("frage_text") == sub.frage_text
                ),
                None,
            )
            if not match:
                continue
            s_entry: dict[str, object] = {}
            for field, _ in get_anlage2_fields():
                s_val = match.get(field)
                debug_logger.debug(
                    "Subfrage %s Feld %s: %r", sub.frage_text, field, s_val
                )
                if isinstance(s_val, dict) and "value" in s_val:
                    s_val = s_val["value"]
                    debug_logger.debug("Subfeld %s normalisiert: %r", field, s_val)
                if s_val is None:
                    alt = rev_map.get(field)
                    if alt:
                        alt_val = match.get(alt)
                        debug_logger.debug("Nutze Alternativfeld %s: %r", alt, alt_val)
                        if isinstance(alt_val, dict) and "value" in alt_val:
                            alt_val = alt_val["value"]
                            debug_logger.debug(
                                "Alternativfeld %s normalisiert: %r", alt, alt_val
                            )
                        s_val = alt_val
                if isinstance(s_val, bool):
                    s_entry[field] = s_val
                    debug_logger.debug(
                        "Gesetzter Subwert f\u00fcr %s: %r", field, s_val
                    )
            if s_entry:
                sub_map[str(sub.id)] = s_entry
        if sub_map:
            entry["subquestions"] = sub_map
        initial["functions"][func_id] = entry
    debug_logger.debug("Ergebnis initial: %r", initial)
    return initial


def _verification_to_initial(data: dict | None) -> dict:
    """Wandelt ``verification_json`` in das Initialformat."""
    initial = {"functions": {}}
    if not isinstance(data, dict):
        return initial

    name_map = {f.name: str(f.id) for f in Anlage2Function.objects.all()}
    sub_map = {}
    for sub in Anlage2SubQuestion.objects.select_related("funktion"):  # type: ignore[misc]
        sub_map[(sub.funktion.name, sub.frage_text)] = str(sub.id)

    for key, val in data.items():
        if not isinstance(val, dict):
            continue
        if ": " in key:
            func_name, sub_text = key.split(": ", 1)
            func_id = name_map.get(func_name)
            sub_id = sub_map.get((func_name, sub_text))
            if not func_id or not sub_id:
                continue
            entry = (
                initial["functions"]
                .setdefault(func_id, {})
                .setdefault(
                    "subquestions",
                    {},
                )
                .setdefault(sub_id, {})
            )
        else:
            func_id = name_map.get(key)
            if not func_id:
                continue
            entry = initial["functions"].setdefault(func_id, {})
        if "technisch_verfuegbar" in val:
            entry["technisch_vorhanden"] = val["technisch_verfuegbar"]
        if "ki_beteiligt" in val:
            entry["ki_beteiligt"] = val["ki_beteiligt"]
        if "ki_beteiligt_begruendung" in val:
            entry["ki_beteiligt_begruendung"] = val["ki_beteiligt_begruendung"]
    return initial


def _initial_to_lookup(data: dict) -> dict[str, dict]:
    """Wandelt das Initialformat in ein Lookup nach Namen um."""
    lookup: dict[str, dict] = {}
    fields = get_anlage2_fields()
    for func in Anlage2Function.objects.prefetch_related("anlage2subquestion_set").order_by("name"):
        fid = str(func.id)
        func_data = data.get("functions", {}).get(fid, {})
        lookup[func.name] = {field: func_data.get(field) for field, _ in fields}
        for sub in func.anlage2subquestion_set.all():
            sid = str(sub.id)
            sub_data = func_data.get("subquestions", {}).get(sid, {})
            lookup[f"{func.name}: {sub.frage_text}"] = {
                field: sub_data.get(field) for field, _ in fields
            }
    return lookup


def _resolve_value(
    manual_val: bool | None, ai_val: bool | None, doc_val: bool | None
) -> tuple[bool, str]:
    """Bestimme Wert und Quelle anhand der Priorität Manuell > KI > Dokument."""

    val = False
    src = "N/A"
    if doc_val is not None:
        val = doc_val
        src = "Dokumenten-Analyse"
    if ai_val is not None:
        val = ai_val
        src = "KI-Prüfung"
    if manual_val is not None:
        val = manual_val
        src = "Manuell"
    return val, src


def _get_display_data(
    lookup_key: str,
    analysis_data: dict[str, dict],
    verification_data: dict[str, dict],
    manual_results_map: dict[str, dict],
) -> dict[str, object]:
    """Ermittelt finale Werte und Quellen für eine Funktion oder Unterfrage."""

    fields = get_anlage2_fields()
    a_data = analysis_data.get(lookup_key, {})
    v_data = verification_data.get(lookup_key, {})
    m_data = manual_results_map.get(lookup_key, {})

    values: dict[str, bool] = {}
    sources: dict[str, str] = {}

    for field, _ in fields:
        man_val = m_data.get(field)
        ai_val = v_data.get(field)
        doc_val = a_data.get(field)
        val, src = _resolve_value(man_val, ai_val, doc_val)
        values[field] = val
        sources[field] = src

    return {
        "values": values,
        "sources": sources,
        "status": values.get("technisch_vorhanden"),
        "source": sources.get("technisch_vorhanden"),
    }


def _build_row_data(
    display_name: str,
    lookup_key: str,
    func_id: int,
    form_prefix: str,
    form,
    answers: dict[str, dict],
    ki_map: dict[tuple[str, str | None], str],
    beteilig_map: dict[tuple[str, str | None], tuple[bool | None, str]],
    analysis_lookup: dict[str, dict],
    verification_lookup: dict[str, dict],
    manual_lookup: dict[str, dict],
    sub_id: int | None = None,
) -> dict:
    """Erzeugt die Darstellungsdaten für eine Funktion oder Unterfrage."""

    disp = _get_display_data(
        lookup_key, analysis_lookup, verification_lookup, manual_lookup
    )
    fields_def = get_anlage2_fields()
    widgets = [
        {
            "widget": form[f"{form_prefix}{field}"],
            "source": disp["sources"][field],
        }
        for field, _ in fields_def
    ]
    begr_md = ki_map.get((str(func_id), str(sub_id) if sub_id else None))
    bet_val, bet_reason = beteilig_map.get(
        (str(func_id), str(sub_id) if sub_id else None), (None, "")
    )
    return {
        "name": display_name,
        "analysis": answers.get(lookup_key, {}),
        "initial": disp["values"],
        "form_fields": widgets,
        "sub": sub_id is not None,
        "func_id": func_id,
        "sub_id": sub_id,
        "verif_key": lookup_key,
        "source_text": disp["source"],
        "ki_begruendung": begr_md,
        "ki_begruendung_md": begr_md,
        "ki_begruendung_html": markdownify(begr_md) if begr_md else "",
        "ki_beteiligt": bet_val,
        "ki_beteiligt_begruendung": bet_reason,
    }


@login_required
def home(request):
    # Logic from codex/prüfen-und-weiterleiten-basierend-auf-tile-typ
    # Assuming get_user_tiles is defined elsewhere and correctly retrieves tiles
    tiles_personal = get_user_tiles(request.user, Tile.PERSONAL)
    tiles_work = get_user_tiles(request.user, Tile.WORK)

    if tiles_personal and not tiles_work:
        return redirect("personal")
    if tiles_work and not tiles_personal:
        return redirect("work")

    # Logic from main
    work_area = Area.objects.filter(slug="work").first()
    personal_area = Area.objects.filter(slug="personal").first()
    context = {
        "work_area": work_area,
        "personal_area": personal_area,
    }
    return render(request, "home.html", context)


@login_required
def work(request):
    is_admin = request.user.groups.filter(name="admin").exists()
    tiles = get_user_tiles(request.user, Tile.WORK)
    context = {
        "is_admin": is_admin,
        "tiles": tiles,
    }
    return render(request, "work.html", context)


@login_required
def personal(request):
    is_admin = request.user.groups.filter(name="admin").exists()
    tiles = get_user_tiles(request.user, Tile.PERSONAL)
    context = {
        "is_admin": is_admin,
        "tiles": tiles,
    }
    return render(request, "personal.html", context)


@login_required
def account(request):
    return render(request, "account.html")


@login_required
@admin_required
def recording_page(request, bereich):
    if bereich not in ["work", "personal"]:
        return redirect("home")
    rec_dir = Path(settings.MEDIA_ROOT) / "recordings" / bereich
    files = []
    if rec_dir.exists():
        for f in sorted(rec_dir.iterdir(), reverse=True):
            files.append({"name": f.name, "mtime": f.stat().st_mtime})
    context = {
        "bereich": bereich,
        "is_recording": is_recording(),
        "recordings": files,
    }
    return render(request, "recording.html", context)


@login_required
def start_recording_view(request, bereich):
    if bereich not in ["work", "personal"]:
        return redirect("home")
    start_recording(bereich, Path(settings.MEDIA_ROOT))
    return redirect("recording_page", bereich=bereich)


@login_required
def stop_recording_view(request, bereich):
    if bereich not in ["work", "personal"]:
        return redirect("home")
    stop_recording()
    time.sleep(1)
    _process_recordings_for_user(bereich, request.user)
    return redirect("recording_page", bereich=bereich)


@login_required
def toggle_recording_view(request, bereich):
    """Toggle OBS recording status from the TalkDiary page."""
    if bereich not in ["work", "personal"]:
        return redirect("home")

    if is_recording():
        stop_recording()

        # wait a moment to allow OBS to finalize the file
        time.sleep(1)
        _process_recordings_for_user(bereich, request.user)
        rec_dir = Path(settings.MEDIA_ROOT) / "recordings" / bereich
        if not list(rec_dir.glob("*.mkv")) and not list(rec_dir.glob("*.wav")):
            messages.warning(request, "Keine Aufnahme gefunden")

    else:
        start_recording(bereich, Path(settings.MEDIA_ROOT))
        messages.success(request, "Aufnahme gestartet")

    if "HTTP_REFERER" in request.META:
        return redirect(request.META["HTTP_REFERER"])
    return redirect("talkdiary_%s" % bereich)


@login_required
def upload_recording(request):
    if request.method == "POST":
        form = RecordingForm(request.POST, request.FILES)
        if form.is_valid():
            bereich = form.cleaned_data["bereich"]
            uploaded = form.cleaned_data["audio_file"]
            logger.debug(
                "Upload erhalten: %s f\u00fcr Bereich %s", uploaded.name, bereich
            )

            rel_path = Path("recordings") / bereich / uploaded.name
            storage_name = default_storage.get_available_name(str(rel_path))
            if storage_name != str(rel_path):
                messages.info(request, "Datei existierte bereits, wurde umbenannt.")

            file_path = default_storage.save(storage_name, uploaded)
            logger.debug("Datei gespeichert: %s", file_path)

            abs_path = default_storage.path(file_path)
            final_rel = file_path
            if Path(abs_path).suffix.lower() == ".mkv":
                ffmpeg = (
                    Path(settings.BASE_DIR)
                    / "tools"
                    / (
                        "ffmpeg.exe"
                        if (Path(settings.BASE_DIR) / "tools" / "ffmpeg.exe").exists()
                        else "ffmpeg"
                    )
                )
                if not ffmpeg.exists():
                    ffmpeg = "ffmpeg"
                wav_rel = Path(file_path).with_suffix(".wav")
                wav_storage = default_storage.get_available_name(str(wav_rel))
                wav_abs = default_storage.path(wav_storage)
                try:
                    logger.debug("Konvertiere %s nach %s", abs_path, wav_abs)
                    subprocess.run(
                        [str(ffmpeg), "-y", "-i", abs_path, wav_abs], check=True
                    )
                    Path(abs_path).unlink(missing_ok=True)
                    final_rel = wav_storage
                except Exception:
                    return HttpResponseBadRequest("Konvertierung fehlgeschlagen")

            if Recording.objects.filter(
                audio_file=final_rel, user=request.user
            ).exists():
                messages.info(request, "Aufnahme bereits in der Datenbank.")
                return redirect("dashboard")

            recording = Recording.objects.create(
                user=request.user,
                bereich=Area.objects.get(slug=bereich),
                audio_file=final_rel,
            )

            out_dir = (
                Path(settings.MEDIA_ROOT) / f"transcripts/{recording.bereich.slug}"
            )
            out_dir.mkdir(parents=True, exist_ok=True)

            model = _get_whisper_model()
            try:
                logger.debug("Starte Transkription: %s", recording.audio_file.path)
                result = model.transcribe(recording.audio_file.path, language="de")
            except Exception:
                return HttpResponseBadRequest("Transkription fehlgeschlagen")

            md_path = out_dir / f"{Path(recording.audio_file.name).stem}.md"
            md_path.write_text(result["text"], encoding="utf-8")
            with md_path.open("rb") as f:
                recording.transcript_file.save(md_path.name, f, save=False)
            lines = result["text"].splitlines()[:5]
            recording.excerpt = "\n".join(lines)
            recording.save()
            logger.debug("Aufnahme gespeichert: %s", recording)

            return redirect("dashboard")
    else:
        form = RecordingForm()

    return render(request, "upload_recording.html", {"form": form})


@login_required
def dashboard(request):
    recordings = Recording.objects.filter(user=request.user).order_by("-created_at")
    return render(request, "dashboard.html", {"recordings": recordings})


@login_required
def upload_transcript(request):
    """Ermöglicht das manuelle Hochladen eines Transkript-Files."""
    from .forms import TranscriptUploadForm

    if request.method == "POST":
        form = TranscriptUploadForm(request.POST, request.FILES, user=request.user)
        if form.is_valid():
            rec = form.cleaned_data["recording"]
            uploaded = form.cleaned_data["transcript_file"]

            rel_path = transcript_upload_path(rec, uploaded.name)
            storage_name = default_storage.get_available_name(rel_path)
            path = default_storage.save(storage_name, uploaded)

            with default_storage.open(path, "rb") as f:
                rec.transcript_file.save(Path(path).name, f, save=False)

            txt = default_storage.open(path).read().decode("utf-8")
            rec.excerpt = "\n".join(txt.splitlines()[:2])
            rec.save()
            return redirect("talkdiary_%s" % rec.bereich)
    else:
        form = TranscriptUploadForm(user=request.user)

    return render(request, "upload_transcript.html", {"form": form})


def _process_recordings_for_user(bereich: str, user) -> list:
    """Convert and transcribe recordings for ``bereich`` and ``user``.

    Returns a list of :class:`Recording` objects found or created.
    """

    logger.debug(
        "Beginne Verarbeitung f\u00fcr Bereich '%s' und Benutzer '%s'", bereich, user
    )
    media_root = Path(settings.MEDIA_ROOT)
    base_dir = Path(settings.BASE_DIR)
    rec_dir = media_root / "recordings" / bereich
    trans_dir = media_root / "transcripts" / bereich

    rec_dir.mkdir(parents=True, exist_ok=True)
    trans_dir.mkdir(parents=True, exist_ok=True)

    ffmpeg = (
        base_dir
        / "tools"
        / ("ffmpeg.exe" if (base_dir / "tools" / "ffmpeg.exe").exists() else "ffmpeg")
    )
    if not ffmpeg.exists():
        ffmpeg = "ffmpeg"

    # Pfad zu ffmpeg dem System-PATH hinzufügen, falls notwendig
    tools_dir = str(base_dir / "tools")
    current_path = os.environ.get("PATH", "")
    if tools_dir not in current_path.split(os.pathsep):
        os.environ["PATH"] = current_path + os.pathsep + tools_dir

    logger.debug("Konvertiere mkv-Dateien")
    # convert mkv to wav and remove mkv
    for mkv in list(rec_dir.glob("*.mkv")) + list(rec_dir.glob("*.MKV")):
        wav = mkv.with_suffix(".wav")
        if not wav.exists() and mkv.exists():
            try:
                logger.debug("ffmpeg %s -> %s", mkv, wav)
                subprocess.run(
                    [str(ffmpeg), "-y", "-i", str(mkv), str(wav)], check=True
                )

                mkv.unlink(missing_ok=True)

            except Exception as exc:
                logger.error("ffmpeg failed: %s", exc)

    logger.debug("Transkribiere wav-Dateien")

    for wav in list(rec_dir.glob("*.wav")) + list(rec_dir.glob("*.WAV")):
        if not wav.exists():
            continue

        md = trans_dir / f"{wav.stem}.md"
        if not md.exists():
            logger.debug("Transkribiere %s", wav)
            model = _get_whisper_model()
            try:
                result = model.transcribe(str(wav), language="de")
            except Exception as exc:
                logger.error("whisper failed: %s", exc)
                continue

            md.write_text(result["text"], encoding="utf-8")
            logger.debug("Transkript gespeichert: %s", md)

    recordings = []

    for wav in list(rec_dir.glob("*.wav")) + list(rec_dir.glob("*.WAV")):
        md = trans_dir / f"{wav.stem}.md"
        excerpt = ""
        if md.exists():
            lines = md.read_text(encoding="utf-8").splitlines()[:5]
            excerpt = "\n".join(lines)
        rel_wav = Path("recordings") / bereich / wav.name
        rel_md = Path("transcripts") / bereich / md.name if md.exists() else None
        rec_obj, _ = Recording.objects.get_or_create(
            user=user,
            bereich=Area.objects.get(slug=bereich),
            audio_file=str(rel_wav),
        )
        if rel_md and not rec_obj.transcript_file:
            with md.open("rb") as f:
                rec_obj.transcript_file.save(md.name, f, save=False)
        if excerpt:
            rec_obj.excerpt = excerpt
        rec_obj.save()
        logger.debug("Recording verarbeitet: %s", rec_obj)
        recordings.append(rec_obj)

    logger.debug("Verarbeitung abgeschlossen")
    return recordings


@login_required
@tile_required("talkdiary")
def talkdiary(request, bereich):
    if bereich not in ["work", "personal"]:
        return redirect("home")

    # always process new recordings; manual rescan available via query param
    _process_recordings_for_user(bereich, request.user)

    recordings = Recording.objects.filter(
        user=request.user, bereich__slug=bereich
    ).order_by("-created_at")

    context = {
        "bereich": bereich,
        "recordings": recordings,
        "is_recording": is_recording(),
        "is_admin": request.user.groups.filter(name="admin").exists(),
    }
    return render(request, "talkdiary.html", context)


@login_required
@tile_required("talkdiary")
def talkdiary_detail(request, pk):
    try:
        rec = Recording.objects.get(pk=pk, user=request.user)
    except Recording.DoesNotExist:
        return redirect("home")

    md_text = ""
    if rec.transcript_file:
        md_path = Path(settings.MEDIA_ROOT) / rec.transcript_file.name
        if md_path.exists():
            md_text = md_path.read_text(encoding="utf-8")

    context = {
        "recording": rec,
        "transcript_text": md_text,
    }
    return render(request, "talkdiary_detail.html", context)


@login_required
def transcribe_recording(request, pk):
    """Startet die Transkription für eine einzelne Aufnahme."""
    try:
        rec = Recording.objects.get(pk=pk, user=request.user)
    except Recording.DoesNotExist:
        return redirect("home")

    out_dir = Path(settings.MEDIA_ROOT) / f"transcripts/{rec.bereich}"
    out_dir.mkdir(parents=True, exist_ok=True)

    audio_path = Path(rec.audio_file.path)
    if not audio_path.exists():
        messages.error(request, "Audio-Datei nicht gefunden")
        return redirect("talkdiary_%s" % rec.bereich)

    if rec.transcript_file:
        messages.info(request, "Transkript existiert bereits")
        return redirect("talkdiary_%s" % rec.bereich)

    track = int(request.POST.get("track", "1"))

    ffmpeg = (
        Path(settings.BASE_DIR)
        / "tools"
        / (
            "ffmpeg.exe"
            if (Path(settings.BASE_DIR) / "tools" / "ffmpeg.exe").exists()
            else "ffmpeg"
        )
    )
    if not ffmpeg.exists():
        ffmpeg = "ffmpeg"

    source = (
        audio_path
        if audio_path.suffix.lower() == ".mkv"
        else audio_path.with_suffix(".mkv")
    )

    if track != 1 or source.suffix.lower() == ".mkv":
        if not source.exists():
            messages.error(request, "Originaldatei mit mehreren Spuren nicht gefunden")
            return redirect("talkdiary_%s" % rec.bereich)
        wav_path = source.with_name(f"{source.stem}_track{track}.wav")
        try:
            logger.debug("Extrahiere Spur %s: %s -> %s", track, source, wav_path)
            subprocess.run(
                [
                    str(ffmpeg),
                    "-y",
                    "-i",
                    str(source),
                    "-map",
                    f"0:a:{track - 1}",
                    str(wav_path),
                ],
                check=True,
            )
        except Exception as exc:
            logger.error("ffmpeg failed: %s", exc)
            messages.error(request, "Konvertierung fehlgeschlagen")
            return redirect("talkdiary_%s" % rec.bereich)
        if track == 1:
            rec.audio_file.name = f"recordings/{rec.bereich}/{wav_path.name}"
            rec.save()
        audio_path = wav_path

    messages.info(request, "Transkription gestartet")

    model = _get_whisper_model()
    try:
        logger.debug("Starte Transkription: %s", audio_path)
        result = model.transcribe(str(audio_path), language="de", word_timestamps=True)
    except Exception as exc:
        logger.error("whisper failed: %s", exc)
        messages.error(request, "Transkription fehlgeschlagen")
        return redirect("talkdiary_%s" % rec.bereich)

    stem = Path(rec.audio_file.name).stem
    md_name = f"{stem}.md" if track == 1 else f"{stem}_track{track}.md"
    md_path = out_dir / md_name
    md_path.write_text(result["text"], encoding="utf-8")

    if track == 1:
        with md_path.open("rb") as f:
            rec.transcript_file.save(md_path.name, f, save=False)
        rec.excerpt = "\n".join(result["text"].splitlines()[:5])
        rec.save()
    logger.debug("Transkription abgeschlossen f\u00fcr %s", rec)
    messages.success(request, "Transkription abgeschlossen")

    return redirect("talkdiary_%s" % rec.bereich)


@login_required
@require_http_methods(["POST"])
def recording_delete(request, pk):
    """Löscht eine Aufnahme des angemeldeten Benutzers."""
    try:
        rec = Recording.objects.get(pk=pk, user=request.user)
    except Recording.DoesNotExist:
        raise Http404

    if rec.audio_file:
        (Path(settings.MEDIA_ROOT) / rec.audio_file.name).unlink(missing_ok=True)
    if rec.transcript_file:
        (Path(settings.MEDIA_ROOT) / rec.transcript_file.name).unlink(missing_ok=True)

    bereich = rec.bereich.slug if hasattr(rec.bereich, "slug") else rec.bereich
    rec.delete()
    messages.success(request, "Aufnahme gelöscht")
    return redirect("talkdiary_%s" % bereich)


@login_required
@admin_required
def admin_talkdiary(request):
    recordings = list(Recording.objects.all().order_by("-created_at"))

    active_filter = request.GET.get("filter")
    filtered = []
    for rec in recordings:
        audio_path = Path(settings.MEDIA_ROOT) / rec.audio_file.name
        transcript_path = (
            Path(settings.MEDIA_ROOT) / rec.transcript_file.name
            if rec.transcript_file
            else None
        )
        rec.audio_missing = not audio_path.exists()
        rec.transcript_missing = rec.transcript_file == "" or (
            transcript_path and not transcript_path.exists()
        )
        rec.incomplete = rec.audio_missing or rec.transcript_missing

        if active_filter == "missing_audio" and not rec.audio_missing:
            continue
        if active_filter == "missing_transcript" and not rec.transcript_missing:
            continue
        if active_filter == "incomplete" and not rec.incomplete:
            continue
        filtered.append(rec)

    if request.method == "POST":
        ids = request.POST.getlist("delete")
        for rec in Recording.objects.filter(id__in=ids):
            if rec.audio_file:
                (Path(settings.MEDIA_ROOT) / rec.audio_file.name).unlink(
                    missing_ok=True
                )
            if rec.transcript_file:
                (Path(settings.MEDIA_ROOT) / rec.transcript_file.name).unlink(
                    missing_ok=True
                )
            rec.delete()
        return redirect("admin_talkdiary")

    context = {
        "recordings": filtered,
        "active_filter": active_filter or "",
    }
    return render(request, "admin_talkdiary.html", context)


@login_required
@admin_required
def admin_projects(request):
    """Verwaltet die Projektliste mit Such- und Filterfunktionen."""
    projects = BVProject.objects.all().order_by("-created_at")

    if request.method == "POST":
        # Fall 1: Der globale Knopf zum Löschen markierter Projekte wurde gedrückt
        if "delete_selected" in request.POST:
            selected_ids = request.POST.getlist("selected_projects")
            if not selected_ids:
                messages.warning(request, "Keine Projekte zum Löschen ausgewählt.")
            else:
                try:
                    projects_to_delete = BVProject.objects.filter(id__in=selected_ids)
                    count = projects_to_delete.count()
                    projects_to_delete.delete()
                    messages.success(
                        request, f"{count} Projekt(e) erfolgreich gelöscht."
                    )
                except Exception as e:
                    messages.error(
                        request, "Ein Fehler ist beim Löschen der Projekte aufgetreten."
                    )
                    logger.error(
                        f"Error deleting multiple projects: {e}", exc_info=True
                    )

        # Fall 2: Ein individueller Löschknopf wurde gedrückt
        elif "delete_single" in request.POST:
            project_id_to_delete = request.POST.get("delete_single")
            try:
                project = BVProject.objects.get(id=project_id_to_delete)
                project_title = project.title
                project.delete()
                messages.success(
                    request, f"Projekt '{project_title}' wurde erfolgreich gelöscht."
                )
            except BVProject.DoesNotExist:
                messages.error(
                    request, "Das zu löschende Projekt wurde nicht gefunden."
                )
            except Exception as e:
                messages.error(
                    request,
                    "Projekt konnte nicht gelöscht werden. Ein unerwarteter Fehler ist aufgetreten.",
                )
                logger.error(
                    f"Error deleting single project {project_id_to_delete}: {e}",
                    exc_info=True,
                )

        return redirect("admin_projects")

    # GET-Logik: Suche und Filter
    search_query = request.GET.get("q", "")
    if search_query:
        projects = projects.filter(title__icontains=search_query)

    status_filter = request.GET.get("status", "")
    if status_filter:
        projects = projects.filter(status__key=status_filter)

    software_filter = request.GET.get("software", "")
    if software_filter:
        projects = projects.filter(bvsoftware__name__icontains=software_filter).distinct()

    context = {
        "projects": projects,
        "projekte": projects,
        "form": BVProjectForm(),
        "search_query": search_query,
        "status_filter": status_filter,
        "software_filter": software_filter,
        "status_choices": ProjectStatus.objects.all(),
    }
    if request.headers.get("x-requested-with") == "XMLHttpRequest":
        return render(request, "partials/_admin_project_rows.html", context)
    return render(request, "admin_projects.html", context)


@login_required
@admin_required
@require_http_methods(["POST"])
def admin_project_delete(request, pk):
    """Löscht ein einzelnes Projekt."""
    projekt = get_object_or_404(BVProject, pk=pk)
    projekt_title = projekt.title
    try:
        projekt.delete()
        messages.success(
            request, f"Projekt '{projekt_title}' wurde erfolgreich gelöscht."
        )
    except Exception as e:
        messages.error(
            request,
            f"Projekt '{projekt_title}' konnte nicht gelöscht werden. Ein unerwarteter Fehler ist aufgetreten.",
        )
        logger.error(
            f"Error deleting project {projekt.id} ('{projekt_title}'): {e}",
            exc_info=True,
        )
    return redirect("admin_projects")


@login_required
@admin_required
def admin_project_cleanup(request, pk):
    """Bietet Löschfunktionen für Projektdaten."""
    projekt = get_object_or_404(BVProject, pk=pk)
    if request.method == "POST":
        action = request.POST.get("action")
        if action == "delete_file":
            file_id = request.POST.get("file_id")
            try:
                anlage = projekt.anlagen.get(pk=file_id)
            except BVProjectFile.DoesNotExist:
                raise Http404
            if anlage.upload:
                (Path(settings.MEDIA_ROOT) / anlage.upload.name).unlink(missing_ok=True)
            anlage.delete()
            messages.success(request, "Anlage gelöscht")
            return redirect("admin_project_cleanup", pk=projekt.pk)
        if action == "delete_gutachten":
            if projekt.gutachten_file:
                path = Path(settings.MEDIA_ROOT) / projekt.gutachten_file.name
                path.unlink(missing_ok=True)
                projekt.gutachten_file = ""
                projekt.save(update_fields=["gutachten_file"])
            messages.success(request, "Gutachten gelöscht")
            return redirect("admin_project_cleanup", pk=projekt.pk)
        if action == "delete_classification":
            projekt.classification_json = None
            projekt.save(update_fields=["classification_json"])
            messages.success(request, "Bewertung gelöscht")
            return redirect("admin_project_cleanup", pk=projekt.pk)
        if action == "delete_summary":
            projekt.llm_initial_output = ""
            projekt.llm_antwort = ""
            projekt.llm_geprueft = False
            projekt.llm_geprueft_am = None
            projekt.llm_validated = False
            projekt.save(
                update_fields=[
                    "llm_initial_output",
                    "llm_antwort",
                    "llm_geprueft",
                    "llm_geprueft_am",
                    "llm_validated",
                ]
            )
            messages.success(request, "Summary gelöscht")
            return redirect("admin_project_cleanup", pk=projekt.pk)

    context = {"projekt": projekt, "files": projekt.anlagen.all()}
    return render(request, "admin_project_cleanup.html", context)


@login_required
@admin_required
def admin_prompts(request):
    """Verwaltet die gespeicherten Prompts."""
    prompts = list(Prompt.objects.all().order_by("name"))
    roles = list(LLMRole.objects.all().order_by("name"))
    a4_cfg = Anlage4Config.objects.first() or Anlage4Config.objects.create()
    a4_parser = (
        Anlage4ParserConfig.objects.first() or Anlage4ParserConfig.objects.create()
    )
    groups = {
        "general": [],
        "anlage1": [],
        "anlage2": [],
        "anlage3": [],
        "anlage4": [],
        "anlage5": [],
        "anlage6": [],
    }
    for p in prompts:
        name = p.name.lower()
        if "anlage1" in name:
            groups["anlage1"].append(p)
        elif "anlage2" in name:
            groups["anlage2"].append(p)
        elif "anlage3" in name:
            groups["anlage3"].append(p)
        elif "anlage4" in name:
            groups["anlage4"].append(p)
        elif "anlage5" in name:
            groups["anlage5"].append(p)
        elif "anlage6" in name:
            groups["anlage6"].append(p)
        else:
            groups["general"].append(p)

    if request.method == "POST":
        pk = request.POST.get("pk")
        action = request.POST.get("action")
        if action == "save_a4_config":
            a4_cfg.prompt_template = request.POST.get("prompt_template", "")
            a4_cfg.save(update_fields=["prompt_template"])
            return redirect("admin_prompts")
        if action == "save_a4_parser_prompts":
            field = request.POST.get("field")
            text = request.POST.get("prompt_text", "")
            if field == "prompt_extraction":
                a4_parser.prompt_extraction = text
            elif field == "prompt_plausibility":
                a4_parser.prompt_plausibility = text
            a4_parser.save(update_fields=[field])
            return redirect("admin_prompts")
        if pk:
            try:
                prompt = Prompt.objects.get(pk=pk)
            except Prompt.DoesNotExist:
                raise Http404
            if action == "delete":
                prompt.delete()
            elif action == "save":
                prompt.text = request.POST.get("text", "")
                role_id = request.POST.get("role")
                prompt.role = LLMRole.objects.filter(pk=role_id).first() if role_id else None
                prompt.use_system_role = bool(request.POST.get("use_system_role"))
                prompt.save(update_fields=["text", "role", "use_system_role"])
        return redirect("admin_prompts")

    labels = [
        ("general", "Allgemeine Projektprompts"),
        ("anlage1", "Anlage 1 Prompts"),
        ("anlage2", "Anlage 2 Prompts"),
        ("anlage3", "Anlage 3 Prompts"),
        ("anlage4", "Anlage 4 Prompts"),
        ("anlage5", "Anlage 5 Prompts"),
        ("anlage6", "Anlage 6 Prompts"),
    ]

    grouped = [(key, label, groups[key]) for key, label in labels]

    context = {
        "grouped": grouped,
        "roles": roles,
        "a4_config": a4_cfg,
        "a4_parser": a4_parser,
    }
    return render(request, "admin_prompts.html", context)


@login_required
@admin_required
def admin_prompt_export(request):
    """Exportiert alle Prompts als JSON-Datei."""
    items = [
        {
            "name": p.name,
            "text": p.text,
            "role_id": p.role_id,
            "use_system_role": p.use_system_role,
        }
        for p in Prompt.objects.all().order_by("name")
    ]
    content = json.dumps(items, ensure_ascii=False, indent=2)
    resp = HttpResponse(content, content_type="application/json")
    resp["Content-Disposition"] = "attachment; filename=prompts.json"
    return resp


@login_required
@admin_required
def admin_prompt_import(request):
    """Importiert Prompts aus einer JSON-Datei."""
    form = PromptImportForm(request.POST or None, request.FILES or None)
    if request.method == "POST" and form.is_valid():
        data = form.cleaned_data["json_file"].read().decode("utf-8")
        try:
            items = json.loads(data)
        except Exception:  # noqa: BLE001
            messages.error(request, "Ungültige JSON-Datei")
            return redirect("admin_prompt_import")
        if form.cleaned_data["clear_first"]:
            Prompt.objects.all().delete()
        for item in items:
            name = item.get("name") or item.get("key") or ""
            Prompt.objects.update_or_create(
                name=name,
                defaults={
                    "text": item.get("text") or item.get("prompt_text", ""),
                    "role_id": item.get("role_id"),
                    "use_system_role": item.get("use_system_role", True),
                },
            )
        messages.success(request, "Prompts importiert")
        return redirect("admin_prompts")
    return render(request, "admin_prompt_import.html", {"form": form})


@login_required
@admin_required
def admin_models(request):
    """Ermöglicht die Auswahl der Standard-LLM-Modelle."""
    cfg = LLMConfig.objects.first() or LLMConfig.objects.create()
    if request.method == "POST":
        cfg.default_model = request.POST.get("default_model", cfg.default_model)
        cfg.gutachten_model = request.POST.get("gutachten_model", cfg.gutachten_model)
        cfg.anlagen_model = request.POST.get("anlagen_model", cfg.anlagen_model)
        cfg.vision_model = request.POST.get("vision_model", cfg.vision_model)
        cfg.models_changed = False
        cfg.save()
        return redirect("admin_models")
    if cfg.models_changed:
        cfg.models_changed = False
        cfg.save(update_fields=["models_changed"])
    context = {"config": cfg, "models": LLMConfig.get_available()}
    return render(request, "admin_models.html", context)


@login_required
@admin_required
def admin_anlage1(request):
    """Konfiguriert Fragen für Anlage 1."""
    questions = list(
        Anlage1Question.objects.all().prefetch_related("variants").order_by("num")
    )
    if request.method == "POST":
        for q in questions:
            if request.POST.get(f"delete{q.id}"):
                q.delete()
                continue
            q.parser_enabled = bool(request.POST.get(f"parser_enabled{q.id}"))
            q.llm_enabled = bool(request.POST.get(f"llm_enabled{q.id}"))
            q.text = request.POST.get(f"text{q.id}", q.text)
            q.save()
            for v in list(q.variants.all()):
                if request.POST.get(f"delvar{v.id}"):
                    v.delete()
                    continue
                v.text = request.POST.get(f"variant{v.id}", v.text)
                v.save()
            new_var = request.POST.get(f"new_variant{q.id}")
            if new_var:
                Anlage1QuestionVariant.objects.create(question=q, text=new_var)
        new_text = request.POST.get("new_text")
        if new_text:
            num = questions[-1].num + 1 if questions else 1
            Anlage1Question.objects.create(
                num=num,
                text=new_text,
                parser_enabled=bool(request.POST.get("new_parser_enabled")),
                llm_enabled=bool(request.POST.get("new_llm_enabled")),
            )
        return redirect("admin_anlage1")
    context = {"questions": questions}
    return render(request, "admin_anlage1.html", context)


@login_required
@admin_required
def admin_anlage1_export(request):
    """Exportiert alle Anlage-1-Fragen als JSON-Datei."""
    questions = (
        Anlage1Question.objects.all()
        .prefetch_related("variants")
        .order_by("num")
    )
    items = [
        {
            "text": q.text,
            "variants": [v.text for v in q.variants.all()],
            "parser_enabled": q.parser_enabled,
            "llm_enabled": q.llm_enabled,
        }
        for q in questions
    ]
    content = json.dumps(items, ensure_ascii=False, indent=2)
    response = HttpResponse(content, content_type="application/json")
    response["Content-Disposition"] = "attachment; filename=anlage1_questions.json"
    return response


@login_required
@admin_required
def admin_anlage1_import(request):
    """Importiert Anlage-1-Fragen aus einer JSON-Datei."""
    form = Anlage1ImportForm(request.POST or None, request.FILES or None)
    if request.method == "POST" and form.is_valid():
        raw = form.cleaned_data["json_file"].read().decode("utf-8")
        try:
            items = json.loads(raw)
        except Exception:  # noqa: BLE001
            messages.error(request, "Ungültige JSON-Datei")
            return redirect("admin_anlage1_import")
        if form.cleaned_data.get("clear_first"):
            Anlage1Question.objects.all().delete()
        for idx, item in enumerate(items, start=1):
            obj, _ = Anlage1Question.objects.update_or_create(
                text=item.get("text", ""),
                defaults={
                    "num": idx,
                    "parser_enabled": item.get("parser_enabled", True),
                    "llm_enabled": item.get("llm_enabled", True),
                    "enabled": True,
                },
            )
            obj.variants.all().delete()
            for v_text in item.get("variants", []):
                Anlage1QuestionVariant.objects.create(question=obj, text=v_text)
        messages.success(request, "Fragen importiert")
        return redirect("admin_anlage1")
    return render(request, "admin_anlage1_import.html", {"form": form})


@login_required
@admin_required
def admin_project_statuses(request):
    """Zeigt alle vorhandenen Projektstatus an."""
    statuses = list(ProjectStatus.objects.all().order_by("ordering", "name"))
    context = {"statuses": statuses}
    return render(request, "admin_project_statuses.html", context)


@login_required
@admin_required
def admin_project_status_export(request):
    """Exportiert alle Projektstatus als JSON-Datei."""
    items = [
        {
            "name": s.name,
            "key": s.key,
            "ordering": s.ordering,
            "is_default": s.is_default,
            "is_done_status": s.is_done_status,
        }
        for s in ProjectStatus.objects.all().order_by("ordering", "name")
    ]
    content = json.dumps(items, ensure_ascii=False, indent=2)
    resp = HttpResponse(content, content_type="application/json")
    resp["Content-Disposition"] = "attachment; filename=project_statuses.json"
    return resp


@login_required
@admin_required
def admin_project_status_import(request):
    """Importiert Projektstatus aus einer JSON-Datei."""
    form = ProjectStatusImportForm(request.POST or None, request.FILES or None)
    if request.method == "POST" and form.is_valid():
        raw = form.cleaned_data["json_file"].read().decode("utf-8")
        try:
            items = json.loads(raw)
        except Exception:  # noqa: BLE001
            messages.error(request, "Ungültige JSON-Datei")
            return redirect("admin_project_status_import")
        for item in items:
            key = item.get("key")
            if not key:
                continue
            ProjectStatus.objects.update_or_create(
                key=key,
                defaults={
                    "name": item.get("name", ""),
                    "ordering": item.get("ordering", 0),
                    "is_default": item.get("is_default", False),
                    "is_done_status": item.get("is_done_status", False),
                },
            )
        messages.success(request, "Statusdaten importiert")
        return redirect("admin_project_statuses")
    return render(request, "admin_project_status_import.html", {"form": form})


@login_required
@admin_required
def admin_project_status_form(request, pk=None):
    """Erstellt oder bearbeitet einen Projektstatus."""
    status = get_object_or_404(ProjectStatus, pk=pk) if pk else None
    form = ProjectStatusForm(request.POST or None, instance=status)
    if request.method == "POST" and form.is_valid():
        form.save()
        return redirect("admin_project_statuses")
    context = {"form": form, "status": status}
    return render(request, "admin_project_status_form.html", context)


@login_required
@admin_required
@require_POST
def admin_project_status_delete(request, pk):
    """Löscht einen Projektstatus."""
    status = get_object_or_404(ProjectStatus, pk=pk)
    status.delete()
    return redirect("admin_project_statuses")


@login_required
@admin_required
def admin_llm_roles(request):
    """Liste aller vorhandenen LLM-Rollen."""
    roles = list(LLMRole.objects.all().order_by("name"))
    context = {"roles": roles}
    return render(request, "admin_llm_roles.html", context)


@login_required
@admin_required
def admin_llm_role_form(request, pk=None):
    """Erstellt oder bearbeitet eine LLM-Rolle."""
    role = get_object_or_404(LLMRole, pk=pk) if pk else None
    form = LLMRoleForm(request.POST or None, instance=role)
    if request.method == "POST" and form.is_valid():
        form.save()
        return redirect("admin_llm_roles")
    context = {"form": form, "role": role}
    return render(request, "admin_llm_role_form.html", context)


@login_required
@admin_required
@require_POST
def admin_llm_role_delete(request, pk):
    """Löscht eine LLM-Rolle."""
    role = get_object_or_404(LLMRole, pk=pk)
    role.delete()
    return redirect("admin_llm_roles")


@login_required
@admin_required
def admin_llm_role_export(request):
    """Exportiert alle LLM-Rollen als JSON-Datei."""
    roles = [
        {
            "name": r.name,
            "role_prompt": r.role_prompt,
            "is_default": r.is_default,
        }
        for r in LLMRole.objects.all().order_by("name")
    ]
    content = json.dumps(roles, ensure_ascii=False, indent=2)
    resp = HttpResponse(content, content_type="application/json")
    resp["Content-Disposition"] = "attachment; filename=llm_roles.json"
    return resp


@login_required
@admin_required
def admin_llm_role_import(request):
    """Importiert LLM-Rollen aus einer JSON-Datei."""
    form = LLMRoleImportForm(request.POST or None, request.FILES or None)
    if request.method == "POST" and form.is_valid():
        data = form.cleaned_data["json_file"].read().decode("utf-8")
        try:
            items = json.loads(data)
        except Exception:  # noqa: BLE001
            messages.error(request, "Ungültige JSON-Datei")
            return redirect("admin_llm_role_import")
        for item in items:
            LLMRole.objects.update_or_create(
                name=item.get("name", ""),
                defaults={
                    "role_prompt": item.get("role_prompt", ""),
                    "is_default": item.get("is_default", False),
                },
            )
        messages.success(request, "LLM-Rollen importiert")
        return redirect("admin_llm_roles")
    context = {"form": form}
    return render(request, "admin_llm_role_import.html", context)


@login_required
@admin_required
def admin_user_list(request):
    """Listet alle Benutzer mit zugehörigen Gruppen und Tiles auf."""
    users = list(User.objects.all().prefetch_related("groups", "tiles", "areas"))
    context = {"users": users}
    return render(request, "admin_user_list.html", context)


@login_required
@admin_required
def admin_edit_user_permissions(request, user_id):
    """Bearbeitet Gruppen- und Tile-Zuordnungen für einen Benutzer."""
    user_obj = get_object_or_404(User, pk=user_id)
    form = UserPermissionsForm(request.POST or None, user=user_obj)
    if request.method == "POST" and form.is_valid():
        user_obj.groups.set(form.cleaned_data.get("groups"))
        user_obj.tiles.set(form.cleaned_data.get("tiles"))
        user_obj.areas.set(form.cleaned_data.get("areas"))
        messages.success(request, "Berechtigungen gespeichert")
        return redirect("admin_user_list")
    context = {"form": form, "user_obj": user_obj}
    return render(request, "admin_user_permissions_form.html", context)


@login_required
@admin_required
def admin_export_users_permissions(request):
    """Exportiert Benutzer, Gruppen und Tile-Zuordnungen als JSON."""
    users = (
        User.objects.all()
        .prefetch_related("groups", "tiles", "areas")
        .order_by("username")
    )
    data = []
    for user in users:
        data.append(
            {
                "username": user.username,
                "email": user.email,
                "first_name": user.first_name,
                "last_name": user.last_name,
                "is_active": user.is_active,
                "is_staff": user.is_staff,
                "groups": [g.name for g in user.groups.all()],
                "areas": [a.slug for a in user.areas.all()],
                "tiles": [t.url_name for t in user.tiles.all()],
            }
        )
    content = json.dumps(data, ensure_ascii=False, indent=2)
    resp = HttpResponse(content, content_type="application/json")
    resp["Content-Disposition"] = "attachment; filename=users.json"
    return resp


@login_required
@admin_required
def admin_import_users_permissions(request):
    """Importiert Benutzer, Gruppen und Tile-Zuordnungen aus JSON."""
    form = UserImportForm(request.POST or None, request.FILES or None)
    if request.method == "POST" and form.is_valid():
        raw = form.cleaned_data["json_file"].read().decode("utf-8")
        try:
            users = json.loads(raw)
        except Exception:  # noqa: BLE001
            messages.error(request, "Ungültige JSON-Datei")
            return redirect("admin_import_users_permissions")
        for item in users:
            username = item.get("username")
            if not username:
                continue
            user_obj, created = User.objects.update_or_create(
                username=username,
                defaults={
                    "email": item.get("email", ""),
                    "first_name": item.get("first_name", ""),
                    "last_name": item.get("last_name", ""),
                    "is_active": item.get("is_active", True),
                    "is_staff": item.get("is_staff", False),
                },
            )
            if created:
                user_obj.set_unusable_password()
                user_obj.save(update_fields=["password"])

            group_qs = Group.objects.filter(name__in=item.get("groups", []))
            tile_qs = Tile.objects.filter(url_name__in=item.get("tiles", []))
            area_qs = Area.objects.filter(slug__in=item.get("areas", []))
            user_obj.groups.set(group_qs)
            user_obj.tiles.set(tile_qs)
            user_obj.areas.set(area_qs)
        messages.success(request, "Benutzerdaten importiert")
        return redirect("admin_user_list")
    return render(request, "admin_user_import.html", {"form": form})


@login_required
@admin_required
def admin_anlage2_config_export(request):
    """Exportiert Spaltenüberschriften als JSON-Datei."""
    cfg = Anlage2Config.get_instance()
    alias_headings = Anlage2ColumnHeading.objects.all().values(
        "field_name",
        "text",
    )
    data = {
        "alias_headings": list(alias_headings),
    }
    content = json.dumps(data, ensure_ascii=False, indent=2)
    resp = HttpResponse(content, content_type="application/json")
    resp["Content-Disposition"] = "attachment; filename=anlage2_config.json"
    return resp


@login_required
@admin_required
def admin_anlage2_config_import(request):
    """Importiert Spaltenüberschriften aus JSON."""
    form = Anlage2ConfigImportForm(request.POST or None, request.FILES or None)
    if request.method == "POST" and form.is_valid():
        raw = form.cleaned_data["json_file"].read().decode("utf-8")
        try:
            items = json.loads(raw)
        except Exception:  # noqa: BLE001
            messages.error(request, "Ungültige JSON-Datei")
            return redirect("admin_anlage2_config_import")
        cfg = Anlage2Config.get_instance()
        alias_headings_data = items.get("alias_headings", [])
        for h in alias_headings_data:
            Anlage2ColumnHeading.objects.update_or_create(
                config=cfg,
                field_name=h.get("field_name"),
                defaults={"text": h.get("text", "")},
            )
        messages.success(request, "Konfiguration importiert")
        return redirect("anlage2_config")
    return render(request, "admin_anlage2_config_import.html", {"form": form})


@login_required
@admin_required
def anlage2_config(request):
    """Konfiguriert Überschriften und globale Phrasen für Anlage 2."""
    cfg = Anlage2Config.get_instance()
    aliases = list(cfg.headers.all())
    rules_qs = AntwortErkennungsRegel.objects.all().order_by("prioritaet")
    a4_parser_cfg = (
        Anlage4ParserConfig.objects.first() or Anlage4ParserConfig.objects.create()
    )
    RuleFormSet = modelformset_factory(
        AntwortErkennungsRegel,
        form=AntwortErkennungsRegelForm,
        can_delete=True,
        can_order=True,
        extra=0,
    )
    RuleFormSetFB = modelformset_factory(
        AntwortErkennungsRegel,
        form=AntwortErkennungsRegelForm,
        can_delete=True,
        can_order=True,
        extra=1,
    )
    active_tab = request.POST.get("active_tab") or request.GET.get("tab") or "table"

    if request.method == "POST":
        action = request.POST.get("action") or "save_general"
        admin_a2_logger.debug("Aktion %s ausgelöst", action)

        if action == "save_table":
            admin_a2_logger.debug("Speichere Tabellen-Parser Konfiguration")
            for h in aliases:
                if request.POST.get(f"delete{h.id}"):
                    admin_a2_logger.debug("Lösche Überschrift %s -> %s", h.field_name, h.text)
                    h.delete()
            new_field = request.POST.get("new_field")
            new_text = request.POST.get("new_text")
            if new_field and new_text:
                Anlage2ColumnHeading.objects.create(
                    config=cfg, field_name=new_field, text=new_text
                )
                admin_a2_logger.debug("Neue Überschrift %s -> %s", new_field, new_text)
            return redirect(f"{reverse('anlage2_config')}?tab=table")

        if action == "save_rules":
            admin_a2_logger.debug("Speichere Antwortregeln")
            formset = RuleFormSet(request.POST, queryset=rules_qs, prefix="rules")
            if formset.is_valid():
                ordered = formset.ordered_forms
                for idx, form in enumerate(ordered):
                    if form.cleaned_data.get("DELETE"):
                        if form.instance.pk:
                            form.instance.delete()
                        continue
                    obj = form.save(commit=False)
                    obj.prioritaet = idx
                    obj.save()
                for form in formset.deleted_forms:
                    form.instance.delete()
                messages.success(request, "Antwortregeln gespeichert")
            else:
                messages.error(request, "Ungültige Eingaben")

            if request.headers.get("HX-Request"):
                formset = RuleFormSet(queryset=rules_qs, prefix="rules")
                context = {"rule_formset": formset, "rule_choices": FormatBParserRule.FIELD_CHOICES}
                return render(request, "partials/_response_rules_table.html", context)
            return redirect(f"{reverse('anlage2_config')}?tab=rules")

        if action == "save_rules_fb":
            admin_a2_logger.debug("Speichere Antwortregeln (Fallback)")
            formset = RuleFormSetFB(request.POST, queryset=rules_qs, prefix="rules_fb")
            if formset.is_valid():
                ordered = formset.ordered_forms
                for idx, form in enumerate(ordered):
                    if form.cleaned_data.get("DELETE"):
                        if form.instance.pk:
                            form.instance.delete()
                        continue
                    obj = form.save(commit=False)
                    obj.prioritaet = idx
                    obj.save()
                for form in formset.deleted_forms:
                    form.instance.delete()
                messages.success(request, "Antwortregeln gespeichert")
                return redirect(f"{reverse('anlage2_config')}?tab=rules2")
            messages.error(request, "Bitte korrigieren Sie die markierten Felder.")
            rule_formset_fb = formset
            active_tab = "rules2"

        if action == "save_general":
            admin_a2_logger.debug("Speichere Allgemeine Einstellungen")
            cfg.enforce_subquestion_override = bool(
                request.POST.get("enforce_subquestion_override")
            )
            cfg.parser_order = request.POST.getlist("parser_order")
            cfg.save(update_fields=["enforce_subquestion_override", "parser_order"])
            messages.success(request, "Einstellungen gespeichert")
            return redirect(f"{reverse('anlage2_config')}?tab=general")

<<<<<<< HEAD
=======
        if action == "save_a4":
            admin_a2_logger.debug("Speichere Anlage4 Parser Konfiguration")
            form = Anlage4ParserConfigForm(request.POST, instance=a4_parser_cfg)
            if form.is_valid():
                form.save()
                messages.success(request, "Anlage 4 gespeichert")
                return redirect(f"{reverse('anlage2_config')}?tab=a4")
            a4_parser_form = form
            active_tab = "a4"
>>>>>>> b0ebb629

    cfg_form = cfg_form if 'cfg_form' in locals() else Anlage2ConfigForm(instance=cfg)
    rule_formset = RuleFormSet(queryset=rules_qs, prefix="rules")
    rule_formset_fb = (
        rule_formset_fb
        if "rule_formset_fb" in locals()
        else RuleFormSetFB(queryset=rules_qs, prefix="rules_fb")
    )
    a4_parser_form = (
        a4_parser_form
        if "a4_parser_form" in locals()
        else Anlage4ParserConfigForm(instance=a4_parser_cfg)
    )
    context = {
        "config": cfg,
        "config_form": cfg_form,
        "aliases": aliases,
        "rule_formset": rule_formset,
        "rule_formset_fb": rule_formset_fb,
        "choices": Anlage2ColumnHeading.FIELD_CHOICES,
        "rule_choices": FormatBParserRule.FIELD_CHOICES,
        "parser_choices": get_parser_choices(),
        "active_tab": active_tab,
        "a4_parser_form": a4_parser_form,
    }
    return render(request, "admin_anlage2_config.html", context)


@login_required
@admin_required
@require_http_methods(["GET"])
def anlage2_rule_add(request):
    """Liefert eine leere Formularzeile für eine Antwortregel."""
    if not request.headers.get("HX-Request"):
        return redirect("anlage2_config")
    index = int(request.GET.get("index", 0))
    RuleFormSet = modelformset_factory(
        AntwortErkennungsRegel,
        form=AntwortErkennungsRegelForm,
        can_delete=True,
        can_order=True,
        extra=0,
    )
    formset = RuleFormSet(queryset=AntwortErkennungsRegel.objects.none(), prefix="rules")
    form = formset.empty_form
    form.prefix = f"rules-{index}"
    context = {"form": form, "rule_choices": FormatBParserRule.FIELD_CHOICES}
    return render(request, "partials/_response_rule_row.html", context)


@login_required
@admin_required
@require_http_methods(["DELETE"])
def anlage2_rule_delete(request, pk: int):
    """Löscht eine Antwortregel."""
    rule = get_object_or_404(AntwortErkennungsRegel, pk=pk)
    rule.delete()
    return HttpResponse(status=204)


@login_required
@admin_required
def anlage4_config(request):
    """Konfiguriert den Anlage-4-Parser."""
    cfg = Anlage4ParserConfig.objects.first() or Anlage4ParserConfig.objects.create()
    form = Anlage4ParserConfigForm(request.POST or None, instance=cfg)
    if request.method == "POST" and form.is_valid():
        form.save()
        messages.success(request, "Anlage 4 gespeichert")
        return redirect("anlage4_config")
    return render(request, "admin_anlage4_config.html", {"form": form})


@login_required
@admin_required
def admin_role_editor(request):
    """Bearbeitet die Sichtbarkeit von Tiles pro Rolle."""

    groups = list(Group.objects.all().order_by("name"))
    group_id = request.POST.get("group_id") or request.GET.get("group")
    selected_group = None
    tiles_by_area: dict[Area, list[dict[str, Any]]] = {}

    if group_id:
        selected_group = get_object_or_404(Group, pk=group_id)

    if request.method == "POST" and selected_group:
        selected_tiles = Tile.objects.filter(pk__in=request.POST.getlist("tiles"))
        tile_perms = Permission.objects.filter(tile__isnull=False)
        selected_group.permissions.remove(*tile_perms)
        perms = Permission.objects.filter(tile__in=selected_tiles)
        selected_group.permissions.add(*perms)
        messages.success(request, "Berechtigungen gespeichert")
        return redirect(f"{reverse('admin_role_editor')}?group={selected_group.id}")

    if selected_group:
        group_perms = set(selected_group.permissions.values_list("id", flat=True))
        for area in Area.objects.all():
            tile_items = []
            for tile in Tile.objects.filter(areas=area).select_related("permission"):
                tile_items.append(
                    {
                        "tile": tile,
                        "checked": tile.permission_id in group_perms,
                    }
                )
            tiles_by_area[area] = tile_items

    context = {
        "groups": groups,
        "selected_group": selected_group,
        "tiles_by_area": tiles_by_area,
    }
    if request.headers.get("x-requested-with") == "XMLHttpRequest":
        return render(request, "partials/_role_tile_form.html", context)
    return render(request, "admin_roles.html", context)


@login_required
@admin_required
def anlage2_function_list(request):
    """Zeigt alle Anlage-2-Funktionen."""
    functions = list(Anlage2Function.objects.all().order_by("name"))
    context = {"functions": functions}
    return render(request, "anlage2/function_list.html", context)


@login_required
@admin_required
def anlage2_function_form(request, pk=None):
    """Erstellt oder bearbeitet eine Anlage-2-Funktion."""
    funktion = get_object_or_404(Anlage2Function, pk=pk) if pk else None
    form = Anlage2FunctionForm(request.POST or None, instance=funktion)

    if request.method == "POST" and form.is_valid():
        funktion = form.save()
        return redirect("anlage2_function_edit", funktion.pk)

    subquestions = list(funktion.anlage2subquestion_set.all()) if funktion else []
    context = {
        "form": form,
        "funktion": funktion,
        "subquestions": subquestions,
    }
    return render(request, "anlage2/function_form.html", context)


@login_required
@admin_required
def anlage2_function_delete(request, pk):
    """Löscht eine Anlage-2-Funktion."""
    if request.method != "POST":
        return HttpResponseBadRequest()
    funktion = get_object_or_404(Anlage2Function, pk=pk)
    funktion.delete()
    return redirect("anlage2_function_list")


@login_required
@admin_required
def anlage2_function_import(request):
    """Importiert den Funktionskatalog aus einer JSON-Datei."""
    form = Anlage2FunctionImportForm(request.POST or None, request.FILES or None)
    if request.method == "POST" and form.is_valid():
        data = form.cleaned_data["json_file"].read().decode("utf-8")
        try:
            items = json.loads(data)
        except Exception:  # noqa: BLE001
            messages.error(request, "Ungültige JSON-Datei")
            return redirect("anlage2_function_import")
        if form.cleaned_data["clear_first"]:
            Anlage2SubQuestion.objects.all().delete()
            Anlage2Function.objects.all().delete()
        for entry in items:
            name = entry.get("name") or entry.get("funktion") or ""
            func, _ = Anlage2Function.objects.get_or_create(name=name)
            func.save()
            subs = entry.get("subquestions") or entry.get("unterfragen") or []
            for sub in subs:
                if isinstance(sub, dict):
                    text = sub.get("frage_text") or sub.get("frage") or ""
                    vals = sub
                else:
                    text = str(sub)
                    vals = {}
                Anlage2SubQuestion.objects.create(
                    funktion=func,
                    frage_text=text,
                )
        messages.success(request, "Funktionskatalog importiert")
        return redirect("anlage2_function_list")
    return render(request, "anlage2/function_import.html", {"form": form})


@login_required
@admin_required
def anlage2_function_export(request):
    """Exportiert den aktuellen Funktionskatalog als JSON."""
    functions = []
    for f in Anlage2Function.objects.all().order_by("name"):
        item = {
            "name": f.name,
            "subquestions": [],
        }
        for q in f.anlage2subquestion_set.all().order_by("id"):
            item["subquestions"].append({"frage_text": q.frage_text})
        functions.append(item)
    content = json.dumps(functions, ensure_ascii=False, indent=2)
    resp = HttpResponse(content, content_type="application/json")
    resp["Content-Disposition"] = "attachment; filename=anlage2_functions.json"
    return resp


@login_required
@admin_required
def anlage2_subquestion_form(request, function_pk=None, pk=None):
    """Erstellt oder bearbeitet eine Unterfrage."""
    if pk:
        subquestion = get_object_or_404(Anlage2SubQuestion, pk=pk)
        funktion = subquestion.funktion
    else:
        funktion = get_object_or_404(Anlage2Function, pk=function_pk)
        subquestion = Anlage2SubQuestion(funktion=funktion)
    form = Anlage2SubQuestionForm(request.POST or None, instance=subquestion)

    if request.method == "POST" and form.is_valid():
        subquestion = form.save()
        return redirect("anlage2_function_edit", funktion.pk)

    context = {
        "form": form,
        "funktion": funktion,
        "subquestion": subquestion if pk else None,
    }
    return render(request, "anlage2/subquestion_form.html", context)


@login_required
@admin_required
def anlage2_subquestion_delete(request, pk):
    """Löscht eine Unterfrage."""
    if request.method != "POST":
        return HttpResponseBadRequest()
    sub = get_object_or_404(Anlage2SubQuestion, pk=pk)
    func_pk = sub.funktion_id
    sub.delete()
    return redirect("anlage2_function_edit", func_pk)


@login_required
@tile_required("projektverwaltung")
def projekt_list(request):
    projekte = BVProject.objects.all().order_by("-created_at")

    search_query = request.GET.get("q", "")
    if search_query:
        projekte = projekte.filter(title__icontains=search_query)

    software_filter = request.GET.get("software", "")
    if software_filter:
        projekte = projekte.filter(bvsoftware__name__icontains=software_filter).distinct()

    status_filter = request.GET.get("status", "")
    if status_filter:
        projekte = projekte.filter(status__key=status_filter)

    context = {
        "projekte": projekte,
        "is_admin": request.user.groups.filter(name="admin").exists(),
        "search_query": search_query,
        "status_filter": status_filter,
        "software_filter": software_filter,
        "status_choices": ProjectStatus.objects.all(),
    }
    if request.headers.get("x-requested-with") == "XMLHttpRequest":
        return render(request, "partials/_project_list_rows.html", context)
    return render(request, "projekt_list.html", context)


@login_required
def projekt_detail(request, pk):
    projekt = get_object_or_404(BVProject, pk=pk)
    anh = projekt.anlagen.all()
    reviewed = anh.filter(manual_reviewed=True).count()
    is_admin = request.user.groups.filter(name="admin").exists()
    software_list = projekt.software_list
    knowledge_map = {k.software_name: k for k in projekt.softwareknowledge.all()}
    knowledge_rows = []
    checked = 0
    for name in software_list:
        entry = knowledge_map.get(name)
        if entry and entry.last_checked:
            checked += 1
        knowledge_rows.append({"name": name, "entry": entry})
    context = {
        "projekt": projekt,
        "status_choices": ProjectStatus.objects.all(),
        "history": projekt.status_history.all(),
        "num_attachments": anh.count(),
        "num_reviewed": reviewed,
        "is_admin": is_admin,

        "knowledge_rows": knowledge_rows,
        "knowledge_checked": checked,
        "total_software": len(software_list),
        "software_list": software_list,

    }
    return render(request, "projekt_detail.html", context)


@login_required
def anlage3_review(request, pk):
    """Zeigt alle Dateien der Anlage 3 mit Review-Option."""
    logger.info("anlage3_review gestartet für Projekt %s", pk)
    projekt = get_object_or_404(BVProject, pk=pk)
    anlagen = projekt.anlagen.filter(anlage_nr=3)
    context = {"projekt": projekt, "anlagen": anlagen}
    logger.info("anlage3_review beendet für Projekt %s", pk)
    return render(request, "anlage3_review.html", context)


@login_required
def anlage4_review(request, pk):
    """Zeigt die Zwecke aus Anlage 4 und ermöglicht die manuelle Bewertung."""
    project_file = get_object_or_404(BVProjectFile, pk=pk)
    if project_file.anlage_nr != 4:
        raise Http404

    anlage4_logger.info("Zugriff auf Anlage4 Review f\u00fcr Datei %s", pk)

    items = []
    if project_file.analysis_json:
        items = project_file.analysis_json.get("items") or []

    if request.method == "POST":
        form = Anlage4ReviewForm(request.POST, items=items)
        if form.is_valid():
            project_file.manual_analysis_json = form.get_json()
            project_file.save(update_fields=["manual_analysis_json"])
            anlage4_logger.info("Anlage4 Review gespeichert: %s Eintr\u00e4ge", len(items))
            return redirect("projekt_detail", pk=project_file.projekt.pk)
    else:
        form = Anlage4ReviewForm(initial=project_file.manual_analysis_json, items=items)

    rows = []
    for idx, item in enumerate(items):
        fields = item.get("structured", {})
        plaus = item.get("plausibility", {})
        rows.append(
            {
                "name": fields.get("name_der_auswertung"),
                "gesellschaften": fields.get("gesellschaften"),
                "fachbereiche": fields.get("fachbereiche"),
                "plaus": plaus.get("plausibilitaet"),
                "score": plaus.get("score"),
                "begruendung": plaus.get("begruendung"),
                "ok_field": form[f"item{idx}_ok"],
                "nego_field": form[f"item{idx}_nego"],
                "note_field": form[f"item{idx}_note"],
            }
        )

    context = {
        "anlage": project_file,
        "rows": rows,
    }
    anlage4_logger.info("Anlage4 Review abgeschlossen für Datei %s", pk)
    return render(request, "projekt_file_anlage4_review.html", context)


@login_required
def projekt_upload(request):
    if request.method == "POST":
        form = BVProjectUploadForm(request.POST, request.FILES)
        if form.is_valid():
            docx_file = form.cleaned_data["docx_file"]
            from tempfile import NamedTemporaryFile

            tmp = NamedTemporaryFile(delete=False, suffix=".docx")
            for chunk in docx_file.chunks():
                tmp.write(chunk)
            tmp.close()
            text = extract_text(Path(tmp.name))
            Path(tmp.name).unlink(missing_ok=True)
            projekt = BVProject.objects.create(beschreibung=text)
            return redirect("projekt_edit", pk=projekt.pk)
    else:
        form = BVProjectUploadForm()
    return render(request, "projekt_upload.html", {"form": form})


@login_required
def projekt_create(request):
    if request.method == "POST":
        form = BVProjectForm(request.POST)
        if form.is_valid():
            software_typen_list = request.POST.getlist("software_typen")
            projekt = form.save(software_list=software_typen_list)
            return redirect("projekt_detail", pk=projekt.pk)
    else:
        form = BVProjectForm()
    return render(request, "projekt_form.html", {"form": form})


@login_required
def projekt_edit(request, pk):
    projekt = get_object_or_404(BVProject, pk=pk)
    if request.method == "POST":
        form = BVProjectForm(request.POST, instance=projekt)
        if form.is_valid():
            software_typen_list = request.POST.getlist("software_typen")
            projekt = form.save(software_list=software_typen_list)
            return redirect("projekt_detail", pk=projekt.pk)
    else:
        form = BVProjectForm(instance=projekt)
    context = {
        "form": form,
        "projekt": projekt,
        "categories": LLMConfig.get_categories(),
        "category": "default",
    }
    return render(request, "projekt_form.html", context)


@login_required
def projekt_file_upload(request, pk):
    projekt = get_object_or_404(BVProject, pk=pk)
    if request.method == "POST":
        form = BVProjectFileForm(request.POST, request.FILES)
        if form.is_valid():
            uploaded = form.cleaned_data["upload"]
            content = ""
            lower_name = uploaded.name.lower()
            if lower_name.endswith(".docx"):
                from tempfile import NamedTemporaryFile

                tmp = NamedTemporaryFile(delete=False, suffix=".docx")
                for chunk in uploaded.chunks():
                    tmp.write(chunk)
                tmp.close()
                try:
                    content = extract_text(Path(tmp.name))
                finally:
                    Path(tmp.name).unlink(missing_ok=True)
            elif lower_name.endswith(".pdf"):
                uploaded.read()  # Bytes einlesen, aber nicht dekodieren
                uploaded.seek(0)
            else:
                try:
                    content = uploaded.read().decode("utf-8")
                except UnicodeDecodeError as exc:
                    logger.error(
                        "Datei konnte nicht als UTF-8 dekodiert werden: %s", exc
                    )
                    return HttpResponseBadRequest("Ungültiges Dateiformat")
            obj = form.save(commit=False)
            obj.projekt = projekt
            obj.text_content = content
            obj.save()
            return redirect("projekt_detail", pk=projekt.pk)
    else:
        form = BVProjectFileForm()
    return render(request, "projekt_file_form.html", {"form": form, "projekt": projekt})


@login_required
@require_http_methods(["POST"])
def projekt_file_check(request, pk, nr):
    """Prüft eine einzelne Anlage per LLM."""
    try:
        nr_int = int(nr)
    except (TypeError, ValueError):
        return JsonResponse({"error": "invalid"}, status=400)

    use_llm = request.POST.get("llm") or request.GET.get("llm")
    funcs = {
        1: check_anlage1,
        2: check_anlage2 if use_llm else analyse_anlage2,
        3: check_anlage3_vision if use_llm else analyse_anlage3,
        4: analyse_anlage4,
        5: check_anlage5,
        6: check_anlage6,
    }
    func = funcs.get(nr_int)
    if not func:
        return JsonResponse({"error": "invalid"}, status=404)
    category = request.POST.get("model_category")
    model = LLMConfig.get_default(category) if category else None
    try:
        func(pk, model_name=model)
    except ValueError as exc:
        return JsonResponse({"error": str(exc)}, status=404)
    except RuntimeError:
        return JsonResponse(
            {"error": "Missing LLM credentials from environment."}, status=500
        )
    except Exception:
        logger.exception("LLM Fehler")
        return JsonResponse({"status": "error"}, status=502)
    return JsonResponse({"status": "ok"})


@login_required
@require_http_methods(["POST"])
def projekt_file_check_pk(request, pk):
    """Prüft eine Anlage anhand der Datenbank-ID."""
    try:
        anlage = BVProjectFile.objects.get(pk=pk)
    except BVProjectFile.DoesNotExist:
        return JsonResponse({"error": "not found"}, status=404)

    use_llm = request.POST.get("llm") or request.GET.get("llm")
    funcs = {
        1: check_anlage1,
        2: check_anlage2 if use_llm else analyse_anlage2,
        3: check_anlage3_vision if use_llm else analyse_anlage3,
        4: analyse_anlage4,
        5: check_anlage5,
        6: check_anlage6,
    }
    func = funcs.get(anlage.anlage_nr)
    if not func:
        return JsonResponse({"error": "invalid"}, status=404)
    category = request.POST.get("model_category")
    model = LLMConfig.get_default(category) if category else None
    try:
        func(anlage.projekt_id, model_name=model)
    except RuntimeError:
        return JsonResponse(
            {"error": "Missing LLM credentials from environment."}, status=500
        )
    except Exception:
        logger.exception("LLM Fehler")
        return JsonResponse({"status": "error"}, status=502)
    return JsonResponse({"status": "ok"})


@login_required
def projekt_file_check_view(request, pk):
    """Pr\xfcft eine Anlage und leitet zur Analyse-Bearbeitung weiter."""
    try:
        anlage = BVProjectFile.objects.get(pk=pk)
    except BVProjectFile.DoesNotExist:
        raise Http404

    use_llm = request.POST.get("llm") or request.GET.get("llm")
    funcs = {
        1: check_anlage1,
        2: check_anlage2 if use_llm else analyse_anlage2,
        3: check_anlage3_vision if use_llm else analyse_anlage3,
        4: analyse_anlage4,
        5: check_anlage5,
        6: check_anlage6,
    }
    func = funcs.get(anlage.anlage_nr)
    if not func:
        raise Http404

    category = request.GET.get("model_category")
    model = LLMConfig.get_default(category) if category else None
    try:
        func(anlage.projekt_id, model_name=model)
    except RuntimeError:
        messages.error(request, "Missing LLM credentials from environment.")
    except Exception:
        logger.exception("LLM Fehler")
        messages.error(request, "Fehler bei der Anlagenpr\xfcfung")

    if anlage.anlage_nr == 3:
        return redirect("anlage3_review", pk=anlage.projekt_id)

    return redirect("projekt_file_edit_json", pk=pk)


@login_required
def projekt_file_parse_anlage2(request, pk):
    """Parst Anlage 2 ohne LLM-Aufrufe."""
    anlage = get_object_or_404(BVProjectFile, pk=pk)
    if anlage.anlage_nr != 2:
        raise Http404
    run_anlage2_analysis(anlage)
    return redirect("projekt_file_edit_json", pk=pk)


@login_required
def projekt_file_analyse_anlage4(request, pk):
    """Analysiert Anlage 4 und leitet zum Review."""
    anlage = get_object_or_404(BVProjectFile, pk=pk)
    if anlage.anlage_nr != 4:
        raise Http404
    analyse_anlage4(anlage.projekt_id)
    return redirect("projekt_file_edit_json", pk=pk)


@login_required
def projekt_file_edit_json(request, pk):
    """Ermöglicht das Bearbeiten der JSON-Daten einer Anlage."""
    logger.info("projekt_file_edit_json gestartet für Anlage %s", pk)
    try:
        anlage = BVProjectFile.objects.get(pk=pk)
    except BVProjectFile.DoesNotExist:
        raise Http404

    if anlage.anlage_nr == 1:
        if request.method == "POST":
            form = Anlage1ReviewForm(request.POST)
            if form.is_valid():
                data = form.get_json()
                anlage.question_review = data
                anlage.save(update_fields=["question_review"])
                logger.info(
                    "Anlage1 Review gespeichert: %s Einträge",
                    len(data),
                )
                return redirect("projekt_detail", pk=anlage.projekt.pk)
        else:
            init = anlage.question_review
            if not init:
                init = _analysis1_to_initial(anlage)
            form = Anlage1ReviewForm(initial=init)
        template = "projekt_file_anlage1_review.html"
        answers: dict[str, str] = {}
        numbers = get_anlage1_numbers()
        q_data = (
            anlage.analysis_json.get("questions", {}) if anlage.analysis_json else {}
        )
        for i in numbers:
            answers[str(i)] = q_data.get(str(i), {}).get("answer", "")

        question_objs = list(Anlage1Question.objects.order_by("num"))
        if not question_objs:
            question_objs = [
                Anlage1Question(
                    num=i,
                    text=t,
                    enabled=True,
                    parser_enabled=True,
                    llm_enabled=True,
                )
                for i, t in enumerate(ANLAGE1_QUESTIONS, start=1)
            ]
        questions = {q.num: q.text for q in question_objs}

        qa = [
            (
                i,
                questions.get(i, ""),
                answers.get(str(i), ""),
                form[f"q{i}_status"],
                form[f"q{i}_hinweis"],
                form[f"q{i}_vorschlag"],
                form[f"q{i}_ok"],
                form[f"q{i}_note"],
            )
            for i in numbers
        ]
    elif anlage.anlage_nr == 2:
        analysis_init = _analysis_to_initial(anlage)
        if request.method == "POST":
            form = Anlage2ReviewForm(request.POST)
            if form.is_valid():
                cfg_rule = Anlage2Config.get_instance()
                functions_to_override: set[int] = set()
                if cfg_rule.enforce_subquestion_override:
                    for func in Anlage2Function.objects.order_by("name"):
                        for sub in func.anlage2subquestion_set.all().order_by("id"):
                            field_name = f"sub{sub.id}_technisch_vorhanden"
                            if form.cleaned_data.get(field_name):
                                functions_to_override.add(func.id)

                data = form.get_json()
                anlage.manual_analysis_json = data
                anlage.save(update_fields=["manual_analysis_json"])
                logger.info(
                    "Anlage2 Review gespeichert: %s Funktionen",
                    len(data.get("functions", {})),
                )

                if cfg_rule.enforce_subquestion_override:
                    for fid in functions_to_override:
                        Anlage2FunctionResult.objects.update_or_create(
                            projekt=anlage.projekt,
                            funktion_id=fid,
                            defaults={
                                "technisch_verfuegbar": True,
                                "source": "manual",
                            },
                        )

                return redirect("projekt_detail", pk=anlage.projekt.pk)
        else:
            verif_init = _verification_to_initial(anlage.verification_json)
            verif_raw = anlage.verification_json or {}

            name_map = {f.name: str(f.id) for f in Anlage2Function.objects.all()}
            sub_map = {
                (s.funktion.name, s.frage_text): str(s.id)
                for s in Anlage2SubQuestion.objects.select_related("funktion")
            }
            ki_map: dict[tuple[str, str | None], str] = {}
            beteilig_map: dict[tuple[str, str | None], tuple[bool | None, str]] = {}
            if isinstance(verif_raw, dict):
                for key, val in verif_raw.items():
                    if not isinstance(val, dict):
                        continue
                    begr = val.get("ki_begruendung")
                    beteiligt = val.get("ki_beteiligt")
                    beteiligt_begr = val.get("ki_beteiligt_begruendung", "")
                    if ": " in key:
                        func_name, sub_text = key.split(": ", 1)
                        fid = name_map.get(func_name)
                        sid = sub_map.get((func_name, sub_text))
                        if fid:
                            if begr:
                                ki_map[(fid, sid)] = begr
                            beteilig_map[(fid, sid)] = (beteiligt, beteiligt_begr)
                    else:
                        fid = name_map.get(key)
                        if fid:
                            if begr:
                                ki_map[(fid, None)] = begr
                            beteilig_map[(fid, None)] = (beteiligt, beteiligt_begr)

            manual_results_map = {
                r.get_lookup_key(): {
                    "technisch_vorhanden": r.technisch_verfuegbar,
                    "ki_beteiligung": r.ki_beteiligung,
                }
                for r in Anlage2FunctionResult.objects.filter(
                    projekt=anlage.projekt,
                    source="manual",
                )
            }

            manual_init = (
                anlage.manual_analysis_json if isinstance(anlage.manual_analysis_json, dict) else {}
            )

            fields_def = get_anlage2_fields()

            analysis_lookup = _initial_to_lookup(analysis_init)
            verification_lookup = _initial_to_lookup(verif_init)
            manual_lookup = _initial_to_lookup(manual_init)

            for key, res in manual_results_map.items():
                manual_lookup.setdefault(key, {}).update(res)

            init = {"functions": {}}

            for func in Anlage2Function.objects.order_by("name"):
                fid = str(func.id)
                disp = _get_display_data(
                    func.name, analysis_lookup, verification_lookup, manual_lookup
                )
                func_entry = disp["values"].copy()
                sub_map_init: dict[str, dict] = {}
                for sub in func.anlage2subquestion_set.all().order_by("id"):
                    sid = str(sub.id)
                    lookup = f"{func.name}: {sub.frage_text}"
                    s_disp = _get_display_data(
                        lookup, analysis_lookup, verification_lookup, manual_lookup
                    )
                    sub_map_init[sid] = s_disp["values"].copy()
                if sub_map_init:
                    func_entry["subquestions"] = sub_map_init
                init["functions"][fid] = func_entry

            form = Anlage2ReviewForm(initial=init)

        template = "projekt_file_anlage2_review.html"
        answers: dict[str, dict] = {}
        funcs = []
        if anlage.analysis_json:
            funcs = anlage.analysis_json.get("functions")
            if isinstance(funcs, dict) and "value" in funcs:
                funcs = funcs["value"]
            if funcs is None:
                table = anlage.analysis_json.get("table_functions")
                if isinstance(table, dict):
                    funcs = []
                    for k, v in table.items():
                        if isinstance(v, dict):
                            funcs.append({"name": k, **v})
                        else:
                            logger.warning(
                                "Unerwarteter Typ in table_functions f\xc3\xbcr %s: %s",
                                k,
                                type(v),
                            )
                else:
                    funcs = []
        for item in funcs or []:
            name = item.get("funktion") or item.get("name")
            if name:
                for old, new in FIELD_RENAME.items():
                    if old in item and new not in item:
                        item[new] = item[old]
                answers[name] = item
                for sub in item.get("subquestions", []):
                    s_text = sub.get("frage_text")
                    if not s_text:
                        continue
                    for old, new in FIELD_RENAME.items():
                        if old in sub and new not in sub:
                            sub[new] = sub[old]
                    answers[f"{name}: {s_text}"] = sub
        rows = []
        fields_def = get_anlage2_fields()

        for func in Anlage2Function.objects.order_by("name"):
            debug_logger.info("--- Starte Prüfung für Funktion: '%s' ---", func.name)
            if answers.get(func.name):
                debug_logger.info("-> Ergebnis: Im Dokument gefunden.")
            else:
                debug_logger.info("-> Ergebnis: Nicht im Dokument gefunden.")
            rows.append(
                _build_row_data(
                    func.name,
                    func.name,
                    func.id,
                    f"func{func.id}_",
                    form,
                    answers,
                    ki_map,
                    beteilig_map,
                    analysis_lookup,
                    verification_lookup,
                    manual_lookup,
                )
            )
            for sub in func.anlage2subquestion_set.all().order_by("id"):
                debug_logger.info(
                    "--- Starte Prüfung für Unterfrage: '%s' ---", sub.frage_text
                )
                lookup_key = f"{func.name}: {sub.frage_text}"
                if answers.get(lookup_key):
                    debug_logger.info("-> Ergebnis: Im Dokument gefunden.")
                else:
                    debug_logger.info("-> Ergebnis: Nicht im Dokument gefunden.")
            rows.append(
                _build_row_data(
                    sub.frage_text,
                    lookup_key,
                        func.id,
                        f"sub{sub.id}_",
                        form,
                        answers,
                        ki_map,
                        beteilig_map,
                        analysis_lookup,
                        verification_lookup,
                    manual_lookup,
                    sub_id=sub.id,
                )
            )
    elif anlage.anlage_nr == 4:
        items = []
        if anlage.analysis_json:
            items = anlage.analysis_json.get("zwecke")
        if isinstance(items, dict):
            items = items.get("value", [])
        if not items:
            items = []
        if request.method == "POST":
            form = Anlage4ReviewForm(request.POST, items=items)
            if form.is_valid():
                anlage.manual_analysis_json = form.get_json()
                anlage.save(update_fields=["manual_analysis_json"])
                return redirect("projekt_detail", pk=anlage.projekt.pk)
        else:
            form = Anlage4ReviewForm(initial=anlage.manual_analysis_json, items=items)
        template = "projekt_file_anlage4_review.html"
        rows = [
            (text, form[f"item{idx}_ok"], form[f"item{idx}_note"]) for idx, text in enumerate(items)
        ]
    else:
        if request.method == "POST":
            form = BVProjectFileJSONForm(request.POST, instance=anlage)
            if form.is_valid():
                form.save()
                return redirect("projekt_detail", pk=anlage.projekt.pk)
        else:
            form = BVProjectFileJSONForm(instance=anlage)
        template = "projekt_file_json_form.html"

    context = {"form": form, "anlage": anlage}
    if anlage.anlage_nr == 1:
        context["qa"] = qa
    elif anlage.anlage_nr == 2:
        context.update(
            {
                "rows": rows,
                "fields": [f[0] for f in fields_def],
                "labels": [f[1] for f in fields_def],
            }
        )
    elif anlage.anlage_nr == 4:
        context["rows"] = rows
    logger.info("projekt_file_edit_json beendet für Anlage %s", pk)
    return render(request, template, context)


@login_required
@require_http_methods(["POST"])
def anlage1_generate_email(request, pk):
    """Erstellt einen E-Mail-Text aus den Vorschlägen."""
    try:
        anlage = BVProjectFile.objects.get(pk=pk)
    except BVProjectFile.DoesNotExist:
        return JsonResponse({"error": "not found"}, status=404)
    if anlage.anlage_nr != 1:
        return JsonResponse({"error": "invalid"}, status=400)

    review = anlage.question_review or {}
    suggestions: list[str] = []
    for i in get_anlage1_numbers():
        text = review.get(str(i), {}).get("vorschlag")
        if text:
            suggestions.append(text)

    prefix = get_prompt(
        "anlage1_email",
        "Formuliere eine freundliche E-Mail an den Fachbereich. Bitte fasse die folgenden Vorschläge zusammen:\n\n",
    )
    prompt_text = prefix + "\n".join(f"- {s}" for s in suggestions)
    base_obj = Prompt.objects.filter(name="anlage1_email").first()
    prompt_obj = Prompt(name="tmp", text=prompt_text, role=base_obj.role if base_obj else None)
    try:
        text = query_llm(prompt_obj, {}, model_type="default")
    except RuntimeError:
        return JsonResponse({"error": "llm"}, status=500)
    except Exception:
        logger.exception("LLM Fehler")
        return JsonResponse({"error": "llm"}, status=502)

    return JsonResponse({"text": text})


def _validate_llm_output(text: str) -> tuple[bool, str]:
    """Prüfe, ob die LLM-Antwort technisch brauchbar ist."""
    if not text:
        return False, "Antwort leer"
    if len(text.split()) < 5:
        return False, "Antwort zu kurz"
    return True, ""


def _run_llm_check(name: str, additional: str | None = None) -> tuple[str, bool]:
    """Führt die LLM-Abfrage für eine einzelne Software durch."""
    base = get_prompt(
        "initial_llm_check",
        (
            "Do you know software {name}? Provide a short, technically correct "
            "description of what it does and how it is typically used."
        ),
    )
    prompt_text = base.format(name=name)
    if additional:
        prompt_text += " " + additional
    base_obj = Prompt.objects.filter(name="initial_llm_check").first()
    prompt_obj = Prompt(name="tmp", text=prompt_text, role=base_obj.role if base_obj else None)

    logger.debug("Starte LLM-Check für %s", name)
    reply = query_llm(prompt_obj, {})
    valid, _ = _validate_llm_output(reply)
    logger.debug("LLM-Antwort für %s: %s", name, reply[:100])
    return reply, valid


@login_required
@require_http_methods(["GET"])
def project_detail_api(request, pk):
    projekt = get_object_or_404(BVProject, pk=pk)
    software_list = projekt.software_list
    knowledge_map = {k.software_name: k for k in projekt.softwareknowledge.all()}
    knowledge = []
    checked = 0
    for name in software_list:
        entry = knowledge_map.get(name)
        item = {
            "software_name": name,
            "id": entry.pk if entry else None,
            "is_known_by_llm": entry.is_known_by_llm if entry else False,
            "description": entry.description if entry else "",
            "last_checked": bool(entry and entry.last_checked),
        }
        if item["last_checked"]:
            checked += 1
        knowledge.append(item)

    data = {
        "id": projekt.pk,
        "title": projekt.title,
        "beschreibung": projekt.beschreibung,
        "software_typen": projekt.software_string,
        "software_list": software_list,
        "knowledge": knowledge,
        "checked": checked,
        "total": len(software_list),
    }
    return JsonResponse(data)




@login_required
@require_http_methods(["POST"])
def projekt_status_update(request, pk):
    """Aktualisiert den Projektstatus."""
    projekt = get_object_or_404(BVProject, pk=pk)
    status = request.POST.get("status")
    try:
        set_project_status(projekt, status)
    except ValueError:
        pass
    return redirect("projekt_detail", pk=projekt.pk)


@login_required
@require_http_methods(["POST"])
def projekt_functions_check(request, pk):
    """Löst die Einzelprüfung der Anlage-2-Funktionen aus."""
    model = request.POST.get("model")
    try:
        check_anlage2_functions(pk, model_name=model)
    except RuntimeError:
        return JsonResponse(
            {"error": "Missing LLM credentials from environment."}, status=500
        )
    except Exception:
        logger.exception("LLM Fehler")
        return JsonResponse({"status": "error"}, status=502)
    return JsonResponse({"status": "ok"})


@login_required
@require_http_methods(["POST"])
def anlage2_feature_verify(request, pk):
    """Startet die Pr\u00fcfung einer Einzelfunktion im Hintergrund."""
    logger.debug(
        f"--- KI-Pr\u00fcfung f\u00fcr Anlage 2 gestartet (project_file pk={pk}) ---"
    )
    logger.debug(f"Empfangene POST-Daten: {request.POST.dict()}")
    try:
        anlage = BVProjectFile.objects.get(pk=pk)
    except BVProjectFile.DoesNotExist:
        return JsonResponse({"error": "not found"}, status=404)
    if anlage.anlage_nr != 2:
        return JsonResponse({"error": "invalid"}, status=400)

    function_id = request.POST.get("function_id", None)
    subquestion_id = request.POST.get("subquestion_id", None)
    model = request.POST.get("model")
    logger.debug(f"Extrahierte function_id: '{function_id}'")
    logger.debug(f"Extrahierte subquestion_id: '{subquestion_id}'")
    if function_id:
        object_type = "function"
        obj_id = int(function_id)
        get_object_or_404(Anlage2Function, pk=obj_id)  # nur Validierung
    elif subquestion_id:
        object_type = "subquestion"
        obj_id = int(subquestion_id)
        get_object_or_404(Anlage2SubQuestion, pk=obj_id)
    else:
        logger.error(
            "FEHLER: Weder function_id noch subquestion_id im POST-Request gefunden. Sende 400 Bad Request."
        )
        return JsonResponse({"error": "invalid"}, status=400)

    task_id = async_task(
        "core.llm_tasks.worker_verify_feature",
        anlage.projekt_id,
        object_type,
        obj_id,
        model,
    )

    return JsonResponse({"status": "queued", "task_id": task_id})


@login_required
def ajax_check_task_status(request, task_id: str) -> JsonResponse:
    """Prüft den Status eines Django-Q-Tasks und gibt ihn als JSON zurück."""
    task = fetch(task_id)
    if not task:
        return JsonResponse({"status": "UNKNOWN", "result": None})

    task_status_str = "SUCCESS" if task.success else "FAIL"
    task_result = result(task_id) if task.success else None

    return JsonResponse({"status": task_status_str, "result": task_result})


@login_required
@require_http_methods(["POST"])
def ajax_save_manual_review_item(request) -> JsonResponse:
    """Speichert eine einzelne manuelle Bewertung."""

    pf_id = request.POST.get("project_file_id")
    func_id = request.POST.get("function_id")
    sub_id = request.POST.get("subquestion_id")
    status_val = request.POST.get("status")
    if status_val in (True, "True", "true", "1", 1):
        status = True
    elif status_val in (False, "False", "false", "0", 0):
        status = False
    else:
        status = None
    notes = request.POST.get("notes")

    if pf_id is None or func_id is None:
        return JsonResponse({"error": "invalid"}, status=400)

    anlage = get_object_or_404(BVProjectFile, pk=pf_id)
    if anlage.anlage_nr != 2:
        return JsonResponse({"error": "invalid"}, status=400)

    funktion = get_object_or_404(Anlage2Function, pk=func_id)

    Anlage2FunctionResult.objects.update_or_create(
        projekt=anlage.projekt,
        funktion=funktion,
        defaults={
            "technisch_verfuegbar": status,
            "raw_json": {"notes": notes, "subquestion_id": sub_id},
            "source": "manual",
        },
    )

    return JsonResponse({"status": "success"})


@login_required
@require_POST
def ajax_save_anlage2_review(request) -> JsonResponse:
    """Speichert eine einzelne Bewertung f\u00fcr Anlage 2 per AJAX."""

    try:
        data = json.loads(request.body)
        pf_id = data.get("project_file_id")
        func_id = data.get("function_id")
        sub_id = data.get("subquestion_id")

        status_val = data.get("status")
        if status_val in (True, "True", "true", "1", 1):
            status = True
        elif status_val in (False, "False", "false", "0", 0):
            status = False
        else:
            status = None

        notes = data.get("notes", "")
        ki_beteiligt = data.get("ki_beteiligt")

        if pf_id is None or func_id is None:
            return JsonResponse({"error": "invalid"}, status=400)

        anlage = get_object_or_404(BVProjectFile, pk=pf_id)
        if anlage.anlage_nr != 2:
            return JsonResponse({"error": "invalid"}, status=400)

        funktion = get_object_or_404(Anlage2Function, pk=func_id)
        if sub_id:
            get_object_or_404(Anlage2SubQuestion, pk=sub_id)

        defaults = {
            "technisch_verfuegbar": status,
            "ki_beteiligung": ki_beteiligt,
            "raw_json": {"notes": notes, "subquestion_id": sub_id},
            "source": "manual",
        }

        Anlage2FunctionResult.objects.update_or_create(
            projekt=anlage.projekt,
            funktion=funktion,
            defaults=defaults,
        )

        manual_data = anlage.manual_analysis_json or {"functions": {}}
        func_entry = manual_data.setdefault("functions", {}).setdefault(
            str(func_id), {}
        )
        if sub_id:
            sub_map = func_entry.setdefault("subquestions", {}).setdefault(
                str(sub_id), {}
            )
            sub_map["technisch_vorhanden"] = status
            sub_map["ki_beteiligung"] = ki_beteiligt
        else:
            func_entry["technisch_vorhanden"] = status
            func_entry["ki_beteiligung"] = ki_beteiligt

        anlage.manual_analysis_json = manual_data
        anlage.save(update_fields=["manual_analysis_json"])

        return JsonResponse({"status": "success"})
    except Exception as exc:  # pragma: no cover - Schutz vor unerwarteten Fehlern
        logger.error("Fehler beim Speichern des manuellen Reviews: %s", exc)
        return JsonResponse({"status": "error", "message": str(exc)}, status=500)


@login_required
@require_POST
def ajax_reset_all_reviews(request, pk: int) -> JsonResponse:
    """L\u00f6scht alle manuellen und KI-Bewertungen f\u00fcr eine Anlage."""

    project_file = get_object_or_404(BVProjectFile, pk=pk)
    if project_file.anlage_nr != 2:
        return JsonResponse({"error": "invalid"}, status=400)

    Anlage2FunctionResult.objects.filter(
        projekt=project_file.projekt
    ).exclude(source="parser").delete()
    project_file.verification_json = {}
    project_file.manual_analysis_json = None
    project_file.save(update_fields=["verification_json", "manual_analysis_json"])

    return JsonResponse({"status": "success"})


@login_required
@require_http_methods(["POST"])
def project_file_toggle_flag(request, pk: int, field: str):
    """Setzt ein Bool-Feld bei einer Anlage."""
    if field not in {"manual_reviewed", "verhandlungsfaehig"}:
        return HttpResponseBadRequest("invalid")
    project_file = get_object_or_404(BVProjectFile, pk=pk)
    value = request.POST.get("value")
    new_val = value in ("1", "true", "True", "on")
    setattr(project_file, field, new_val)
    project_file.save(update_fields=[field])
    if (
        field == "manual_reviewed"
        and project_file.anlage_nr == 3
        and project_file.projekt.anlagen.filter(anlage_nr=3).count()
        == project_file.projekt.anlagen.filter(anlage_nr=3, manual_reviewed=True).count()
    ):
        try:
            set_project_status(project_file.projekt, "ENDGEPRUEFT")
        except ValueError:
            pass
    if request.headers.get("x-requested-with") == "XMLHttpRequest":
        return JsonResponse({"status": "ok", field: new_val})
    if "HTTP_REFERER" in request.META:
        return redirect(request.META["HTTP_REFERER"])
    return redirect("projekt_detail", pk=project_file.projekt.pk)


@login_required
@require_http_methods(["POST"])
def projekt_file_delete_result(request, pk: int):
    """Löscht Analyse- und Review-Ergebnisse einer Anlage."""
    project_file = get_object_or_404(BVProjectFile, pk=pk)

    if project_file.anlage_nr == 2:
        Anlage2FunctionResult.objects.filter(
            projekt=project_file.projekt
        ).exclude(source="parser").delete()
        project_file.verification_json = {}

    project_file.analysis_json = None
    project_file.manual_analysis_json = None
    project_file.manual_reviewed = False
    project_file.verhandlungsfaehig = False
    project_file.save(
        update_fields=[
            "analysis_json",
            "manual_analysis_json",
            "manual_reviewed",
            "verhandlungsfaehig",
            "verification_json",
        ]
    )

    if project_file.anlage_nr == 3:
        return redirect("anlage3_review", pk=project_file.projekt.pk)
    return redirect("projekt_detail", pk=project_file.projekt.pk)


@login_required
def projekt_gap_analysis(request, pk):
    """Stellt die Gap-Analyse als Download bereit."""
    projekt = get_object_or_404(BVProject, pk=pk)
    path = generate_gap_analysis(projekt)
    return FileResponse(open(path, "rb"), as_attachment=True, filename=path.name)


@login_required
def projekt_management_summary(request, pk):
    """Stellt die Management-Zusammenfassung als Download bereit."""
    projekt = get_object_or_404(BVProject, pk=pk)
    path = generate_management_summary(projekt)
    return FileResponse(open(path, "rb"), as_attachment=True, filename=path.name)


@login_required
@require_POST
def ajax_start_gutachten_generation(request, project_id):
    """Startet die Gutachten-Erstellung als Hintergrund-Task."""
    knowledge_id = request.POST.get("knowledge_id")
    try:
        knowledge_id = int(knowledge_id)
    except (TypeError, ValueError):
        return JsonResponse({"error": "invalid"}, status=400)

    if not SoftwareKnowledge.objects.filter(pk=knowledge_id, projekt_id=project_id).exists():
        return JsonResponse({"error": "invalid"}, status=400)

    task_id = async_task(
        "core.llm_tasks.worker_generate_gutachten",
        project_id,
        knowledge_id,
        timeout=600,
    )
    return JsonResponse({"status": "queued", "task_id": task_id})


@login_required
def gutachten_view(request, pk):
    """Zeigt den Text eines Gutachtens an."""
    gutachten = get_object_or_404(Gutachten, pk=pk)
    projekt = gutachten.software_knowledge.projekt
    context = {
        "projekt": projekt,
        "text": gutachten.text,
        "gutachten": gutachten,
        "categories": LLMConfig.get_categories(),
        "category": "gutachten",
    }
    return render(request, "gutachten_view.html", context)


@login_required
def gutachten_download(request, pk):
    """Stellt das Gutachten als formatiertes DOCX bereit."""
    gutachten = get_object_or_404(Gutachten, pk=pk)
    projekt = gutachten.software_knowledge.projekt

    markdown_text = gutachten.text
    temp_file_path = os.path.join(tempfile.gettempdir(), f"gutachten_{pk}.docx")

    try:
        extensions = ["extra", "admonition", "toc"]
        html_content = markdown.markdown(markdown_text, extensions=extensions)

        pypandoc.convert_text(
            html_content,
            "docx",
            format="html",
            outputfile=temp_file_path,
        )

        with open(temp_file_path, "rb") as docx_file:
            response = HttpResponse(
                docx_file.read(),
                content_type="application/vnd.openxmlformats-officedocument.wordprocessingml.document",
            )
            response[
                "Content-Disposition"
            ] = f'attachment; filename="Gutachten_{projekt.title}.docx"'
            return response

    except (IOError, OSError) as e:
        logger.error(
            f"Pandoc-Fehler beim Erstellen des Gutachtens f\u00fcr Projekt {projekt.id}: {e}"
        )
        messages.error(
            request,
            "Fehler beim Erstellen des Word-Dokuments. Ist Pandoc auf dem Server korrekt installiert?",
        )
        return redirect("projekt_detail", pk=projekt.pk)

    finally:
        if os.path.exists(temp_file_path):
            os.remove(temp_file_path)


@login_required
def gutachten_edit(request, pk):
    """Ermöglicht das Bearbeiten und erneute Speichern des Gutachtens."""
    gutachten = get_object_or_404(Gutachten, pk=pk)
    projekt = gutachten.software_knowledge.projekt
    if request.method == "POST":
        text = request.POST.get("text", "")
        gutachten.text = text
        gutachten.save(update_fields=["text"])
        messages.success(request, "Gutachten gespeichert")
        return redirect("gutachten_view", pk=gutachten.pk)
    return render(request, "gutachten_edit.html", {"projekt": projekt, "text": gutachten.text})


@login_required
@require_http_methods(["POST"])
def gutachten_delete(request, pk):
    """Löscht das Gutachten und entfernt den Verweis im Projekt."""
    gutachten = get_object_or_404(Gutachten, pk=pk)
    projekt = gutachten.software_knowledge.projekt
    gutachten.delete()
    return redirect("projekt_detail", pk=projekt.pk)


@login_required
@require_http_methods(["POST"])
def gutachten_llm_check(request, pk):
    """Löst den LLM-Funktionscheck für das Gutachten aus."""
    gutachten = get_object_or_404(Gutachten, pk=pk)
    projekt = gutachten.software_knowledge.projekt
    category = request.POST.get("model_category")
    model = LLMConfig.get_default(category) if category else None
    try:
        note = check_gutachten_functions(projekt.pk, model_name=model)
        if note:
            projekt.gutachten_function_note = note
            projekt.save(update_fields=["gutachten_function_note"])
        messages.success(request, "Gutachten geprüft")
    except ValueError:
        messages.error(request, "Kein Gutachten vorhanden")
    except RuntimeError:
        messages.error(request, "Missing LLM credentials from environment.")
    except Exception:
        logger.exception("LLM Fehler")
        messages.error(request, "LLM-Fehler beim Funktionscheck")
    return redirect("gutachten_view", pk=gutachten.pk)


@login_required
def edit_ki_justification(request, pk):
    """Erlaubt das Bearbeiten der KI-Begründung."""
    anlage = get_object_or_404(BVProjectFile, pk=pk)
    if anlage.anlage_nr != 2:
        raise Http404

    func_id = request.GET.get("function") or request.POST.get("function")
    sub_id = request.GET.get("subquestion") or request.POST.get("subquestion")
    if func_id:
        obj = get_object_or_404(Anlage2Function, pk=func_id)
        key = obj.name
        obj_type = "function"
    elif sub_id:
        obj = get_object_or_404(Anlage2SubQuestion, pk=sub_id)
        key = f"{obj.funktion.name}: {obj.frage_text}"
        obj_type = "subquestion"
    else:
        return HttpResponseBadRequest("invalid")

    verif = anlage.verification_json or {}
    data = verif.get(key, {})
    if request.method == "POST":
        text = request.POST.get("ki_begruendung", "").strip()
        data["ki_begruendung"] = text
        verif[key] = data
        anlage.verification_json = verif
        anlage.save(update_fields=["verification_json"])
        messages.success(request, "Begründung gespeichert")
        return redirect("projekt_file_edit_json", pk=anlage.pk)

    context = {
        "anlage": anlage,
        "object": obj,
        "object_type": obj_type,
        "ki_begruendung": data.get("ki_begruendung", ""),
    }
    return render(request, "edit_ki_justification.html", context)


@login_required
def justification_detail_edit(request, file_id, function_key):
    """Zeigt und bearbeitet die KI-Begründung zu einer Funktion."""

    anlage = get_object_or_404(BVProjectFile, pk=file_id)
    if anlage.anlage_nr != 2:
        raise Http404

    verif = anlage.verification_json or {}
    data = verif.get(function_key, {})
    if request.method == "POST":
        form = JustificationForm(request.POST)
        if form.is_valid():
            data["ki_begruendung"] = form.cleaned_data["justification"]
            verif[function_key] = data
            anlage.verification_json = verif
            anlage.save(update_fields=["verification_json"])
            messages.success(request, "Begründung gespeichert")
            return redirect("projekt_file_edit_json", pk=anlage.pk)
    else:
        form = JustificationForm(initial={"justification": data.get("ki_begruendung", "")})

    justification_html = markdownify(data.get("ki_begruendung")) if data.get("ki_begruendung") else ""
    context = {
        "project_file": anlage,
        "function_name": function_key,
        "form": form,
        "justification_html": justification_html,
    }
    return render(request, "justification_detail.html", context)


@login_required
def justification_delete(request, file_id, function_key):
    """Löscht die KI-Begründung für einen Funktionsschlüssel."""

    anlage = get_object_or_404(BVProjectFile, pk=file_id)
    if anlage.anlage_nr != 2:
        raise Http404

    verif = anlage.verification_json or {}
    entry = verif.get(function_key, {})
    if isinstance(entry, dict) and "ki_begruendung" in entry:
        entry.pop("ki_begruendung")
        if entry:
            verif[function_key] = entry
        else:
            verif.pop(function_key, None)
        anlage.verification_json = verif
        anlage.save(update_fields=["verification_json"])
        messages.success(request, "Begründung gelöscht")

    return redirect("projekt_file_edit_json", pk=anlage.pk)

@login_required
@require_POST
def ajax_start_initial_checks(request, project_id):
    """Startet den Initialcheck für alle Software-Typen eines Projekts."""
    projekt = get_object_or_404(BVProject, pk=project_id)
    names = projekt.software_list
    tasks = []
    for name in names:
        sk, _ = SoftwareKnowledge.objects.get_or_create(
            projekt=projekt,
            software_name=name,
        )
        tid = async_task(
            "core.llm_tasks.worker_run_initial_check",
            sk.pk,
        )
        tasks.append({"software": name, "task_id": tid})
    return JsonResponse({"status": "queued", "tasks": tasks})


@login_required
@require_POST
def ajax_rerun_initial_check_with_context(request) -> JsonResponse:
    """Startet den Initial-Check erneut mit zusätzlichem Kontext."""

    knowledge_id = request.POST.get("knowledge_id")
    user_context = request.POST.get("user_context", "")
    try:
        knowledge_id = int(knowledge_id)
    except (TypeError, ValueError):
        return JsonResponse({"error": "invalid"}, status=400)

    if not SoftwareKnowledge.objects.filter(pk=knowledge_id).exists():
        return JsonResponse({"error": "invalid"}, status=400)

    task_id = async_task(
        "core.llm_tasks.worker_run_initial_check",
        knowledge_id,
        user_context,
    )
    return JsonResponse({"status": "queued", "task_id": task_id})


@login_required
def edit_knowledge_description(request, knowledge_id):
    """Bearbeitet die Beschreibung eines Knowledge-Eintrags."""
    knowledge = get_object_or_404(SoftwareKnowledge, pk=knowledge_id)
    if request.method == "POST":
        form = KnowledgeDescriptionForm(request.POST, instance=knowledge)
        if form.is_valid():
            form.save()
            messages.success(request, "Beschreibung gespeichert")
            return redirect("projekt_detail", pk=knowledge.projekt.pk)
    else:
        form = KnowledgeDescriptionForm(instance=knowledge)
    return render(
        request,
        "edit_knowledge_description.html",
        {"form": form, "knowledge": knowledge},
    )


@login_required
@require_POST
def delete_knowledge_entry(request, knowledge_id):
    """Löscht einen Knowledge-Eintrag."""
    knowledge = get_object_or_404(SoftwareKnowledge, pk=knowledge_id)
    project_pk = knowledge.projekt.pk
    knowledge.delete()
    return redirect("projekt_detail", pk=project_pk)


@login_required
def download_knowledge_as_word(request, knowledge_id):
    """Stellt die Beschreibung als Word-Datei bereit."""
    knowledge = get_object_or_404(SoftwareKnowledge, pk=knowledge_id)
    if not knowledge.description:
        raise Http404
    temp_file_path = os.path.join(tempfile.gettempdir(), f"knowledge_{knowledge_id}.docx")
    try:
        extensions = ["extra", "admonition", "toc"]
        html_content = markdown.markdown(knowledge.description, extensions=extensions)
        pypandoc.convert_text(
            html_content,
            "docx",
            format="html",
            outputfile=temp_file_path,
        )
        with open(temp_file_path, "rb") as fh:
            response = HttpResponse(
                fh.read(),
                content_type="application/vnd.openxmlformats-officedocument.wordprocessingml.document",
            )
            response["Content-Disposition"] = (
                f'attachment; filename="{knowledge.software_name}.docx"'
            )
            return response
    except (IOError, OSError) as e:
        logger.error("Pandoc-Fehler beim Knowledge-Export %s", e)
        messages.error(
            request,
            "Fehler beim Erstellen des Word-Dokuments. Ist Pandoc auf dem Server korrekt installiert?",
        )
        return redirect("projekt_detail", pk=knowledge.projekt.pk)
    finally:
        if os.path.exists(temp_file_path):
            os.remove(temp_file_path)<|MERGE_RESOLUTION|>--- conflicted
+++ resolved
@@ -1831,8 +1831,8 @@
             messages.success(request, "Einstellungen gespeichert")
             return redirect(f"{reverse('anlage2_config')}?tab=general")
 
-<<<<<<< HEAD
-=======
+
+
         if action == "save_a4":
             admin_a2_logger.debug("Speichere Anlage4 Parser Konfiguration")
             form = Anlage4ParserConfigForm(request.POST, instance=a4_parser_cfg)
@@ -1842,7 +1842,7 @@
                 return redirect(f"{reverse('anlage2_config')}?tab=a4")
             a4_parser_form = form
             active_tab = "a4"
->>>>>>> b0ebb629
+
 
     cfg_form = cfg_form if 'cfg_form' in locals() else Anlage2ConfigForm(instance=cfg)
     rule_formset = RuleFormSet(queryset=rules_qs, prefix="rules")
