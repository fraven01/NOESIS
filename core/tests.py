from django.contrib.auth.models import User, Group
from django.urls import reverse
from django.test import TestCase
from django.http import QueryDict
from django.db import IntegrityError


from django.apps import apps
from .models import (
    BVProject,
    BVProjectFile,
    Recording,
    Prompt,
    LLMConfig,
    Tile,
    UserTileAccess,
    Anlage1Question,
    Anlage1Config,
    Area,
    Anlage2Function,
    Anlage2Config,
    Anlage2ColumnHeading,
    Anlage2SubQuestion,
    Anlage2FunctionResult,
    Anlage2GlobalPhrase,
)
from .docx_utils import (
    extract_text,
    parse_anlage2_table,
    parse_anlage2_text,
    _normalize_header_text,
)
from pathlib import Path
from tempfile import NamedTemporaryFile
from docx import Document

from django.core.files.uploadedfile import SimpleUploadedFile
from django.utils import timezone
from .forms import BVProjectForm, BVProjectUploadForm
from .workflow import set_project_status
from .llm_tasks import (
    classify_system,
    check_anlage1,
    check_anlage2,
    analyse_anlage2,
    check_anlage2_functions,
    worker_verify_feature,
    get_prompt,
    generate_gutachten,
    parse_anlage1_questions,
    _parse_anlage2,
)
from .reporting import generate_gap_analysis, generate_management_summary
from unittest.mock import patch, ANY
from django.core.management import call_command
from django.test import override_settings
import json


class AdminProjectsTests(TestCase):
    def setUp(self):
        admin_group = Group.objects.create(name="admin")
        self.user = User.objects.create_user("admin", password="pass")
        self.user.groups.add(admin_group)
        self.client.login(username="admin", password="pass")

        self.p1 = BVProject.objects.create(software_typen="A", beschreibung="x")
        self.p2 = BVProject.objects.create(software_typen="B", beschreibung="y")

    def test_delete_selected_projects(self):
        url = reverse("admin_projects")
        resp = self.client.post(url, {"delete_selected": "1", "selected_projects": [self.p1.id]})
        self.assertRedirects(resp, url)
        self.assertFalse(BVProject.objects.filter(id=self.p1.id).exists())
        self.assertTrue(BVProject.objects.filter(id=self.p2.id).exists())

    def test_delete_single_project(self):
        url = reverse("admin_projects")
        resp = self.client.post(url, {"delete_single": str(self.p2.id)})
        self.assertRedirects(resp, url)
        self.assertFalse(BVProject.objects.filter(id=self.p2.id).exists())

    def test_delete_single_requires_post(self):
        url = reverse("admin_project_delete", args=[self.p1.id])
        resp = self.client.get(url)
        self.assertEqual(resp.status_code, 405)
        self.assertTrue(BVProject.objects.filter(id=self.p1.id).exists())


class AdminProjectCleanupTests(TestCase):
    def setUp(self):
        admin_group = Group.objects.create(name="admin")
        self.user = User.objects.create_user("admin2", password="pass")
        self.user.groups.add(admin_group)
        self.client.login(username="admin2", password="pass")

        self.projekt = BVProject.objects.create(software_typen="A", beschreibung="x")
        self.file = BVProjectFile.objects.create(
            projekt=self.projekt,
            anlage_nr=1,
            upload=SimpleUploadedFile("a.txt", b"data"),
            text_content="Text",
        )

    def test_delete_file(self):
        path = Path(self.file.upload.path)
        url = reverse("admin_project_cleanup", args=[self.projekt.pk])
        resp = self.client.post(url, {"action": "delete_file", "file_id": self.file.id})
        self.assertRedirects(resp, url)
        self.assertFalse(BVProjectFile.objects.filter(id=self.file.id).exists())
        self.assertFalse(path.exists())

    def test_delete_gutachten(self):
        gpath = generate_gutachten(self.projekt.pk, text="foo")
        url = reverse("admin_project_cleanup", args=[self.projekt.pk])
        resp = self.client.post(url, {"action": "delete_gutachten"})
        self.assertRedirects(resp, url)
        self.projekt.refresh_from_db()
        self.assertEqual(self.projekt.gutachten_file.name, "")
        self.assertFalse(gpath.exists())

    def test_delete_classification(self):
        self.projekt.classification_json = {"a": 1}
        self.projekt.save()
        url = reverse("admin_project_cleanup", args=[self.projekt.pk])
        resp = self.client.post(url, {"action": "delete_classification"})
        self.assertRedirects(resp, url)
        self.projekt.refresh_from_db()
        self.assertIsNone(self.projekt.classification_json)

    def test_delete_summary(self):
        self.projekt.llm_initial_output = "x"
        self.projekt.llm_antwort = "y"
        self.projekt.llm_geprueft = True
        self.projekt.llm_geprueft_am = timezone.now()
        self.projekt.llm_validated = True
        self.projekt.save()
        url = reverse("admin_project_cleanup", args=[self.projekt.pk])
        resp = self.client.post(url, {"action": "delete_summary"})
        self.assertRedirects(resp, url)
        self.projekt.refresh_from_db()
        self.assertEqual(self.projekt.llm_initial_output, "")
        self.assertEqual(self.projekt.llm_antwort, "")
        self.assertFalse(self.projekt.llm_geprueft)
        self.assertIsNone(self.projekt.llm_geprueft_am)
        self.assertFalse(self.projekt.llm_validated)


class DocxExtractTests(TestCase):
    def test_extract_text(self):
        doc = Document()
        doc.add_paragraph("Das ist ein Test")
        tmp = NamedTemporaryFile(delete=False, suffix=".docx")
        doc.save(tmp.name)
        tmp.close()
        try:
            text = extract_text(Path(tmp.name))
        finally:
            Path(tmp.name).unlink(missing_ok=True)
        self.assertIn("Das ist ein Test", text)

    def test_normalize_header_text_variants(self):
        cases = {
            "Technisch vorhanden?": "technisch vorhanden",
            "Technisch vorhanden:" : "technisch vorhanden",
            "Technisch   vorhanden": "technisch vorhanden",
            "Technisch\tvorhanden": "technisch vorhanden",
            " Verf\u00fcgbar?\t": "verf\u00fcgbar",
        }
        for raw, expected in cases.items():
            self.assertEqual(_normalize_header_text(raw), expected)

    def test_parse_anlage2_table(self):
        doc = Document()
        table = doc.add_table(rows=2, cols=5)
        table.cell(0, 0).text = "Funktion"
        table.cell(0, 1).text = "Technisch vorhanden"
        table.cell(0, 2).text = "Einsatz bei Telefónica"
        table.cell(0, 3).text = "Zur LV-Kontrolle"
        table.cell(0, 4).text = "KI-Beteiligung"

        table.cell(1, 0).text = "Login"
        table.cell(1, 1).text = "Ja"
        table.cell(1, 2).text = "Nein"
        table.cell(1, 3).text = "Nein"
        table.cell(1, 4).text = "Ja"

        tmp = NamedTemporaryFile(delete=False, suffix=".docx")
        doc.save(tmp.name)
        tmp.close()
        try:
            with patch("core.docx_utils.logging.getLogger") as mock_get_logger:
                mock_logger = mock_get_logger.return_value
                data = parse_anlage2_table(Path(tmp.name))
                expected_raw = [
                    "Funktion",
                    "Technisch vorhanden",
                    "Einsatz bei Telefónica",
                    "Zur LV-Kontrolle",
                    "KI-Beteiligung",
                ]
                expected_norm = [
                    "funktion",
                    "technisch vorhanden",
                    "einsatz bei telefónica",
                    "zur lv-kontrolle",
                    "ki-beteiligung",
                ]
                mock_logger.debug.assert_any_call(
                    f"Tabelle 0: Roh-Header = {expected_raw}, Normiert = {expected_norm}"
                )
        finally:
            Path(tmp.name).unlink(missing_ok=True)

        self.assertEqual(
            data,
            [
                {
                    "funktion": "Login",
                    "technisch_verfuegbar": {"value": True, "note": None},
                    "einsatz_telefonica": {"value": False, "note": None},
                    "zur_lv_kontrolle": {"value": False, "note": None},
                    "ki_beteiligung": {"value": True, "note": None},
                }
            ],
        )

    def test_parse_anlage2_table_multiple_headers(self):
        cfg = Anlage2Config.get_instance()
        Anlage2ColumnHeading.objects.create(
            config=cfg, field_name="technisch_vorhanden", text="Verfügbar?"
        )
        Anlage2ColumnHeading.objects.create(
            config=cfg,
            field_name="technisch_vorhanden",
            text="Steht technisch zur Verfügung?",
        )
        Anlage2ColumnHeading.objects.create(
            config=cfg, field_name="einsatz_bei_telefonica", text="Telefonica Einsatz"
        )
        Anlage2ColumnHeading.objects.create(
            config=cfg, field_name="zur_lv_kontrolle", text="LV Kontrolle"
        )
        Anlage2ColumnHeading.objects.create(
            config=cfg, field_name="ki_beteiligung", text="KI?"
        )
        doc = Document()
        table = doc.add_table(rows=2, cols=5)
        table.cell(0, 0).text = "Funktion"
        table.cell(0, 1).text = "Steht technisch zur Verfügung?"
        table.cell(0, 2).text = "Telefonica Einsatz"
        table.cell(0, 3).text = "LV Kontrolle"
        table.cell(0, 4).text = "KI?"
        table.cell(1, 0).text = "Login"
        table.cell(1, 1).text = "Ja"
        table.cell(1, 2).text = "Nein"
        table.cell(1, 3).text = "Nein"
        table.cell(1, 4).text = "Ja"
        tmp = NamedTemporaryFile(delete=False, suffix=".docx")
        doc.save(tmp.name)
        tmp.close()
        try:
            data = parse_anlage2_table(Path(tmp.name))
        finally:
            Path(tmp.name).unlink(missing_ok=True)

        self.assertTrue(data[0]["technisch_verfuegbar"]["value"])

    def test_parse_anlage2_table_alias_headers(self):
        cfg = Anlage2Config.get_instance()
        Anlage2ColumnHeading.objects.create(
            config=cfg,
            field_name="technisch_vorhanden",
            text="Steht technisch zur Verfügung?",
        )
        Anlage2ColumnHeading.objects.create(
            config=cfg,
            field_name="einsatz_bei_telefonica",
            text="einsatzweise bei telefónica: soll die funktion verwendet werden?",
        )
        Anlage2ColumnHeading.objects.create(
            config=cfg,
            field_name="zur_lv_kontrolle",
            text="einsatzweise bei telefónica: soll zur überwachung von leistung oder verhalten verwendet werden?",
        )

        doc = Document()
        table = doc.add_table(rows=2, cols=5)
        table.cell(0, 0).text = "Funktion"
        table.cell(0, 1).text = "Steht technisch zur Verfügung?"
        table.cell(0, 2).text = "einsatzweise bei Telefónica: soll die Funktion verwendet werden?"
        table.cell(0, 3).text = "einsatzweise bei Telefónica: soll zur Überwachung von Leistung oder Verhalten verwendet werden?"
        table.cell(0, 4).text = "KI-Beteiligung"

        table.cell(1, 0).text = "Login"
        table.cell(1, 1).text = "Ja"
        table.cell(1, 2).text = "Nein"
        table.cell(1, 3).text = "Nein"
        table.cell(1, 4).text = "Ja"

        tmp = NamedTemporaryFile(delete=False, suffix=".docx")
        doc.save(tmp.name)
        tmp.close()
        try:
            data = parse_anlage2_table(Path(tmp.name))
        finally:
            Path(tmp.name).unlink(missing_ok=True)

        self.assertEqual(
            data,
            [
                {
                    "funktion": "Login",
                    "technisch_verfuegbar": {"value": True, "note": None},
                    "einsatz_telefonica": {"value": False, "note": None},
                    "zur_lv_kontrolle": {"value": False, "note": None},
                    "ki_beteiligung": {"value": True, "note": None},
                }
            ],
        )


    def test_parse_anlage2_table_extra_text(self):
        cfg = Anlage2Config.get_instance()
        Anlage2ColumnHeading.objects.create(
            config=cfg,
            field_name="technisch_vorhanden",
            text="Steht technisch zur Verf\u00fcgung?",
        )
        Anlage2ColumnHeading.objects.create(
            config=cfg,
            field_name="einsatz_bei_telefonica",
            text="einsatzweise bei telef\u00f3nica: soll die funktion verwendet werden?",
        )
        Anlage2ColumnHeading.objects.create(
            config=cfg,
            field_name="zur_lv_kontrolle",
            text="einsatzweise bei telef\u00f3nica: soll zur \u00fcberwachung von leistung oder verhalten verwendet werden?",
        )

        doc = Document()
        table = doc.add_table(rows=2, cols=5)
        table.cell(0, 0).text = "Funktion"
        table.cell(0, 1).text = "Steht technisch zur Verf\u00fcgung?\n\nJa/nein"
        table.cell(0, 2).text = (
            "einsatzweise bei Telef\u00f3nica: soll die Funktion verwendet werden?\n\nJa/nein"
        )
        table.cell(0, 3).text = (
            "einsatzweise bei Telef\u00f3nica: soll zur \u00dcberwachung von Leistung oder Verhalten verwendet werden?\n\nJa / nein"
        )
        table.cell(0, 4).text = "KI-Beteiligung"

        table.cell(1, 0).text = "Login"
        table.cell(1, 1).text = "Ja"
        table.cell(1, 2).text = "Nein"
        table.cell(1, 3).text = "Nein"
        table.cell(1, 4).text = "Ja"

        tmp = NamedTemporaryFile(delete=False, suffix=".docx")
        doc.save(tmp.name)
        tmp.close()
        try:
            data = parse_anlage2_table(Path(tmp.name))
        finally:
            Path(tmp.name).unlink(missing_ok=True)

        self.assertEqual(
            data,
            [
                {
                    "funktion": "Login",
                    "technisch_verfuegbar": {"value": True, "note": None},
                    "einsatz_telefonica": {"value": False, "note": None},
                    "zur_lv_kontrolle": {"value": False, "note": None},
                    "ki_beteiligung": {"value": True, "note": None},
                }
            ],
        )

    def test_parse_anlage2_table_alias_conflict(self):
        cfg = Anlage2Config.get_instance()
        conflict = "Konflikt"
        Anlage2ColumnHeading.objects.create(
            config=cfg, field_name="technisch_vorhanden", text=conflict
        )
        Anlage2ColumnHeading.objects.create(
            config=cfg, field_name="einsatz_bei_telefonica", text=conflict
        )

        doc = Document()
        table = doc.add_table(rows=2, cols=4)
        table.cell(0, 0).text = "Funktion"
        table.cell(0, 1).text = conflict
        table.cell(0, 2).text = "Einsatz bei Telefónica"
        table.cell(0, 3).text = "Zur LV-Kontrolle"

        table.cell(1, 0).text = "Login"
        table.cell(1, 1).text = "Ja"
        table.cell(1, 2).text = "Nein"
        table.cell(1, 3).text = "Nein"

        tmp = NamedTemporaryFile(delete=False, suffix=".docx")
        doc.save(tmp.name)
        tmp.close()
        try:
            with self.assertRaises(ValueError):
                parse_anlage2_table(Path(tmp.name))
        finally:
            Path(tmp.name).unlink(missing_ok=True)

    def test_parse_anlage2_text(self):
        func = Anlage2Function.objects.create(
            name="Login",
            detection_phrases={"name_aliases": ["login"]},
        )
        Anlage2SubQuestion.objects.create(
            funktion=func,
            frage_text="Warum?",
            detection_phrases={"name_aliases": ["warum"]},
        )
        cfg = Anlage2Config.get_instance()
        Anlage2GlobalPhrase.objects.create(
            config=cfg, phrase_type="technisch_verfuegbar_true", phrase_text="tv ja"
        )
        Anlage2GlobalPhrase.objects.create(
            config=cfg, phrase_type="technisch_verfuegbar_false", phrase_text="tv nein"
        )
        Anlage2GlobalPhrase.objects.create(
            config=cfg, phrase_type="ki_beteiligung_false", phrase_text="ki nein"
        )
        text = "Login tv ja ki nein\nWarum tv nein"
        data = parse_anlage2_text(text)
        self.assertEqual(
            data,
            [
                {
                    "funktion": "Login",
                    "technisch_verfuegbar": {"value": True, "note": None},
                    "ki_beteiligung": {"value": False, "note": None},
                },
                {
                    "funktion": "Login: Warum?",
                    "technisch_verfuegbar": {"value": False, "note": None},
                },
            ],
        )


class BVProjectFormTests(TestCase):
    def test_project_form_docx_validation(self):
        data = QueryDict(mutable=True)
        data.update(
            {
                "title": "",
                "beschreibung": "",
            }
        )
        data.setlist("software", ["A"])
        valid = BVProjectForm(data, {"docx_file": SimpleUploadedFile("t.docx", b"d")})
        self.assertTrue(valid.is_valid())
        invalid = BVProjectForm(data, {"docx_file": SimpleUploadedFile("t.txt", b"d")})
        self.assertFalse(invalid.is_valid())

    def test_upload_form_docx_validation(self):
        valid = BVProjectUploadForm(
            {}, {"docx_file": SimpleUploadedFile("t.docx", b"d")}
        )
        self.assertTrue(valid.is_valid())
        invalid = BVProjectUploadForm(
            {}, {"docx_file": SimpleUploadedFile("t.txt", b"d")}
        )
        self.assertFalse(invalid.is_valid())


class BVProjectFileTests(TestCase):
    def test_create_project_with_files(self):
        projekt = BVProject.objects.create(software_typen="A", beschreibung="x")
        for i in range(1, 4):
            f = SimpleUploadedFile(f"f{i}.txt", b"data")
            BVProjectFile.objects.create(
                projekt=projekt,
                anlage_nr=i,
                upload=f,
                text_content="data",
            )
        self.assertEqual(projekt.anlagen.count(), 3)
        self.assertListEqual(
            list(projekt.anlagen.values_list("anlage_nr", flat=True)), [1, 2, 3]
        )


class ProjektFileUploadTests(TestCase):
    def setUp(self):
        self.user = User.objects.create_user("user", password="pass")
        self.client.login(username="user", password="pass")
        self.projekt = BVProject.objects.create(software_typen="A", beschreibung="x")

    def test_docx_upload_extracts_text(self):
        doc = Document()
        doc.add_paragraph("Docx Inhalt")
        tmp = NamedTemporaryFile(delete=False, suffix=".docx")
        doc.save(tmp.name)
        tmp.close()
        with open(tmp.name, "rb") as fh:
            upload = SimpleUploadedFile("t.docx", fh.read())
        Path(tmp.name).unlink(missing_ok=True)

        url = reverse("projekt_file_upload", args=[self.projekt.pk])
        resp = self.client.post(
            url,
            {"anlage_nr": 1, "upload": upload, "manual_comment": ""},
            format="multipart",
        )
        self.assertEqual(resp.status_code, 302)
        file_obj = self.projekt.anlagen.first()
        self.assertIsNotNone(file_obj)
        self.assertIn("Docx Inhalt", file_obj.text_content)


class BVProjectModelTests(TestCase):
    def test_title_auto_set_from_software(self):
        projekt = BVProject.objects.create(software_typen="A, B", beschreibung="x")
        self.assertEqual(projekt.title, "A, B")

    def test_title_preserved_when_set(self):
        projekt = BVProject.objects.create(
            title="X", software_typen="A", beschreibung="x"
        )
        self.assertEqual(projekt.title, "X")


class WorkflowTests(TestCase):
    def test_default_status(self):
        projekt = BVProject.objects.create(software_typen="A", beschreibung="x")
        self.assertEqual(projekt.status, BVProject.STATUS_NEW)

    def test_set_project_status(self):
        projekt = BVProject.objects.create(software_typen="A", beschreibung="x")
        set_project_status(projekt, BVProject.STATUS_CLASSIFIED)
        projekt.refresh_from_db()
        self.assertEqual(projekt.status, BVProject.STATUS_CLASSIFIED)

    def test_invalid_status(self):
        projekt = BVProject.objects.create(software_typen="A", beschreibung="x")
        with self.assertRaises(ValueError):
            set_project_status(projekt, "XXX")

    def test_set_project_status_new_states(self):
        projekt = BVProject.objects.create(software_typen="A", beschreibung="x")
        for status in [
            BVProject.STATUS_IN_PRUEFUNG_ANLAGE_X,
            BVProject.STATUS_FB_IN_PRUEFUNG,
            BVProject.STATUS_ENDGEPRUEFT,
        ]:
            set_project_status(projekt, status)
            projekt.refresh_from_db()
            self.assertEqual(projekt.status, status)

    def test_status_history_created(self):
        projekt = BVProject.objects.create(software_typen="A", beschreibung="x")
        self.assertEqual(projekt.status_history.count(), 1)
        set_project_status(projekt, BVProject.STATUS_CLASSIFIED)
        self.assertEqual(projekt.status_history.count(), 2)


class LLMTasksTests(TestCase):
    maxDiff = None

    def test_classify_system(self):
        projekt = BVProject.objects.create(software_typen="A", beschreibung="x")
        BVProjectFile.objects.create(
            projekt=projekt,
            anlage_nr=1,
            upload=SimpleUploadedFile("a.txt", b"data"),
            text_content="Testtext",
        )
        with patch(
            "core.llm_tasks.query_llm",
            return_value='{"kategorie":"X","begruendung":"ok"}',
        ):
            data = classify_system(projekt.pk)
        projekt.refresh_from_db()
        self.assertEqual(projekt.classification_json["kategorie"]["value"], "X")
        self.assertEqual(projekt.status, BVProject.STATUS_CLASSIFIED)
        self.assertEqual(data["kategorie"]["value"], "X")

    def test_check_anlage2(self):
        projekt = BVProject.objects.create(software_typen="A", beschreibung="x")
        BVProjectFile.objects.create(
            projekt=projekt,
            anlage_nr=2,
            upload=SimpleUploadedFile("a.txt", b"data"),
            text_content="Anlagetext",
        )
        func = Anlage2Function.objects.create(name="Login")
        llm_reply = json.dumps({"technisch_verfuegbar": True})
        with patch("core.llm_tasks.query_llm", return_value=llm_reply) as mock_q:
            data = check_anlage2(projekt.pk)
        mock_q.assert_called()
        file_obj = projekt.anlagen.get(anlage_nr=2)
        self.assertTrue(data["functions"][0]["technisch_verfuegbar"])
        self.assertEqual(data["functions"][0]["source"], "llm")
        res = Anlage2FunctionResult.objects.get(projekt=projekt, funktion=func)
        self.assertEqual(res.source, "llm")

    def test_check_anlage2_llm_receives_text(self):
        """Der LLM-Prompt enthält den bekannten Text."""
        projekt = BVProject.objects.create(software_typen="A", beschreibung="x")
        BVProjectFile.objects.create(
            projekt=projekt,
            anlage_nr=2,
            upload=SimpleUploadedFile("a.txt", b"data"),
            text_content="Testinhalt Anlage2",
        )
        func = Anlage2Function.objects.create(name="Login")
        llm_reply = json.dumps({"technisch_verfuegbar": False})
        with patch("core.llm_tasks.query_llm", return_value=llm_reply) as mock_q:
            data = check_anlage2(projekt.pk)
        self.assertIn("Testinhalt Anlage2", mock_q.call_args_list[0].args[0])
        file_obj = projekt.anlagen.get(anlage_nr=2)
        self.assertEqual(data["functions"][0]["funktion"], "Login")

    def test_check_anlage2_prompt_contains_text(self):
        """Der Prompt enth\u00e4lt den gesamten Anlagentext."""
        projekt = BVProject.objects.create(software_typen="A", beschreibung="x")
        BVProjectFile.objects.create(
            projekt=projekt,
            anlage_nr=2,
            upload=SimpleUploadedFile("a.txt", b"data"),
            text_content="Testinhalt Anlage2",
        )
        func = Anlage2Function.objects.create(name="Login")
        llm_reply = json.dumps({"technisch_verfuegbar": False})
        with patch("core.llm_tasks.query_llm", return_value=llm_reply) as mock_q:
            data = check_anlage2(projekt.pk)
        prompt = mock_q.call_args_list[0].args[0]
        self.assertIn("Testinhalt Anlage2", prompt)
        file_obj = projekt.anlagen.get(anlage_nr=2)
        self.assertEqual(data["functions"][0]["funktion"], "Login")

    def test_check_anlage2_parser(self):
        projekt = BVProject.objects.create(software_typen="A", beschreibung="x")
        doc = Document()
        table = doc.add_table(rows=2, cols=5)
        table.cell(0, 0).text = "Funktion"
        table.cell(0, 1).text = "Technisch vorhanden"
        table.cell(0, 2).text = "Einsatz bei Telefónica"
        table.cell(0, 3).text = "Zur LV-Kontrolle"
        table.cell(0, 4).text = "KI-Beteiligung"
        table.cell(1, 0).text = "Login"
        table.cell(1, 1).text = "Ja"
        table.cell(1, 2).text = "Nein"
        table.cell(1, 3).text = "Nein"
        table.cell(1, 4).text = "Ja"
        tmp = NamedTemporaryFile(delete=False, suffix=".docx")
        doc.save(tmp.name)
        tmp.close()
        with open(tmp.name, "rb") as fh:
            upload = SimpleUploadedFile("b.docx", fh.read())
        Path(tmp.name).unlink(missing_ok=True)
        BVProjectFile.objects.create(
            projekt=projekt,
            anlage_nr=2,
            upload=upload,
            text_content="ignored",
        )
        func = Anlage2Function.objects.create(name="Login")

        with patch("core.llm_tasks.query_llm") as mock_q:
            data = check_anlage2(projekt.pk)
        mock_q.assert_not_called()
        expected = {
            "task": "check_anlage2",
            "functions": [
                {
                    "funktion": "Login",
                    "technisch_verfuegbar": {"value": True, "note": None},
                    "ki_beteiligung": {"value": True, "note": None},
                    "source": "parser",
                }
            ],
        }
        file_obj = projekt.anlagen.get(anlage_nr=2)
        self.assertEqual(data, expected)
        self.assertEqual(file_obj.analysis_json, expected)

    def test_analyse_anlage2(self):
        projekt = BVProject.objects.create(software_typen="A", beschreibung="b")
        BVProjectFile.objects.create(
            projekt=projekt,
            anlage_nr=1,
            upload=SimpleUploadedFile("a.txt", b"data"),
            text_content="Text A1",
        )
        doc = Document()
        table = doc.add_table(rows=2, cols=5)
        table.cell(0, 0).text = "Funktion"
        table.cell(0, 1).text = "Technisch vorhanden"
        table.cell(0, 2).text = "Einsatz bei Telefónica"
        table.cell(0, 3).text = "Zur LV-Kontrolle"
        table.cell(0, 4).text = "KI-Beteiligung"
        table.cell(1, 0).text = "Login"
        table.cell(1, 1).text = "Ja"
        table.cell(1, 2).text = "Nein"
        table.cell(1, 3).text = "Nein"
        table.cell(1, 4).text = "Ja"
        tmp = NamedTemporaryFile(delete=False, suffix=".docx")
        doc.save(tmp.name)
        tmp.close()
        with open(tmp.name, "rb") as fh:
            upload = SimpleUploadedFile("b.docx", fh.read())
        Path(tmp.name).unlink(missing_ok=True)
        BVProjectFile.objects.create(
            projekt=projekt,
            anlage_nr=2,
            upload=upload,
            text_content="- Login",
        )

        data = analyse_anlage2(projekt.pk)
        file_obj = projekt.anlagen.get(anlage_nr=2)
        self.assertEqual(data["missing"]["value"], [])
        self.assertEqual(file_obj.analysis_json["additional"]["value"], [])

    def test_check_anlage1_new_schema(self):
        projekt = BVProject.objects.create(software_typen="A", beschreibung="x")
        BVProjectFile.objects.create(
            projekt=projekt,
            anlage_nr=1,
            upload=SimpleUploadedFile("a.txt", b"data"),
            text_content="Text",
        )
        expected = {
            "task": "check_anlage1",
            "version": 1,
            "anlage": 1,
            "companies": {"value": ["ACME"], "editable": True},
            "departments": {"value": ["IT"], "editable": True},
            "it_integration_summary": {"value": "Summe", "editable": True},
            "vendors": {"value": [], "editable": True},
            "question4_raw": {"value": "raw", "editable": False},
            "purpose_summary": {"value": "Zweck", "editable": True},
            "purpose_missing": {"value": False, "editable": True},
            "documentation_links": {"value": [], "editable": True},
            "replaced_systems": {"value": [], "editable": True},
            "legacy_functions": {"value": [], "editable": True},
            "question9_raw": {"value": "", "editable": True},
            "inconsistencies": {"value": [], "editable": True},
            "keywords": {"value": [], "editable": True},
            "plausibility_score": {"value": 0.5, "editable": True},
            "manual_comments": {"value": {}, "editable": True},
        }
        llm_reply = json.dumps({**expected, "questions": {}})
        eval_reply = json.dumps({"status": "ok", "hinweis": "", "vorschlag": ""})
        with patch(
            "core.llm_tasks.query_llm", side_effect=[llm_reply] + [eval_reply] * 9
        ):
            data = check_anlage1(projekt.pk)
        file_obj = projekt.anlagen.get(anlage_nr=1)
        answers = [
            ["ACME"],
            ["IT"],
            "leer",
            "raw",
            "Zweck",
            "leer",
            "leer",
            "leer",
            "leer",
        ]
        nums = [q.num for q in Anlage1Question.objects.order_by("num")]
        expected["questions"] = {
            str(i): {
                "answer": answers[i - 1],
                "status": "ok",
                "hinweis": "",
                "vorschlag": "",
            }
            for i in nums
        }
        self.assertEqual(file_obj.analysis_json, expected)
        self.assertEqual(data, expected)

    def test_check_anlage1_parser(self):
        projekt = BVProject.objects.create(software_typen="A", beschreibung="x")
        text = (
            "Frage 1: Extrahiere alle Unternehmen als Liste.\u00b6A1\u00b6"
            "Frage 2: Extrahiere alle Fachbereiche als Liste.\u00b6A2"
        )
        BVProjectFile.objects.create(
            projekt=projekt,
            anlage_nr=1,
            upload=SimpleUploadedFile("a.txt", b"data"),
            text_content=text,
        )
        eval_reply = json.dumps({"status": "ok", "hinweis": "", "vorschlag": ""})
        with patch("core.llm_tasks.query_llm", side_effect=[eval_reply] * 9):
            data = check_anlage1(projekt.pk)
        answers = {
            "1": "A1",
            "2": "A2",
        }
        nums = [q.num for q in Anlage1Question.objects.order_by("num")]
        expected_questions = {
            str(i): {
                "answer": answers.get(str(i), "leer"),
                "status": "ok",
                "hinweis": "",
                "vorschlag": "",
            }
            for i in nums
        }
        file_obj = projekt.anlagen.get(anlage_nr=1)
        self.assertEqual(data["source"], "parser")
        self.assertEqual(data["questions"]["1"]["answer"], "A1")
        self.assertEqual(data["questions"]["2"]["answer"], "A2")
        self.assertEqual(file_obj.analysis_json, data)

    def test_parse_anlage1_questions_extra(self):
        Anlage1Question.objects.create(
            num=10,
            text="Frage 10: Test?",
            enabled=True,
            parser_enabled=True,
            llm_enabled=True,
        )
        projekt = BVProject.objects.create(software_typen="A", beschreibung="x")
        text = (
            "Frage 1: Extrahiere alle Unternehmen als Liste.\u00b6A1\u00b6"
            "Frage 10: Test?\u00b6A10"
        )
        BVProjectFile.objects.create(
            projekt=projekt,
            anlage_nr=1,
            upload=SimpleUploadedFile("a.txt", b"data"),
            text_content=text,
        )
        eval_reply = json.dumps({"status": "ok", "hinweis": "", "vorschlag": ""})
        nums = [q.num for q in Anlage1Question.objects.order_by("num")]
        with patch("core.llm_tasks.query_llm", side_effect=[eval_reply] * len(nums)):
            data = check_anlage1(projekt.pk)
        q_data = data["questions"]
        self.assertEqual(q_data["10"]["answer"], "A10")

    def test_parse_anlage1_questions_without_numbers(self):
        """Prüft die Extraktion ohne nummerierte Fragen."""
        # Frage-Texte ohne Präfix "Frage X:" speichern
        q1 = Anlage1Question.objects.get(num=1)
        q2 = Anlage1Question.objects.get(num=2)
        q1.text = q1.text.split(": ", 1)[1]
        q2.text = q2.text.split(": ", 1)[1]
        q1.save(update_fields=["text"])
        q2.save(update_fields=["text"])
        v1 = q1.variants.first()
        v2 = q2.variants.first()
        v1.text = q1.text
        v2.text = q2.text
        v1.save()
        v2.save()

        text = f"{q1.text}\u00b6A1\u00b6{q2.text}\u00b6A2"
        parsed = parse_anlage1_questions(text)
        self.assertEqual(
            parsed,
            {
                "1": {"answer": "A1", "found_num": None},
                "2": {"answer": "A2", "found_num": None},
            },
        )

    def test_parse_anlage1_questions_with_variant(self):
        q1 = Anlage1Question.objects.get(num=1)
        q1.variants.create(text="Alternative Frage 1?")
        text = "Alternative Frage 1?\u00b6A1"
        parsed = parse_anlage1_questions(text)
        self.assertEqual(parsed, {"1": {"answer": "A1", "found_num": "1"}})

    def test_parse_anlage1_questions_with_newlines(self):
        """Extraktion funktioniert trotz Zeilenumbr\u00fcche."""
        text = (
            "Frage 1:\nExtrahiere alle Unternehmen als Liste.\nA1\n"
            "Frage 2:\nExtrahiere alle Fachbereiche als Liste.\nA2"
        )
        parsed = parse_anlage1_questions(text)
        self.assertEqual(
            parsed,
            {
                "1": {"answer": "A1", "found_num": "1"},
                "2": {"answer": "A2", "found_num": "2"},
            },
        )

    def test_parse_anlage1_questions_respects_parser_enabled(self):
        q2 = Anlage1Question.objects.get(num=2)
        q2.parser_enabled = False
        q2.save(update_fields=["parser_enabled"])
        text = "Frage 1: Extrahiere alle Unternehmen als Liste.\u00b6A1"
        parsed = parse_anlage1_questions(text)
        self.assertEqual(parsed, {"1": {"answer": "A1", "found_num": "1"}})

    def test_wrong_question_number_sets_hint(self):
        """Hinweis wird gesetzt, wenn die Nummer nicht passt."""
        projekt = BVProject.objects.create(software_typen="A", beschreibung="x")
        text = "Frage 1.2: Extrahiere alle Unternehmen als Liste.\u00b6A1"
        BVProjectFile.objects.create(
            projekt=projekt,
            anlage_nr=1,
            upload=SimpleUploadedFile("a.txt", b"data"),
            text_content=text,
        )
        eval_reply = json.dumps({"status": "ok", "hinweis": "", "vorschlag": ""})
        with patch("core.llm_tasks.query_llm", side_effect=[eval_reply] * 9):
            analysis = check_anlage1(projekt.pk)
        hint = analysis["questions"]["1"]["hinweis"]
        self.assertIn("Frage 1.2 statt 1", hint)

    def test_generate_gutachten_twice_replaces_file(self):
        projekt = BVProject.objects.create(software_typen="A", beschreibung="x")
        first = generate_gutachten(projekt.pk, text="Alt")
        second = generate_gutachten(projekt.pk, text="Neu")
        try:
            self.assertTrue(second.exists())
            self.assertNotEqual(first, second)
            self.assertFalse(first.exists())
        finally:
            second.unlink(missing_ok=True)

    def test_check_anlage1_ignores_disabled_questions(self):
        Anlage1Config.objects.create()  # Standardwerte
        q1 = Anlage1Question.objects.get(num=1)
        q1.llm_enabled = False
        q1.save(update_fields=["llm_enabled"])
        projekt = BVProject.objects.create(software_typen="A", beschreibung="x")
        BVProjectFile.objects.create(
            projekt=projekt,
            anlage_nr=1,
            upload=SimpleUploadedFile("a.txt", b"data"),
            text_content="Text",
        )
        eval_reply = json.dumps({"status": "ok", "hinweis": "", "vorschlag": ""})
        enabled_count = Anlage1Question.objects.filter(llm_enabled=True).count()
        with patch(
            "core.llm_tasks.query_llm",
            side_effect=['{"task": "check_anlage1"}'] + [eval_reply] * enabled_count,
        ) as mock_q:
            data = check_anlage1(projekt.pk)
        prompt = mock_q.call_args_list[0].args[0]
        self.assertNotIn("Frage 1", prompt)
        self.assertIn("1", data["questions"])
        self.assertIsNone(data["questions"]["1"]["status"])

    def test_parse_anlage2_question_list(self):
        text = "Welche Funktionen bietet das System?\u00b6- Login\u00b6- Suche"
        parsed = _parse_anlage2(text)
        self.assertEqual(parsed, ["Login", "Suche"])

    def test_parse_anlage2_table_llm(self):
        text = "Funktion | Beschreibung\u00b6Login | a\u00b6Suche | b"
        with patch(
            "core.llm_tasks.query_llm", return_value='["Login", "Suche"]'
        ) as mock_q:
            parsed = _parse_anlage2(text)
        mock_q.assert_called_once()
        self.assertEqual(parsed, ["Login", "Suche"])


class PromptTests(TestCase):
    def test_get_prompt_returns_default(self):
        self.assertEqual(get_prompt("unknown", "foo"), "foo")

    def test_get_prompt_returns_db_value(self):
        p, _ = Prompt.objects.get_or_create(
            name="classify_system", defaults={"text": "orig"}
        )
        p.text = "DB"
        p.save()
        self.assertEqual(get_prompt("classify_system", "x"), "DB")

    def test_check_anlage1_prompt_text(self):
        p = Prompt.objects.get(name="check_anlage1")
        expected = (
            "System: Du bist ein juristisch-technischer Prüf-Assistent für Systembeschreibungen.\n\n"
            "Frage 1: Extrahiere alle Unternehmen als Liste.\n"
            "Frage 2: Extrahiere alle Fachbereiche als Liste.\n"
            "IT-Landschaft: Fasse den Abschnitt zusammen, der die Einbettung in die IT-Landschaft beschreibt.\n"
            "Frage 3: Liste alle Hersteller und Produktnamen auf.\n"
            "Frage 4: Lege den Textblock als question4_raw ab.\n"
            "Frage 5: Fasse den Zweck des Systems in einem Satz.\n"
            "Frage 6: Extrahiere Web-URLs.\n"
            "Frage 7: Extrahiere ersetzte Systeme.\n"
            "Frage 8: Extrahiere Legacy-Funktionen.\n"
            "Frage 9: Lege den Text als question9_raw ab.\n"
            "Konsistenzprüfung und Stichworte. Gib ein JSON im vorgegebenen Schema zurück.\n\n"
        )
        self.assertEqual(p.text, expected)


class AdminPromptsViewTests(TestCase):
    def setUp(self):
        admin_group = Group.objects.create(name="admin")
        self.user = User.objects.create_user("padmin", password="pass")
        self.user.groups.add(admin_group)
        self.client.login(username="padmin", password="pass")
        self.prompt = Prompt.objects.create(name="p1", text="orig")

    def test_update_prompt(self):
        url = reverse("admin_prompts")
        resp = self.client.post(
            url, {"pk": self.prompt.id, "text": "neu", "action": "save"}
        )
        self.assertRedirects(resp, url)
        self.prompt.refresh_from_db()
        self.assertEqual(self.prompt.text, "neu")

    def test_delete_prompt(self):
        url = reverse("admin_prompts")
        resp = self.client.post(url, {"pk": self.prompt.id, "action": "delete"})
        self.assertRedirects(resp, url)
        self.assertFalse(Prompt.objects.filter(id=self.prompt.id).exists())


class ReportingTests(TestCase):
    def test_gap_analysis_file_created(self):
        projekt = BVProject.objects.create(software_typen="A", beschreibung="x")
        BVProjectFile.objects.create(
            projekt=projekt,
            anlage_nr=1,
            upload=SimpleUploadedFile("a.txt", b"data"),
            text_content="Testtext",
            analysis_json={"ok": {"value": True, "editable": True}},
        )
        path = generate_gap_analysis(projekt)
        try:
            self.assertTrue(path.exists())
        finally:
            path.unlink(missing_ok=True)

    def test_management_summary_includes_comment(self):
        projekt = BVProject.objects.create(software_typen="A", beschreibung="x")
        BVProjectFile.objects.create(
            projekt=projekt,
            anlage_nr=1,
            upload=SimpleUploadedFile("a.txt", b"data"),
            text_content="Testtext",
            manual_comment="Hinweis",
        )
        path = generate_management_summary(projekt)
        try:
            doc = Document(path)
            text = "\n".join(p.text for p in doc.paragraphs)
            self.assertIn("Hinweis", text)
        finally:
            path.unlink(missing_ok=True)

    def test_manual_analysis_overrides(self):
        projekt = BVProject.objects.create(software_typen="A", beschreibung="x")
        BVProjectFile.objects.create(
            projekt=projekt,
            anlage_nr=1,
            upload=SimpleUploadedFile("a.txt", b"data"),
            text_content="Testtext",
            analysis_json={"foo": {"value": "orig", "editable": True}},
            manual_analysis_json={"foo": "manual"},
        )
        path1 = generate_gap_analysis(projekt)
        try:
            doc = Document(path1)
            text = "\n".join(p.text for p in doc.paragraphs)
            self.assertIn('"foo": "manual"', text)
            self.assertNotIn('"foo": "orig"', text)
        finally:
            path1.unlink(missing_ok=True)

        path2 = generate_management_summary(projekt)
        try:
            doc = Document(path2)
            text = "\n".join(p.text for p in doc.paragraphs)
            self.assertIn('"foo": "manual"', text)
            self.assertNotIn('"foo": "orig"', text)
        finally:
            path2.unlink(missing_ok=True)


class ProjektFileCheckViewTests(TestCase):
    def setUp(self):
        self.user = User.objects.create_user("user2", password="pass")
        self.client.login(username="user2", password="pass")
        self.projekt = BVProject.objects.create(software_typen="A", beschreibung="x")
        BVProjectFile.objects.create(
            projekt=self.projekt,
            anlage_nr=1,
            upload=SimpleUploadedFile("a.txt", b"data"),
            text_content="Text",
        )

    def test_file_check_endpoint_saves_json(self):
        url = reverse("projekt_file_check", args=[self.projekt.pk, 1])
        expected = {
            "task": "check_anlage1",
        }
        llm_reply = json.dumps(
            {
                "companies": None,
                "departments": None,
                "vendors": None,
                "question4_raw": None,
                "purpose_summary": None,
                "documentation_links": None,
                "replaced_systems": None,
                "legacy_functions": None,
                "question9_raw": None,
            }
        )
        eval_reply = json.dumps({"status": "ok", "hinweis": "", "vorschlag": ""})
        with patch(
            "core.llm_tasks.query_llm", side_effect=[llm_reply] + [eval_reply] * 9
        ):
            resp = self.client.post(url)
        self.assertEqual(resp.status_code, 200)
        file_obj = self.projekt.anlagen.get(anlage_nr=1)
        nums = [q.num for q in Anlage1Question.objects.order_by("num")]
        expected["questions"] = {
            str(i): {"answer": "leer", "status": "ok", "hinweis": "", "vorschlag": ""}
            for i in nums
        }
        self.assertEqual(file_obj.analysis_json, expected)

    def test_file_check_pk_endpoint_saves_json(self):
        file_obj = self.projekt.anlagen.get(anlage_nr=1)
        url = reverse("projekt_file_check_pk", args=[file_obj.pk])
        expected = {"task": "check_anlage1"}
        llm_reply = json.dumps(
            {
                "companies": None,
                "departments": None,
                "vendors": None,
                "question4_raw": None,
                "purpose_summary": None,
                "documentation_links": None,
                "replaced_systems": None,
                "legacy_functions": None,
                "question9_raw": None,
            }
        )
        eval_reply = json.dumps({"status": "ok", "hinweis": "", "vorschlag": ""})
        with patch(
            "core.llm_tasks.query_llm", side_effect=[llm_reply] + [eval_reply] * 9
        ):
            resp = self.client.post(url)
        self.assertEqual(resp.status_code, 200)
        file_obj.refresh_from_db()
        nums = [q.num for q in Anlage1Question.objects.order_by("num")]
        expected["questions"] = {
            str(i): {"answer": "leer", "status": "ok", "hinweis": "", "vorschlag": ""}
            for i in nums
        }
        self.assertEqual(file_obj.analysis_json, expected)


class ProjektFileJSONEditTests(TestCase):
    def setUp(self):
        self.user = User.objects.create_user("user3", password="pass")
        self.client.login(username="user3", password="pass")
        self.projekt = BVProject.objects.create(software_typen="A", beschreibung="x")
        self.file = BVProjectFile.objects.create(
            projekt=self.projekt,
            anlage_nr=3,
            upload=SimpleUploadedFile("a.txt", b"data"),
            text_content="Text",
            analysis_json={"old": {"value": True, "editable": True}},
        )
        self.anlage1 = BVProjectFile.objects.create(
            projekt=self.projekt,
            anlage_nr=1,
            upload=SimpleUploadedFile("b.txt", b"data"),
            text_content="Text",
            analysis_json={
                "questions": {
                    "1": {
                        "answer": "foo",
                        "status": None,
                        "hinweis": "",
                        "vorschlag": "",
                    }
                }
            },
        )

    def test_edit_json_updates_and_reports(self):
        url = reverse("projekt_file_edit_json", args=[self.file.pk])
        resp = self.client.post(
            url,
            {
                "analysis_json": '{"new": 1}',
                "manual_analysis_json": '{"manual": 2}',
            },
        )
        self.assertEqual(resp.status_code, 302)
        self.file.refresh_from_db()
        self.assertEqual(self.file.analysis_json["new"], 1)
        self.assertEqual(self.file.manual_analysis_json["manual"], 2)
        path = generate_gap_analysis(self.projekt)
        try:
            doc = Document(path)
            text = "\n".join(p.text for p in doc.paragraphs)
            self.assertIn('"manual": 2', text)
            self.assertNotIn('"old": true', text.lower())
        finally:
            path.unlink(missing_ok=True)

    def test_invalid_json_shows_error(self):
        url = reverse("projekt_file_edit_json", args=[self.file.pk])
        resp = self.client.post(
            url,
            {"analysis_json": "{", "manual_analysis_json": "{}"},
        )
        self.assertEqual(resp.status_code, 200)
        self.file.refresh_from_db()
        self.assertEqual(
            self.file.analysis_json, {"old": {"value": True, "editable": True}}
        )

    def test_question_review_saved(self):
        url = reverse("projekt_file_edit_json", args=[self.anlage1.pk])
        resp = self.client.post(
            url,
            {"q1_ok": "on", "q1_note": "Hinweis"},
        )
        self.assertRedirects(resp, reverse("projekt_detail", args=[self.projekt.pk]))
        self.anlage1.refresh_from_db()
        self.assertTrue(self.anlage1.question_review["1"]["ok"])
        self.assertEqual(self.anlage1.question_review["1"]["note"], "Hinweis")

    def test_question_review_extended_fields_saved(self):
        url = reverse("projekt_file_edit_json", args=[self.anlage1.pk])
        resp = self.client.post(
            url,
            {
                "q1_status": "unvollst\u00e4ndig",
                "q1_hinweis": "Fehlt",
                "q1_vorschlag": "Mehr Infos",
            },
        )
        self.assertRedirects(resp, reverse("projekt_detail", args=[self.projekt.pk]))
        self.anlage1.refresh_from_db()
        data = self.anlage1.question_review["1"]
        self.assertEqual(data["status"], "unvollst\u00e4ndig")
        self.assertEqual(data["hinweis"], "Fehlt")
        self.assertEqual(data["vorschlag"], "Mehr Infos")

    def test_question_review_prefill_from_analysis(self):
        """Initialwerte stammen aus der automatischen Analyse."""
        self.anlage1.question_review = None
        self.anlage1.analysis_json = {
            "questions": {
                "1": {
                    "answer": "A",
                    "status": "ok",
                    "hinweis": "H",
                    "vorschlag": "V",
                }
            }
        }
        self.anlage1.save()

        url = reverse("projekt_file_edit_json", args=[self.anlage1.pk])
        resp = self.client.get(url)
        form = resp.context["form"]
        self.assertEqual(form.initial["q1_status"], "ok")
        self.assertEqual(form.initial["q1_hinweis"], "H")
        self.assertEqual(form.initial["q1_vorschlag"], "V")


class Anlage2ReviewTests(TestCase):
    def setUp(self):
        self.user = User.objects.create_user("rev", password="pass")
        self.client.login(username="rev", password="pass")
        self.projekt = BVProject.objects.create(software_typen="A", beschreibung="x")
        self.file = BVProjectFile.objects.create(
            projekt=self.projekt,
            anlage_nr=2,
            upload=SimpleUploadedFile("c.txt", b"d"),
            text_content="Text",
            analysis_json={
                "functions": [
                    {
                        "funktion": "Login",
                        "technisch_vorhanden": {"value": True, "note": None},
                        "einsatz_bei_telefonica": {"value": False, "note": None},
                        "zur_lv_kontrolle": {"value": False, "note": None},
                        "ki_beteiligung": {"value": True, "note": None},
                    }
                ]
            },
        )
        self.func = Anlage2Function.objects.create(name="Login")
        self.sub = Anlage2SubQuestion.objects.create(funktion=self.func, frage_text="Warum?")

    def test_get_shows_table(self):
        url = reverse("projekt_file_edit_json", args=[self.file.pk])
        resp = self.client.get(url)
        self.assertContains(resp, "Login")
        self.assertContains(resp, "Warum?")
        self.assertContains(resp, f"name=\"func{self.func.id}_technisch_vorhanden\"")

    def test_post_saves_data(self):
        url = reverse("projekt_file_edit_json", args=[self.file.pk])
        resp = self.client.post(
            url,
            {
                f"func{self.func.id}_technisch_vorhanden": "on",
                f"sub{self.sub.id}_ki_beteiligung": "on",
            },
        )
        self.assertRedirects(resp, reverse("projekt_detail", args=[self.projekt.pk]))
        self.file.refresh_from_db()
        data = self.file.manual_analysis_json["functions"][str(self.func.id)]
        self.assertTrue(data["technisch_vorhanden"])
        self.assertTrue(data["subquestions"][str(self.sub.id)]["ki_beteiligung"])

    def test_prefill_from_analysis(self):
        """Die Formulardaten verwenden Analysewerte als Vorgabe."""
        self.file.manual_analysis_json = None
        self.file.analysis_json = {
            "functions": [
                {
                    "funktion": "Login",
                    "technisch_verfuegbar": {"value": True, "note": None},
                    "einsatz_telefonica": {"value": True, "note": None},
                    "zur_lv_kontrolle": {"value": True, "note": None},
                }
            ]
        }
        self.file.save()

        url = reverse("projekt_file_edit_json", args=[self.file.pk])
        resp = self.client.get(url)
        field = f"func{self.func.id}_technisch_vorhanden"
        self.assertTrue(resp.context["form"].initial[field])


class ProjektGutachtenViewTests(TestCase):
    def setUp(self):
        self.user = User.objects.create_user("guser", password="pass")
        self.client.login(username="guser", password="pass")
        self.projekt = BVProject.objects.create(software_typen="A", beschreibung="x")
        BVProjectFile.objects.create(
            projekt=self.projekt,
            anlage_nr=1,
            upload=SimpleUploadedFile("a.txt", b"data"),
            text_content="Text",
        )

    def test_gutachten_view_creates_file(self):
        url = reverse("projekt_gutachten", args=[self.projekt.pk])
        with patch("core.views.query_llm", return_value="Gutachtentext"):
            resp = self.client.post(url, {"prompt": "foo"})
        self.assertRedirects(resp, reverse("projekt_detail", args=[self.projekt.pk]))
        self.projekt.refresh_from_db()
        self.assertTrue(self.projekt.gutachten_file.name)
        self.assertEqual(self.projekt.status, BVProject.STATUS_GUTACHTEN_OK)
        Path(self.projekt.gutachten_file.path).unlink(missing_ok=True)


class GutachtenEditDeleteTests(TestCase):
    def setUp(self):
        self.user = User.objects.create_user("euser", password="pass")
        self.client.login(username="euser", password="pass")
        self.projekt = BVProject.objects.create(software_typen="A", beschreibung="x")
        doc = Document()
        doc.add_paragraph("Alt")
        tmp = NamedTemporaryFile(delete=False, suffix=".docx")
        doc.save(tmp.name)
        tmp.close()
        with open(tmp.name, "rb") as fh:
            self.projekt.gutachten_file.save(
                "g.docx", SimpleUploadedFile("g.docx", fh.read())
            )
        Path(tmp.name).unlink(missing_ok=True)

    def test_view_shows_content(self):
        url = reverse("gutachten_view", args=[self.projekt.pk])
        resp = self.client.get(url)
        self.assertContains(resp, "Alt")

    def test_edit_replaces_file(self):
        old_path = Path(self.projekt.gutachten_file.path)
        url = reverse("gutachten_edit", args=[self.projekt.pk])
        resp = self.client.post(url, {"text": "Neu"})
        self.assertRedirects(resp, reverse("gutachten_view", args=[self.projekt.pk]))
        self.projekt.refresh_from_db()
        new_path = Path(self.projekt.gutachten_file.path)
        self.assertNotEqual(old_path, new_path)
        self.assertTrue(new_path.exists())
        text = extract_text(new_path)
        self.assertIn("Neu", text)
        self.assertFalse(old_path.exists())

    def test_delete_removes_file(self):
        path = Path(self.projekt.gutachten_file.path)
        url = reverse("gutachten_delete", args=[self.projekt.pk])
        resp = self.client.post(url)
        self.assertRedirects(resp, reverse("projekt_detail", args=[self.projekt.pk]))
        self.projekt.refresh_from_db()
        self.assertEqual(self.projekt.gutachten_file.name, "")
        self.assertFalse(path.exists())


class ProjektFileCheckResultTests(TestCase):
    def setUp(self):
        self.user = User.objects.create_user("vuser", password="pass")
        self.client.login(username="vuser", password="pass")
        self.projekt = BVProject.objects.create(software_typen="A", beschreibung="x")
        self.file = BVProjectFile.objects.create(
            projekt=self.projekt,
            anlage_nr=1,
            upload=SimpleUploadedFile("a.txt", b"data"),
            text_content="Text",
        )
        self.file2 = BVProjectFile.objects.create(
            projekt=self.projekt,
            anlage_nr=2,
            upload=SimpleUploadedFile("b.txt", b"data"),
            text_content="Text2",
        )

    def test_get_runs_check_and_redirects_to_edit(self):
        url = reverse("projekt_file_check_view", args=[self.file.pk])
        expected = {"task": "check_anlage1"}
        llm_reply = json.dumps(
            {
                "companies": None,
                "departments": None,
                "vendors": None,
                "question4_raw": None,
                "purpose_summary": None,
                "documentation_links": None,
                "replaced_systems": None,
                "legacy_functions": None,
                "question9_raw": None,
            }
        )
        eval_reply = json.dumps({"status": "ok", "hinweis": "", "vorschlag": ""})
        with patch(
            "core.llm_tasks.query_llm", side_effect=[llm_reply] + [eval_reply] * 9
        ):
            resp = self.client.get(url)
        self.assertRedirects(resp, reverse("projekt_file_edit_json", args=[self.file.pk]))
        self.file.refresh_from_db()
        nums = [q.num for q in Anlage1Question.objects.order_by("num")]
        expected["questions"] = {
            str(i): {"answer": "leer", "status": "ok", "hinweis": "", "vorschlag": ""}
            for i in nums
        }
        self.assertEqual(self.file.analysis_json, expected)

    def test_post_triggers_check_and_redirects(self):
        url = reverse("projekt_file_check_view", args=[self.file.pk])
        with patch("core.views.check_anlage1") as mock_func:
            mock_func.return_value = {"task": "check_anlage1"}
            resp = self.client.post(url)
        self.assertRedirects(resp, reverse("projekt_file_edit_json", args=[self.file.pk]))
        mock_func.assert_called_with(self.projekt.pk, model_name=None)

    def test_anlage2_uses_parser_by_default(self):
        url = reverse("projekt_file_check_view", args=[self.file2.pk])
        with patch("core.views.analyse_anlage2") as mock_func:
            mock_func.return_value = {"task": "analyse_anlage2"}
            resp = self.client.get(url)
        self.assertRedirects(resp, reverse("projekt_file_edit_json", args=[self.file2.pk]))
        mock_func.assert_called_with(self.projekt.pk, model_name=None)

    def test_llm_param_triggers_full_check(self):
        url = reverse("projekt_file_check_view", args=[self.file2.pk]) + "?llm=1"
        with patch("core.views.check_anlage2") as mock_func:
            mock_func.return_value = {"task": "check_anlage2"}
            resp = self.client.get(url)
        self.assertRedirects(resp, reverse("projekt_file_edit_json", args=[self.file2.pk]))
        mock_func.assert_called_with(self.projekt.pk, model_name=None)


class LLMConfigTests(TestCase):
    @override_settings(GOOGLE_API_KEY="x")
    @patch("google.generativeai.list_models")
    @patch("google.generativeai.configure")
    def test_ready_populates_models(self, mock_conf, mock_list):
        mock_list.return_value = [
            type("M", (), {"name": "m1"})(),
            type("M", (), {"name": "m2"})(),
        ]
        apps.get_app_config("core").ready()
        cfg = LLMConfig.objects.first()
        self.assertIsNotNone(cfg)
        self.assertEqual(cfg.available_models, ["m1", "m2"])
        self.assertTrue(cfg.models_changed)

    @override_settings(GOOGLE_API_KEY="x")
    @patch("google.generativeai.list_models")
    @patch("google.generativeai.configure")
    def test_ready_updates_models(self, mock_conf, mock_list):
        LLMConfig.objects.create(available_models=["old"])
        mock_list.return_value = [type("M", (), {"name": "new"})()]
        apps.get_app_config("core").ready()
        cfg = LLMConfig.objects.first()
        self.assertEqual(cfg.available_models, ["new"])
        self.assertTrue(cfg.models_changed)



class Anlage2ConfigSingletonTests(TestCase):
    def test_single_instance_enforced(self):
        first = Anlage2Config.get_instance()
        from django.db import transaction
        with self.assertRaises(IntegrityError):
            with transaction.atomic():
                Anlage2Config.objects.create()
        self.assertEqual(Anlage2Config.objects.count(), 1)


class AdminModelsViewTests(TestCase):
    def setUp(self):
        admin_group = Group.objects.create(name="admin")
        self.user = User.objects.create_user("amodel", password="pass")
        self.user.groups.add(admin_group)
        self.client.login(username="amodel", password="pass")
        self.cfg = LLMConfig.objects.create(
            default_model="a",
            gutachten_model="a",
            anlagen_model="a",
            available_models=["a", "b"],
        )

    def test_update_models(self):
        url = reverse("admin_models")
        resp = self.client.post(
            url,
            {
                "default_model": "b",
                "gutachten_model": "b",
                "anlagen_model": "b",
            },
        )
        self.assertRedirects(resp, url)
        self.cfg.refresh_from_db()
        self.assertEqual(self.cfg.default_model, "b")
        self.assertEqual(self.cfg.gutachten_model, "b")
        self.assertEqual(self.cfg.anlagen_model, "b")


class Anlage1EmailTests(TestCase):
    def setUp(self):
        self.user = User.objects.create_user("emailer", password="pass")
        self.client.login(username="emailer", password="pass")
        self.projekt = BVProject.objects.create(software_typen="A", beschreibung="x")
        self.file = BVProjectFile.objects.create(
            projekt=self.projekt,
            anlage_nr=1,
            upload=SimpleUploadedFile("a.txt", b"data"),
            question_review={"1": {"vorschlag": "Text"}},
        )

    def test_generate_email(self):
        url = reverse("anlage1_generate_email", args=[self.file.pk])
        with patch("core.views.query_llm", return_value="Mail"):
            resp = self.client.post(url)
        self.assertEqual(resp.status_code, 200)
        self.assertEqual(resp.json()["text"], "Mail")


class TileVisibilityTests(TestCase):
    def setUp(self):
        admin_group = Group.objects.create(name="admin")
        self.user = User.objects.create_user("tileuser", password="pass")
        self.user.groups.add(admin_group)
        work = Area.objects.get_or_create(slug="work", defaults={"name": "Work"})[0]
        self.personal = Area.objects.get_or_create(
            slug="personal", defaults={"name": "Personal"}
        )[0]
        self.talkdiary = Tile.objects.get_or_create(
            slug="talkdiary",
            defaults={
                "name": "TalkDiary",
                "bereich": self.personal,
                "url_name": "talkdiary_personal",
            },
        )[0]
        self.projekt = Tile.objects.get_or_create(
            slug="projektverwaltung",
            defaults={
                "name": "Projektverwaltung",
                "bereich": work,
                "url_name": "projekt_list",
            },
        )[0]
        self.cfg = LLMConfig.objects.first() or LLMConfig.objects.create(
            models_changed=False
        )
        self.client.login(username="tileuser", password="pass")

    def test_personal_without_access(self):
        resp = self.client.get(reverse("personal"))
        self.assertNotContains(resp, "TalkDiary")

    def test_personal_with_access(self):
        UserTileAccess.objects.create(user=self.user, tile=self.talkdiary)
        resp = self.client.get(reverse("personal"))
        self.assertContains(resp, "TalkDiary")

    def test_personal_with_image(self):
        UserTileAccess.objects.create(user=self.user, tile=self.talkdiary)
        self.talkdiary.image.save(
            "img.png",
            SimpleUploadedFile("img.png", b"data"),
            save=True,
        )
        resp = self.client.get(reverse("personal"))
        self.assertContains(resp, "<img", html=False)

    def test_work_with_projekt_access(self):
        UserTileAccess.objects.create(user=self.user, tile=self.projekt)
        resp = self.client.get(reverse("work"))
        self.assertContains(resp, "Projektverwaltung")
        self.assertNotContains(resp, "TalkDiary")

    def test_flag_reset_on_get(self):
        self.cfg.models_changed = True
        self.cfg.save(update_fields=["models_changed"])
        url = reverse("admin_models")
        self.client.get(url)
        self.cfg.refresh_from_db()
        self.assertFalse(self.cfg.models_changed)


class TileAccessTests(TestCase):
    def setUp(self):
        work = Area.objects.get_or_create(slug="work", defaults={"name": "Work"})[0]
        personal = Area.objects.get_or_create(
            slug="personal", defaults={"name": "Personal"}
        )[0]
        self.talkdiary = Tile.objects.get_or_create(
            slug="talkdiary",
            defaults={
                "name": "TalkDiary",
                "bereich": personal,
                "url_name": "talkdiary_personal",
            },
        )[0]
        self.projekt = Tile.objects.get_or_create(
            slug="projektverwaltung",
            defaults={
                "name": "Projektverwaltung",
                "bereich": work,
                "url_name": "projekt_list",
            },
        )[0]

    def _login(self, name: str) -> User:
        """Erzeugt einen Benutzer und loggt ihn ein."""
        user = User.objects.create_user(name, password="pass")
        self.client.login(username=name, password="pass")
        return user

    def test_talkdiary_access_denied_without_tile(self):
        self._login("nodiac")
        resp = self.client.get(reverse("personal"))
        self.assertNotContains(resp, "TalkDiary")
        resp = self.client.get(reverse("talkdiary_personal"))
        self.assertEqual(resp.status_code, 403)

    def test_talkdiary_access_allowed_with_tile(self):
        user = self._login("withdia")
        UserTileAccess.objects.create(user=user, tile=self.talkdiary)
        resp = self.client.get(reverse("personal"))
        self.assertContains(resp, "TalkDiary")
        resp = self.client.get(reverse("talkdiary_personal"))
        self.assertEqual(resp.status_code, 200)

    def test_projekt_access_denied_without_tile(self):
        self._login("noproj")
        resp = self.client.get(reverse("work"))
        self.assertNotContains(resp, "Projektverwaltung")
        resp = self.client.get(reverse("projekt_list"))
        self.assertEqual(resp.status_code, 403)

    def test_projekt_access_allowed_with_tile(self):
        user = self._login("withproj")
        UserTileAccess.objects.create(user=user, tile=self.projekt)
        resp = self.client.get(reverse("work"))
        self.assertContains(resp, "Projektverwaltung")
        resp = self.client.get(reverse("projekt_list"))
        self.assertEqual(resp.status_code, 200)


class LLMConfigNoticeMiddlewareTests(TestCase):
    def setUp(self):
        admin_group = Group.objects.create(name="admin")
        self.user = User.objects.create_user("llmadmin", password="pass")
        self.user.groups.add(admin_group)
        self.client.login(username="llmadmin", password="pass")
        LLMConfig.objects.create(models_changed=True)

    def test_message_shown(self):
        resp = self.client.get(reverse("home"))
        msgs = [m.message for m in resp.context["messages"]]
        self.assertTrue(any("LLM-Einstellungen" in m for m in msgs))


class HomeRedirectTests(TestCase):
    def setUp(self):
        self.user = User.objects.create_user("redir", password="pass")
        personal = Area.objects.get_or_create(
            slug="personal", defaults={"name": "Personal"}
        )[0]
        tile = Tile.objects.get_or_create(
            slug="talkdiary",
            defaults={
                "name": "TalkDiary",
                "bereich": personal,
                "url_name": "talkdiary_personal",
            },
        )[0]
        UserTileAccess.objects.create(user=self.user, tile=tile)
        self.client.login(username="redir", password="pass")

    def test_redirect_personal(self):
        resp = self.client.get(reverse("home"))
        self.assertRedirects(resp, reverse("personal"))


class AreaImageTests(TestCase):
    def setUp(self):
        self.user = User.objects.create_user("areauser", password="pass")
        self.client.login(username="areauser", password="pass")

    def test_home_without_images(self):
        Area.objects.get_or_create(slug="work", defaults={"name": "Work"})
        Area.objects.get_or_create(slug="personal", defaults={"name": "Personal"})
        resp = self.client.get(reverse("home"))
        self.assertNotContains(resp, 'alt="Work"', html=False)
        self.assertNotContains(resp, 'alt="Personal"', html=False)

    def test_home_with_images(self):
        work, _ = Area.objects.get_or_create(slug="work", defaults={"name": "Work"})
        personal, _ = Area.objects.get_or_create(
            slug="personal", defaults={"name": "Personal"}
        )
        work.image.save("w.png", SimpleUploadedFile("w.png", b"d"), save=True)
        personal.image.save("p.png", SimpleUploadedFile("p.png", b"d"), save=True)
        resp = self.client.get(reverse("home"))
        self.assertContains(resp, f'alt="{work.name}"', html=False)
        self.assertContains(resp, f'alt="{personal.name}"', html=False)


class RecordingDeleteTests(TestCase):
    def setUp(self):
        self.user = User.objects.create_user("recuser", password="pass")
        self.client.login(username="recuser", password="pass")
        self.personal = Area.objects.get_or_create(
            slug="personal", defaults={"name": "Personal"}
        )[0]
        self.tile = Tile.objects.get_or_create(
            slug="talkdiary",
            defaults={
                "name": "TalkDiary",
                "bereich": self.personal,
                "url_name": "talkdiary_personal",
            },
        )[0]
        UserTileAccess.objects.create(user=self.user, tile=self.tile)
        audio = SimpleUploadedFile("a.wav", b"data")
        transcript = SimpleUploadedFile("a.md", b"text")
        self.rec = Recording.objects.create(
            user=self.user,
            bereich=self.personal,
            audio_file=audio,
            transcript_file=transcript,
        )
        self.audio_path = Path(self.rec.audio_file.path)
        self.trans_path = Path(self.rec.transcript_file.path)

    def test_delete_own_recording(self):
        url = reverse("recording_delete", args=[self.rec.pk])
        resp = self.client.post(url)
        self.assertRedirects(resp, reverse("talkdiary_personal"))
        self.assertFalse(Recording.objects.filter(pk=self.rec.pk).exists())
        self.assertFalse(self.audio_path.exists())
        self.assertFalse(self.trans_path.exists())

    def test_delete_requires_post(self):
        url = reverse("recording_delete", args=[self.rec.pk])
        resp = self.client.get(url)
        self.assertEqual(resp.status_code, 405)
        self.assertTrue(Recording.objects.filter(pk=self.rec.pk).exists())

    def test_delete_other_user_recording(self):
        other = User.objects.create_user("other", password="pass")
        rec = Recording.objects.create(
            user=other,
            bereich=self.personal,
            audio_file=SimpleUploadedFile("b.wav", b"d"),
            transcript_file=SimpleUploadedFile("b.md", b"t"),
        )
        url = reverse("recording_delete", args=[rec.pk])
        resp = self.client.post(url)
        self.assertEqual(resp.status_code, 404)
        self.assertTrue(Recording.objects.filter(pk=rec.pk).exists())


class AdminAnlage1ViewTests(TestCase):
    def setUp(self):
        admin_group = Group.objects.create(name="admin")
        self.user = User.objects.create_user("a1admin", password="pass")
        self.user.groups.add(admin_group)
        self.client.login(username="a1admin", password="pass")

    def test_delete_question(self):
        url = reverse("admin_anlage1")
        questions = list(Anlage1Question.objects.all())
        q = questions[0]
        data = {}
        for question in questions:
            if question.id == q.id:
                data[f"delete{question.id}"] = "on"
            if question.parser_enabled:
                data[f"parser_enabled{question.id}"] = "on"
            if question.llm_enabled:
                data[f"llm_enabled{question.id}"] = "on"
            data[f"text{question.id}"] = question.text
        resp = self.client.post(url, data)
        self.assertRedirects(resp, url)
        self.assertFalse(Anlage1Question.objects.filter(id=q.id).exists())
        self.assertEqual(Anlage1Question.objects.count(), len(questions) - 1)

    def _build_post_data(self, *, new=False, parser=True, llm=True):
        """Hilfsfunktion zum Erstellen der POST-Daten."""
        data = {}
        for q in Anlage1Question.objects.all():
            if q.parser_enabled:
                data[f"parser_enabled{q.id}"] = "on"
            if q.llm_enabled:
                data[f"llm_enabled{q.id}"] = "on"
            data[f"text{q.id}"] = q.text
        if new:
            data["new_text"] = "Neue Frage?"
            if parser:
                data["new_parser_enabled"] = "on"
            if llm:
                data["new_llm_enabled"] = "on"
        return data

    def test_add_new_question_with_flags(self):
        url = reverse("admin_anlage1")
        count = Anlage1Question.objects.count()
        resp = self.client.post(
            url, self._build_post_data(new=True, parser=True, llm=False)
        )
        self.assertRedirects(resp, url)
        self.assertEqual(Anlage1Question.objects.count(), count + 1)
        q = Anlage1Question.objects.order_by("-num").first()
        self.assertEqual(q.text, "Neue Frage?")
        self.assertTrue(q.parser_enabled)
        self.assertFalse(q.llm_enabled)

    def test_add_new_question_unchecked(self):
        url = reverse("admin_anlage1")
        count = Anlage1Question.objects.count()
        resp = self.client.post(
            url, self._build_post_data(new=True, parser=False, llm=False)
        )
        self.assertRedirects(resp, url)
        self.assertEqual(Anlage1Question.objects.count(), count + 1)
        q = Anlage1Question.objects.order_by("-num").first()
        self.assertFalse(q.parser_enabled)
        self.assertFalse(q.llm_enabled)


class ModelSelectionTests(TestCase):
    def setUp(self):
        self.user = User.objects.create_user("modeluser", password="pass")
        self.client.login(username="modeluser", password="pass")
        self.projekt = BVProject.objects.create(software_typen="A", beschreibung="x")
        BVProjectFile.objects.create(
            projekt=self.projekt,
            anlage_nr=1,
            upload=SimpleUploadedFile("a.txt", b"data"),
            text_content="Text",
        )
        LLMConfig.objects.create(
            default_model="d",
            gutachten_model="g",
            anlagen_model="a",
        )

    def test_projekt_check_uses_category(self):
        url = reverse("projekt_check", args=[self.projekt.pk])
        with patch("core.views.query_llm", return_value="ok") as mock_q:
            resp = self.client.post(url, {"model_category": "gutachten"})
        self.assertEqual(resp.status_code, 200)
        mock_q.assert_called_with(ANY, model_name="g", model_type="default")

    def test_file_check_uses_category(self):
        url = reverse("projekt_file_check", args=[self.projekt.pk, 1])
        with patch("core.views.check_anlage1") as mock_func:
            mock_func.return_value = {"task": "check_anlage1"}
            resp = self.client.post(url, {"model_category": "anlagen"})
        self.assertEqual(resp.status_code, 200)
        mock_func.assert_called_with(self.projekt.pk, model_name="a")

    def test_forms_show_categories(self):
        edit_url = reverse("projekt_edit", args=[self.projekt.pk])
        resp = self.client.get(edit_url)
        self.assertContains(resp, "Standard")
        self.assertContains(resp, "Gutachten")
        self.assertContains(resp, "Anlagen")

        view_url = reverse(
            "projekt_file_check_view", args=[self.projekt.anlagen.first().pk]
        )
        with patch("core.views.check_anlage1") as mock_func:
            mock_func.return_value = {"task": "check_anlage1"}
            resp = self.client.get(view_url)
        self.assertRedirects(
            resp,
            reverse("projekt_file_edit_json", args=[self.projekt.anlagen.first().pk]),
        )

        gutachten_url = reverse("projekt_gutachten", args=[self.projekt.pk])
        resp = self.client.get(gutachten_url)
        self.assertContains(resp, "Standard")
        self.assertContains(resp, "Gutachten")
        self.assertContains(resp, "Anlagen")

    def test_functions_check_uses_model(self):
        url = reverse("projekt_functions_check", args=[self.projekt.pk])
        with patch("core.views.check_anlage2_functions") as mock_func:
            mock_func.return_value = []
            resp = self.client.post(url, {"model": "mf"})
        self.assertEqual(resp.status_code, 200)
        mock_func.assert_called_with(self.projekt.pk, model_name="mf")


class CommandModelTests(TestCase):
    def test_command_passes_model(self):
        projekt = BVProject.objects.create(software_typen="A", beschreibung="x")
        BVProjectFile.objects.create(
            projekt=projekt,
            anlage_nr=2,
            upload=SimpleUploadedFile("a.txt", b"d"),
            text_content="Text",
        )
        with patch("core.management.commands.check_anlage2.check_anlage2") as mock_func:
            mock_func.return_value = {"ok": True}
            call_command("check_anlage2", str(projekt.pk), "--model", "m3")
        mock_func.assert_called_with(projekt.pk, model_name="m3")

    def test_analyse_command_passes_model(self):
        projekt = BVProject.objects.create(software_typen="A", beschreibung="x")
        BVProjectFile.objects.create(
            projekt=projekt,
            anlage_nr=2,
            upload=SimpleUploadedFile("b.txt", b"d"),
            text_content="- Login",
        )
        with patch(
            "core.management.commands.analyse_anlage2.analyse_anlage2"
        ) as mock_func:
            mock_func.return_value = {"missing": [], "additional": []}
            call_command("analyse_anlage2", str(projekt.pk), "--model", "m4")
        mock_func.assert_called_with(projekt.pk, model_name="m4")



class Anlage2FunctionTests(TestCase):
    def test_check_anlage2_functions_creates_result(self):
        projekt = BVProject.objects.create(software_typen="A", beschreibung="x")
        func = Anlage2Function.objects.create(name="Login")
        llm_reply = json.dumps({
            "technisch_verfuegbar": True,
            "ki_beteiligung": False,
        })
        with patch("core.llm_tasks.query_llm", return_value=llm_reply):
            data = check_anlage2_functions(projekt.pk)
        res = Anlage2FunctionResult.objects.get(projekt=projekt, funktion=func)
        self.assertTrue(res.technisch_verfuegbar)
        self.assertIs(res.ki_beteiligung, False)
        self.assertTrue(data[0]["technisch_verfuegbar"])
        self.assertEqual(list(data[0].keys()), ["technisch_verfuegbar", "ki_beteiligung", "source", "funktion"])


class CommandFunctionsTests(TestCase):
    def test_functions_command_passes_model(self):
        projekt = BVProject.objects.create(software_typen="A", beschreibung="x")
        Anlage2Function.objects.create(name="Login")
        with patch(
            "core.management.commands.check_anlage2_functions.check_anlage2_functions"
        ) as mock_func:
            mock_func.return_value = []
            call_command("check_anlage2_functions", str(projekt.pk), "--model", "m5")
        mock_func.assert_called_with(projekt.pk, model_name="m5")





class ProjektLLMCheckTests(TestCase):
    def setUp(self):
        self.user = User.objects.create_user("llmuser", password="pass")
        self.client.login(username="llmuser", password="pass")
        self.projekt = BVProject.objects.create(software_typen="A, B", beschreibung="x")

    def test_multiple_responses_saved(self):
        url = reverse("project_llm_check", args=[self.projekt.pk])
        replies = [
            "This is answer A for test",
            "This is answer B for test",
        ]
        with patch("core.views.query_llm", side_effect=replies) as mock_q:
            resp = self.client.post(url, {})
        self.assertEqual(resp.status_code, 200)
        self.projekt.refresh_from_db()
        self.assertIn(replies[0], self.projekt.llm_initial_output)
        self.assertIn(replies[1], self.projekt.llm_initial_output)
        self.assertEqual(mock_q.call_count, 2)



class ProjektDetailAdminButtonTests(TestCase):
    def setUp(self):
        admin_group = Group.objects.create(name="admin")
        self.admin = User.objects.create_user("padmin", password="pass")
        self.admin.groups.add(admin_group)
        self.user = User.objects.create_user("puser", password="pass")
        self.projekt = BVProject.objects.create(software_typen="A", beschreibung="x")

    def test_admin_user_sees_link(self):
        self.client.login(username="padmin", password="pass")
        resp = self.client.get(reverse("projekt_detail", args=[self.projekt.pk]))
        self.assertContains(resp, reverse("admin_projects"))

    def test_regular_user_hides_link(self):
        self.client.login(username="puser", password="pass")
        resp = self.client.get(reverse("projekt_detail", args=[self.projekt.pk]))
        self.assertNotContains(resp, reverse("admin_projects"))


class FunctionImportExportTests(TestCase):
    def setUp(self):
        admin_group = Group.objects.create(name="admin")
        self.user = User.objects.create_user("adminie", password="pass")
        self.user.groups.add(admin_group)
        self.client.login(username="adminie", password="pass")

    def test_export_returns_json(self):
        func = Anlage2Function.objects.create(name="Login")
        Anlage2SubQuestion.objects.create(funktion=func, frage_text="Warum?")
        url = reverse("anlage2_function_export")
        resp = self.client.get(url)
        self.assertEqual(resp.status_code, 200)
        data = json.loads(resp.content)
        self.assertEqual(data[0]["name"], "Login")
        self.assertEqual(data[0]["subquestions"][0]["frage_text"], "Warum?")

    def test_import_creates_functions(self):
        payload = json.dumps([
            {"name": "Login", "subquestions": ["Frage"]}
        ])
        file = SimpleUploadedFile("func.json", payload.encode("utf-8"))
        url = reverse("anlage2_function_import")
        resp = self.client.post(
            url,
            {"json_file": file, "clear_first": "on"},
            format="multipart",
        )
        self.assertRedirects(resp, reverse("anlage2_function_list"))
        self.assertTrue(Anlage2Function.objects.filter(name="Login").exists())

    def test_import_accepts_german_keys(self):
        payload = json.dumps([
            {
                "funktion": "Anwesenheit",
                "unterfragen": [
                    {"frage": "Testfrage"}
                ],
            }
        ])
        file = SimpleUploadedFile("func_de.json", payload.encode("utf-8"))
        url = reverse("anlage2_function_import")
        resp = self.client.post(
            url,
            {"json_file": file, "clear_first": "on"},
            format="multipart",
        )
        self.assertRedirects(resp, reverse("anlage2_function_list"))
        self.assertTrue(Anlage2Function.objects.filter(name="Anwesenheit").exists())
        self.assertEqual(
            Anlage2SubQuestion.objects.filter(funktion__name="Anwesenheit").count(),
            1,
        )


class GutachtenLLMCheckTests(TestCase):
    def setUp(self):
        self.user = User.objects.create_user("gcheck", password="pass")
        self.client.login(username="gcheck", password="pass")
        self.projekt = BVProject.objects.create(software_typen="A", beschreibung="x")
        generate_gutachten(self.projekt.pk, text="Test")

    def test_endpoint_updates_note(self):
        url = reverse("gutachten_llm_check", args=[self.projekt.pk])
        with patch("core.views.check_gutachten_functions") as mock_func:
            mock_func.return_value = "Hinweis"
            resp = self.client.post(url)
        self.assertRedirects(resp, reverse("gutachten_view", args=[self.projekt.pk]))
        self.projekt.refresh_from_db()
        self.assertEqual(self.projekt.gutachten_function_note, "Hinweis")


class FeatureVerificationTests(TestCase):
    def setUp(self):
        self.projekt = BVProject.objects.create(
            software_typen="Word, Excel",
            beschreibung="x",
        )
        BVProjectFile.objects.create(
            projekt=self.projekt,
            anlage_nr=2,
            upload=SimpleUploadedFile("a.txt", b"data"),
        )
        self.func = Anlage2Function.objects.create(name="Export")
        self.sub = Anlage2SubQuestion.objects.create(
            funktion=self.func,
            frage_text="Warum?",
        )

    def test_any_yes_returns_true(self):
        with patch(
            "core.llm_tasks.query_llm",
            side_effect=["Ja", "Nein", "Begruendung"],
        ) as mock_q:
            result = worker_verify_feature(self.projekt.pk, "function", self.func.pk)
        self.assertEqual(
            result,
            {"technisch_verfuegbar": True, "ki_begruendung": "Begruendung"},
        )
        self.assertEqual(mock_q.call_count, 3)
        pf = BVProjectFile.objects.get(projekt=self.projekt, anlage_nr=2)
        self.assertEqual(
            pf.verification_json["Export"],
            {"technisch_verfuegbar": True, "ki_begruendung": "Begruendung"},
        )

    def test_all_no_returns_false(self):
        with patch(
            "core.llm_tasks.query_llm",
            side_effect=["Nein", "Nein"],
        ):
            result = worker_verify_feature(self.projekt.pk, "subquestion", self.sub.pk)
        self.assertEqual(result, {"technisch_verfuegbar": False, "ki_begruendung": ""})

    def test_mixed_returns_none(self):
        with patch(
            "core.llm_tasks.query_llm",
            side_effect=["Unsicher", "Nein"],
        ):
            result = worker_verify_feature(self.projekt.pk, "function", self.func.pk)
        self.assertIsNone(result["technisch_verfuegbar"])
        self.assertEqual(result["ki_begruendung"], "")


<<<<<<< HEAD
class EditKIJustificationTests(TestCase):
    def setUp(self):
        self.user = User.objects.create_user("justi", password="pass")
        self.client.login(username="justi", password="pass")
        self.projekt = BVProject.objects.create(software_typen="A", beschreibung="x")
=======
class EditJustificationViewTests(TestCase):
    def setUp(self):
        self.user = User.objects.create_user("editor", password="pass")
        self.client.login(username="editor", password="pass")
        self.projekt = BVProject.objects.create(software_typen="X", beschreibung="x")
>>>>>>> 8a180c92
        self.file = BVProjectFile.objects.create(
            projekt=self.projekt,
            anlage_nr=2,
            upload=SimpleUploadedFile("a.txt", b"data"),
<<<<<<< HEAD
            verification_json={
                "Export": {"technisch_verfuegbar": True, "ki_begruendung": "Alt"}
            },
        )
        self.func = Anlage2Function.objects.create(name="Export")

    def test_get_returns_form(self):
        url = reverse(
            "edit_ki_justification",
            args=[self.file.pk],
        ) + f"?function={self.func.pk}"
        resp = self.client.get(url)
        self.assertEqual(resp.status_code, 200)
        self.assertContains(resp, "Alt")

    def test_post_updates_value(self):
        url = reverse("edit_ki_justification", args=[self.file.pk])
        resp = self.client.post(
            url,
            {"function": self.func.pk, "ki_begruendung": "Neu"},
        )
        self.assertRedirects(resp, reverse("projekt_file_edit_json", args=[self.file.pk]))
        self.file.refresh_from_db()
        self.assertEqual(
            self.file.verification_json["Export"]["ki_begruendung"],
            "Neu",
        )
=======
            verification_json={"Login": {"technisch_verfuegbar": True, "ki_begruendung": "Alt"}},
        )

    def test_post_updates_justification(self):
        url = reverse("edit_ki_justification", args=[self.file.pk, "Login"])
        resp = self.client.post(url, {"justification": "Neu"})
        self.assertRedirects(resp, reverse("projekt_file_edit_json", args=[self.file.pk]))
        self.file.refresh_from_db()
        self.assertEqual(self.file.verification_json["Login"]["ki_begruendung"], "Neu")
>>>>>>> 8a180c92





<|MERGE_RESOLUTION|>--- conflicted
+++ resolved
@@ -2167,24 +2167,17 @@
         self.assertEqual(result["ki_begruendung"], "")
 
 
-<<<<<<< HEAD
+
 class EditKIJustificationTests(TestCase):
     def setUp(self):
         self.user = User.objects.create_user("justi", password="pass")
         self.client.login(username="justi", password="pass")
         self.projekt = BVProject.objects.create(software_typen="A", beschreibung="x")
-=======
-class EditJustificationViewTests(TestCase):
-    def setUp(self):
-        self.user = User.objects.create_user("editor", password="pass")
-        self.client.login(username="editor", password="pass")
-        self.projekt = BVProject.objects.create(software_typen="X", beschreibung="x")
->>>>>>> 8a180c92
         self.file = BVProjectFile.objects.create(
             projekt=self.projekt,
             anlage_nr=2,
             upload=SimpleUploadedFile("a.txt", b"data"),
-<<<<<<< HEAD
+
             verification_json={
                 "Export": {"technisch_verfuegbar": True, "ki_begruendung": "Alt"}
             },
@@ -2212,19 +2205,9 @@
             self.file.verification_json["Export"]["ki_begruendung"],
             "Neu",
         )
-=======
-            verification_json={"Login": {"technisch_verfuegbar": True, "ki_begruendung": "Alt"}},
-        )
-
-    def test_post_updates_justification(self):
-        url = reverse("edit_ki_justification", args=[self.file.pk, "Login"])
-        resp = self.client.post(url, {"justification": "Neu"})
-        self.assertRedirects(resp, reverse("projekt_file_edit_json", args=[self.file.pk]))
-        self.file.refresh_from_db()
-        self.assertEqual(self.file.verification_json["Login"]["ki_begruendung"], "Neu")
->>>>>>> 8a180c92
-
-
-
-
-
+
+
+
+
+
+
