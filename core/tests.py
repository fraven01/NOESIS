from django.contrib.auth.models import User, Group
from django.urls import reverse
from django.test import TestCase
from django.http import QueryDict


from django.apps import apps
from .models import (
    BVProject,
    BVProjectFile,
    Recording,
    Prompt,
    LLMConfig,
    Tile,
    UserTileAccess,
    Anlage1Question,
    Anlage1Config,
    Area,
    Anlage2Function,
    Anlage2FunctionResult,
)
from .docx_utils import extract_text
from pathlib import Path
from tempfile import NamedTemporaryFile
from docx import Document

from django.core.files.uploadedfile import SimpleUploadedFile
from django.utils import timezone
from .forms import BVProjectForm, BVProjectUploadForm
from .workflow import set_project_status
from .llm_tasks import (
    classify_system,
    check_anlage1,
    check_anlage2,
    analyse_anlage2,
    check_anlage2_functions,
    get_prompt,
    generate_gutachten,
    parse_anlage1_questions,
    _parse_anlage2,
)
from .reporting import generate_gap_analysis, generate_management_summary
from unittest.mock import patch, ANY
from django.core.management import call_command
from django.test import override_settings
import json


class AdminProjectsTests(TestCase):
    def setUp(self):
        admin_group = Group.objects.create(name="admin")
        self.user = User.objects.create_user("admin", password="pass")
        self.user.groups.add(admin_group)
        self.client.login(username="admin", password="pass")

        self.p1 = BVProject.objects.create(software_typen="A", beschreibung="x")
        self.p2 = BVProject.objects.create(software_typen="B", beschreibung="y")

    def test_delete_selected_projects(self):
        url = reverse("admin_projects")
        resp = self.client.post(url, {"delete": [self.p1.id]})
        self.assertRedirects(resp, url)
        self.assertFalse(BVProject.objects.filter(id=self.p1.id).exists())
        self.assertTrue(BVProject.objects.filter(id=self.p2.id).exists())

    def test_delete_single_project(self):
        url = reverse("admin_project_delete", args=[self.p2.id])
        resp = self.client.post(url)
        self.assertRedirects(resp, reverse("admin_projects"))
        self.assertFalse(BVProject.objects.filter(id=self.p2.id).exists())

    def test_delete_single_requires_post(self):
        url = reverse("admin_project_delete", args=[self.p1.id])
        resp = self.client.get(url)
        self.assertEqual(resp.status_code, 405)
        self.assertTrue(BVProject.objects.filter(id=self.p1.id).exists())


class AdminProjectCleanupTests(TestCase):
    def setUp(self):
        admin_group = Group.objects.create(name="admin")
        self.user = User.objects.create_user("admin2", password="pass")
        self.user.groups.add(admin_group)
        self.client.login(username="admin2", password="pass")

        self.projekt = BVProject.objects.create(software_typen="A", beschreibung="x")
        self.file = BVProjectFile.objects.create(
            projekt=self.projekt,
            anlage_nr=1,
            upload=SimpleUploadedFile("a.txt", b"data"),
            text_content="Text",
        )

    def test_delete_file(self):
        path = Path(self.file.upload.path)
        url = reverse("admin_project_cleanup", args=[self.projekt.pk])
        resp = self.client.post(url, {"action": "delete_file", "file_id": self.file.id})
        self.assertRedirects(resp, url)
        self.assertFalse(BVProjectFile.objects.filter(id=self.file.id).exists())
        self.assertFalse(path.exists())

    def test_delete_gutachten(self):
        gpath = generate_gutachten(self.projekt.pk, text="foo")
        url = reverse("admin_project_cleanup", args=[self.projekt.pk])
        resp = self.client.post(url, {"action": "delete_gutachten"})
        self.assertRedirects(resp, url)
        self.projekt.refresh_from_db()
        self.assertEqual(self.projekt.gutachten_file.name, "")
        self.assertFalse(gpath.exists())

    def test_delete_classification(self):
        self.projekt.classification_json = {"a": 1}
        self.projekt.save()
        url = reverse("admin_project_cleanup", args=[self.projekt.pk])
        resp = self.client.post(url, {"action": "delete_classification"})
        self.assertRedirects(resp, url)
        self.projekt.refresh_from_db()
        self.assertIsNone(self.projekt.classification_json)

    def test_delete_summary(self):
        self.projekt.llm_initial_output = "x"
        self.projekt.llm_antwort = "y"
        self.projekt.llm_geprueft = True
        self.projekt.llm_geprueft_am = timezone.now()
        self.projekt.llm_validated = True
        self.projekt.save()
        url = reverse("admin_project_cleanup", args=[self.projekt.pk])
        resp = self.client.post(url, {"action": "delete_summary"})
        self.assertRedirects(resp, url)
        self.projekt.refresh_from_db()
        self.assertEqual(self.projekt.llm_initial_output, "")
        self.assertEqual(self.projekt.llm_antwort, "")
        self.assertFalse(self.projekt.llm_geprueft)
        self.assertIsNone(self.projekt.llm_geprueft_am)
        self.assertFalse(self.projekt.llm_validated)


class DocxExtractTests(TestCase):
    def test_extract_text(self):
        doc = Document()
        doc.add_paragraph("Das ist ein Test")
        tmp = NamedTemporaryFile(delete=False, suffix=".docx")
        doc.save(tmp.name)
        tmp.close()
        try:
            text = extract_text(Path(tmp.name))
        finally:
            Path(tmp.name).unlink(missing_ok=True)
        self.assertIn("Das ist ein Test", text)


class BVProjectFormTests(TestCase):
    def test_project_form_docx_validation(self):
        data = QueryDict(mutable=True)
        data.update(
            {
                "title": "",
                "beschreibung": "",
            }
        )
        data.setlist("software", ["A"])
        valid = BVProjectForm(data, {"docx_file": SimpleUploadedFile("t.docx", b"d")})
        self.assertTrue(valid.is_valid())
        invalid = BVProjectForm(data, {"docx_file": SimpleUploadedFile("t.txt", b"d")})
        self.assertFalse(invalid.is_valid())

    def test_upload_form_docx_validation(self):
        valid = BVProjectUploadForm(
            {}, {"docx_file": SimpleUploadedFile("t.docx", b"d")}
        )
        self.assertTrue(valid.is_valid())
        invalid = BVProjectUploadForm(
            {}, {"docx_file": SimpleUploadedFile("t.txt", b"d")}
        )
        self.assertFalse(invalid.is_valid())


class BVProjectFileTests(TestCase):
    def test_create_project_with_files(self):
        projekt = BVProject.objects.create(software_typen="A", beschreibung="x")
        for i in range(1, 4):
            f = SimpleUploadedFile(f"f{i}.txt", b"data")
            BVProjectFile.objects.create(
                projekt=projekt,
                anlage_nr=i,
                upload=f,
                text_content="data",
            )
        self.assertEqual(projekt.anlagen.count(), 3)
        self.assertListEqual(
            list(projekt.anlagen.values_list("anlage_nr", flat=True)), [1, 2, 3]
        )


class ProjektFileUploadTests(TestCase):
    def setUp(self):
        self.user = User.objects.create_user("user", password="pass")
        self.client.login(username="user", password="pass")
        self.projekt = BVProject.objects.create(software_typen="A", beschreibung="x")

    def test_docx_upload_extracts_text(self):
        doc = Document()
        doc.add_paragraph("Docx Inhalt")
        tmp = NamedTemporaryFile(delete=False, suffix=".docx")
        doc.save(tmp.name)
        tmp.close()
        with open(tmp.name, "rb") as fh:
            upload = SimpleUploadedFile("t.docx", fh.read())
        Path(tmp.name).unlink(missing_ok=True)

        url = reverse("projekt_file_upload", args=[self.projekt.pk])
        resp = self.client.post(
            url,
            {"anlage_nr": 1, "upload": upload, "manual_comment": ""},
            format="multipart",
        )
        self.assertEqual(resp.status_code, 302)
        file_obj = self.projekt.anlagen.first()
        self.assertIsNotNone(file_obj)
        self.assertIn("Docx Inhalt", file_obj.text_content)


class BVProjectModelTests(TestCase):
    def test_title_auto_set_from_software(self):
        projekt = BVProject.objects.create(software_typen="A, B", beschreibung="x")
        self.assertEqual(projekt.title, "A, B")

    def test_title_preserved_when_set(self):
        projekt = BVProject.objects.create(
            title="X", software_typen="A", beschreibung="x"
        )
        self.assertEqual(projekt.title, "X")


class WorkflowTests(TestCase):
    def test_default_status(self):
        projekt = BVProject.objects.create(software_typen="A", beschreibung="x")
        self.assertEqual(projekt.status, BVProject.STATUS_NEW)

    def test_set_project_status(self):
        projekt = BVProject.objects.create(software_typen="A", beschreibung="x")
        set_project_status(projekt, BVProject.STATUS_CLASSIFIED)
        projekt.refresh_from_db()
        self.assertEqual(projekt.status, BVProject.STATUS_CLASSIFIED)

    def test_invalid_status(self):
        projekt = BVProject.objects.create(software_typen="A", beschreibung="x")
        with self.assertRaises(ValueError):
            set_project_status(projekt, "XXX")

    def test_set_project_status_new_states(self):
        projekt = BVProject.objects.create(software_typen="A", beschreibung="x")
        for status in [
            BVProject.STATUS_IN_PRUEFUNG_ANLAGE_X,
            BVProject.STATUS_FB_IN_PRUEFUNG,
            BVProject.STATUS_ENDGEPRUEFT,
        ]:
            set_project_status(projekt, status)
            projekt.refresh_from_db()
            self.assertEqual(projekt.status, status)

    def test_status_history_created(self):
        projekt = BVProject.objects.create(software_typen="A", beschreibung="x")
        self.assertEqual(projekt.status_history.count(), 1)
        set_project_status(projekt, BVProject.STATUS_CLASSIFIED)
        self.assertEqual(projekt.status_history.count(), 2)


class LLMTasksTests(TestCase):
    maxDiff = None

    def test_classify_system(self):
        projekt = BVProject.objects.create(software_typen="A", beschreibung="x")
        BVProjectFile.objects.create(
            projekt=projekt,
            anlage_nr=1,
            upload=SimpleUploadedFile("a.txt", b"data"),
            text_content="Testtext",
        )
        with patch(
            "core.llm_tasks.query_llm",
            return_value='{"kategorie":"X","begruendung":"ok"}',
        ):
            data = classify_system(projekt.pk)
        projekt.refresh_from_db()
        self.assertEqual(projekt.classification_json["kategorie"]["value"], "X")
        self.assertEqual(projekt.status, BVProject.STATUS_CLASSIFIED)
        self.assertEqual(data["kategorie"]["value"], "X")

    def test_check_anlage2(self):
        projekt = BVProject.objects.create(software_typen="A", beschreibung="x")
        BVProjectFile.objects.create(
            projekt=projekt,
            anlage_nr=2,
            upload=SimpleUploadedFile("a.txt", b"data"),
            text_content="Anlagetext",
        )
        with patch("core.llm_tasks.query_llm", return_value='{"ok": true}'):
            data = check_anlage2(projekt.pk)
        file_obj = projekt.anlagen.get(anlage_nr=2)
        self.assertTrue(file_obj.analysis_json["ok"]["value"])
        self.assertTrue(data["ok"]["value"])

    def test_check_anlage2_llm_receives_text(self):
        """Der LLM-Prompt enthält den bekannten Text."""
        projekt = BVProject.objects.create(software_typen="A", beschreibung="x")
        BVProjectFile.objects.create(
            projekt=projekt,
            anlage_nr=2,
            upload=SimpleUploadedFile("a.txt", b"data"),
            text_content="Testinhalt Anlage2",
        )
        with patch("core.llm_tasks.query_llm", return_value='{"ok": true}') as mock_q:
            data = check_anlage2(projekt.pk)
        self.assertIn("Testinhalt Anlage2", mock_q.call_args_list[0].args[0])
        file_obj = projekt.anlagen.get(anlage_nr=2)
        self.assertTrue(file_obj.analysis_json["ok"]["value"])
        self.assertTrue(data["ok"]["value"])

    def test_check_anlage2_prompt_contains_text(self):
        """Der Prompt enth\u00e4lt den gesamten Anlagentext."""
        projekt = BVProject.objects.create(software_typen="A", beschreibung="x")
        BVProjectFile.objects.create(
            projekt=projekt,
            anlage_nr=2,
            upload=SimpleUploadedFile("a.txt", b"data"),
            text_content="Testinhalt Anlage2",
        )
        with patch("core.llm_tasks.query_llm", return_value='{"ok": true}') as mock_q:
            data = check_anlage2(projekt.pk)
        prompt = mock_q.call_args_list[0].args[0]
        self.assertIn("Testinhalt Anlage2", prompt)
        file_obj = projekt.anlagen.get(anlage_nr=2)
        self.assertTrue(file_obj.analysis_json["ok"]["value"])
        self.assertTrue(data["ok"]["value"])

    def test_analyse_anlage2(self):
        projekt = BVProject.objects.create(software_typen="A", beschreibung="b")
        BVProjectFile.objects.create(
            projekt=projekt,
            anlage_nr=1,
            upload=SimpleUploadedFile("a.txt", b"data"),
            text_content="Text A1",
        )
        BVProjectFile.objects.create(
            projekt=projekt,
            anlage_nr=2,
            upload=SimpleUploadedFile("b.txt", b"data"),
            text_content="- Login",
        )
        llm_reply = json.dumps(
            [
                {
                    "funktion": "Login",
                    "technisch_vorhanden": True,
                    "einsatz_bei_telefonica": False,
                    "zur_lv_kontrolle": True,
                    "ki_beteiligung": True,
                }
            ]
        )
        with patch("core.llm_tasks.query_llm", return_value=llm_reply):
            data = analyse_anlage2(projekt.pk)
        file_obj = projekt.anlagen.get(anlage_nr=2)
        self.assertEqual(data["missing"]["value"], [])
        self.assertEqual(file_obj.analysis_json["additional"]["value"], [])

    def test_check_anlage1_new_schema(self):
        projekt = BVProject.objects.create(software_typen="A", beschreibung="x")
        BVProjectFile.objects.create(
            projekt=projekt,
            anlage_nr=1,
            upload=SimpleUploadedFile("a.txt", b"data"),
            text_content="Text",
        )
        expected = {
            "task": "check_anlage1",
            "version": 1,
            "anlage": 1,
            "companies": {"value": ["ACME"], "editable": True},
            "departments": {"value": ["IT"], "editable": True},
            "it_integration_summary": {"value": "Summe", "editable": True},
            "vendors": {"value": [], "editable": True},
            "question4_raw": {"value": "raw", "editable": False},
            "purpose_summary": {"value": "Zweck", "editable": True},
            "purpose_missing": {"value": False, "editable": True},
            "documentation_links": {"value": [], "editable": True},
            "replaced_systems": {"value": [], "editable": True},
            "legacy_functions": {"value": [], "editable": True},
            "question9_raw": {"value": "", "editable": True},
            "inconsistencies": {"value": [], "editable": True},
            "keywords": {"value": [], "editable": True},
            "plausibility_score": {"value": 0.5, "editable": True},
            "manual_comments": {"value": {}, "editable": True},
        }
        llm_reply = json.dumps({**expected, "questions": {}})
        eval_reply = json.dumps({"status": "ok", "hinweis": "", "vorschlag": ""})
        with patch(
            "core.llm_tasks.query_llm", side_effect=[llm_reply] + [eval_reply] * 9
        ):
            data = check_anlage1(projekt.pk)
        file_obj = projekt.anlagen.get(anlage_nr=1)
        answers = [
            ["ACME"],
            ["IT"],
            "leer",
            "raw",
            "Zweck",
            "leer",
            "leer",
            "leer",
            "leer",
        ]
        nums = [q.num for q in Anlage1Question.objects.order_by("num")]
        expected["questions"] = {
            str(i): {
                "answer": answers[i - 1],
                "status": "ok",
                "hinweis": "",
                "vorschlag": "",
            }
            for i in nums
        }
        self.assertEqual(file_obj.analysis_json, expected)
        self.assertEqual(data, expected)

    def test_check_anlage1_parser(self):
        projekt = BVProject.objects.create(software_typen="A", beschreibung="x")
        text = (
            "Frage 1: Extrahiere alle Unternehmen als Liste.\u00b6A1\u00b6"
            "Frage 2: Extrahiere alle Fachbereiche als Liste.\u00b6A2"
        )
        BVProjectFile.objects.create(
            projekt=projekt,
            anlage_nr=1,
            upload=SimpleUploadedFile("a.txt", b"data"),
            text_content=text,
        )
        eval_reply = json.dumps({"status": "ok", "hinweis": "", "vorschlag": ""})
        with patch("core.llm_tasks.query_llm", side_effect=[eval_reply] * 9):
            data = check_anlage1(projekt.pk)
        answers = {
            "1": "A1",
            "2": "A2",
        }
        nums = [q.num for q in Anlage1Question.objects.order_by("num")]
        expected_questions = {
            str(i): {
                "answer": answers.get(str(i), "leer"),
                "status": "ok",
                "hinweis": "",
                "vorschlag": "",
            }
            for i in nums
        }
        file_obj = projekt.anlagen.get(anlage_nr=1)
        self.assertEqual(data["source"], "parser")
        self.assertEqual(data["questions"]["1"]["answer"], "A1")
        self.assertEqual(data["questions"]["2"]["answer"], "A2")
        self.assertEqual(file_obj.analysis_json, data)

    def test_parse_anlage1_questions_extra(self):
        Anlage1Question.objects.create(
            num=10,
            text="Frage 10: Test?",
            enabled=True,
            parser_enabled=True,
            llm_enabled=True,
        )
        projekt = BVProject.objects.create(software_typen="A", beschreibung="x")
        text = (
            "Frage 1: Extrahiere alle Unternehmen als Liste.\u00b6A1\u00b6"
            "Frage 10: Test?\u00b6A10"
        )
        BVProjectFile.objects.create(
            projekt=projekt,
            anlage_nr=1,
            upload=SimpleUploadedFile("a.txt", b"data"),
            text_content=text,
        )
        eval_reply = json.dumps({"status": "ok", "hinweis": "", "vorschlag": ""})
        nums = [q.num for q in Anlage1Question.objects.order_by("num")]
        with patch("core.llm_tasks.query_llm", side_effect=[eval_reply] * len(nums)):
            data = check_anlage1(projekt.pk)
        q_data = data["questions"]
        self.assertEqual(q_data["10"]["answer"], "A10")

    def test_parse_anlage1_questions_without_numbers(self):
        """Prüft die Extraktion ohne nummerierte Fragen."""
        # Frage-Texte ohne Präfix "Frage X:" speichern
        q1 = Anlage1Question.objects.get(num=1)
        q2 = Anlage1Question.objects.get(num=2)
        q1.text = q1.text.split(": ", 1)[1]
        q2.text = q2.text.split(": ", 1)[1]
        q1.save(update_fields=["text"])
        q2.save(update_fields=["text"])
        v1 = q1.variants.first()
        v2 = q2.variants.first()
        v1.text = q1.text
        v2.text = q2.text
        v1.save()
        v2.save()

        text = f"{q1.text}\u00b6A1\u00b6{q2.text}\u00b6A2"
        parsed = parse_anlage1_questions(text)
        self.assertEqual(
            parsed,
            {
                "1": {"answer": "A1", "found_num": None},
                "2": {"answer": "A2", "found_num": None},
            },
        )

    def test_parse_anlage1_questions_with_variant(self):
        q1 = Anlage1Question.objects.get(num=1)
        q1.variants.create(text="Alternative Frage 1?")
        text = "Alternative Frage 1?\u00b6A1"
        parsed = parse_anlage1_questions(text)
        self.assertEqual(parsed, {"1": {"answer": "A1", "found_num": "1"}})

    def test_parse_anlage1_questions_with_newlines(self):
        """Extraktion funktioniert trotz Zeilenumbr\u00fcche."""
        text = (
            "Frage 1:\nExtrahiere alle Unternehmen als Liste.\nA1\n"
            "Frage 2:\nExtrahiere alle Fachbereiche als Liste.\nA2"
        )
        parsed = parse_anlage1_questions(text)
        self.assertEqual(
            parsed,
            {
                "1": {"answer": "A1", "found_num": "1"},
                "2": {"answer": "A2", "found_num": "2"},
            },
        )

    def test_parse_anlage1_questions_respects_parser_enabled(self):
        q2 = Anlage1Question.objects.get(num=2)
        q2.parser_enabled = False
        q2.save(update_fields=["parser_enabled"])
        text = "Frage 1: Extrahiere alle Unternehmen als Liste.\u00b6A1"
        parsed = parse_anlage1_questions(text)
        self.assertEqual(parsed, {"1": {"answer": "A1", "found_num": "1"}})

    def test_wrong_question_number_sets_hint(self):
        """Hinweis wird gesetzt, wenn die Nummer nicht passt."""
        projekt = BVProject.objects.create(software_typen="A", beschreibung="x")
        text = "Frage 1.2: Extrahiere alle Unternehmen als Liste.\u00b6A1"
        BVProjectFile.objects.create(
            projekt=projekt,
            anlage_nr=1,
            upload=SimpleUploadedFile("a.txt", b"data"),
            text_content=text,
        )
        eval_reply = json.dumps({"status": "ok", "hinweis": "", "vorschlag": ""})
        with patch("core.llm_tasks.query_llm", side_effect=[eval_reply] * 9):
            analysis = check_anlage1(projekt.pk)
        hint = analysis["questions"]["1"]["hinweis"]
        self.assertIn("Frage 1.2 statt 1", hint)

    def test_generate_gutachten_twice_replaces_file(self):
        projekt = BVProject.objects.create(software_typen="A", beschreibung="x")
        first = generate_gutachten(projekt.pk, text="Alt")
        second = generate_gutachten(projekt.pk, text="Neu")
        try:
            self.assertTrue(second.exists())
            self.assertNotEqual(first, second)
            self.assertFalse(first.exists())
        finally:
            second.unlink(missing_ok=True)

    def test_check_anlage1_ignores_disabled_questions(self):
        Anlage1Config.objects.create()  # Standardwerte
        q1 = Anlage1Question.objects.get(num=1)
        q1.llm_enabled = False
        q1.save(update_fields=["llm_enabled"])
        projekt = BVProject.objects.create(software_typen="A", beschreibung="x")
        BVProjectFile.objects.create(
            projekt=projekt,
            anlage_nr=1,
            upload=SimpleUploadedFile("a.txt", b"data"),
            text_content="Text",
        )
        eval_reply = json.dumps({"status": "ok", "hinweis": "", "vorschlag": ""})
        enabled_count = Anlage1Question.objects.filter(llm_enabled=True).count()
        with patch(
            "core.llm_tasks.query_llm",
            side_effect=['{"task": "check_anlage1"}'] + [eval_reply] * enabled_count,
        ) as mock_q:
            data = check_anlage1(projekt.pk)
        prompt = mock_q.call_args_list[0].args[0]
        self.assertNotIn("Frage 1", prompt)
        self.assertIn("1", data["questions"])
        self.assertIsNone(data["questions"]["1"]["status"])

    def test_parse_anlage2_question_list(self):
        text = "Welche Funktionen bietet das System?\u00b6- Login\u00b6- Suche"
        parsed = _parse_anlage2(text)
        self.assertEqual(parsed, ["Login", "Suche"])

    def test_parse_anlage2_table_llm(self):
        text = "Funktion | Beschreibung\u00b6Login | a\u00b6Suche | b"
        with patch(
            "core.llm_tasks.query_llm", return_value='["Login", "Suche"]'
        ) as mock_q:
            parsed = _parse_anlage2(text)
        mock_q.assert_called_once()
        self.assertEqual(parsed, ["Login", "Suche"])


class PromptTests(TestCase):
    def test_get_prompt_returns_default(self):
        self.assertEqual(get_prompt("unknown", "foo"), "foo")

    def test_get_prompt_returns_db_value(self):
        p, _ = Prompt.objects.get_or_create(
            name="classify_system", defaults={"text": "orig"}
        )
        p.text = "DB"
        p.save()
        self.assertEqual(get_prompt("classify_system", "x"), "DB")

    def test_check_anlage1_prompt_text(self):
        p = Prompt.objects.get(name="check_anlage1")
        expected = (
            "System: Du bist ein juristisch-technischer Prüf-Assistent für Systembeschreibungen.\n\n"
            "Frage 1: Extrahiere alle Unternehmen als Liste.\n"
            "Frage 2: Extrahiere alle Fachbereiche als Liste.\n"
            "IT-Landschaft: Fasse den Abschnitt zusammen, der die Einbettung in die IT-Landschaft beschreibt.\n"
            "Frage 3: Liste alle Hersteller und Produktnamen auf.\n"
            "Frage 4: Lege den Textblock als question4_raw ab.\n"
            "Frage 5: Fasse den Zweck des Systems in einem Satz.\n"
            "Frage 6: Extrahiere Web-URLs.\n"
            "Frage 7: Extrahiere ersetzte Systeme.\n"
            "Frage 8: Extrahiere Legacy-Funktionen.\n"
            "Frage 9: Lege den Text als question9_raw ab.\n"
            "Konsistenzprüfung und Stichworte. Gib ein JSON im vorgegebenen Schema zurück.\n\n"
        )
        self.assertEqual(p.text, expected)


class AdminPromptsViewTests(TestCase):
    def setUp(self):
        admin_group = Group.objects.create(name="admin")
        self.user = User.objects.create_user("padmin", password="pass")
        self.user.groups.add(admin_group)
        self.client.login(username="padmin", password="pass")
        self.prompt = Prompt.objects.create(name="p1", text="orig")

    def test_update_prompt(self):
        url = reverse("admin_prompts")
        resp = self.client.post(
            url, {"pk": self.prompt.id, "text": "neu", "action": "save"}
        )
        self.assertRedirects(resp, url)
        self.prompt.refresh_from_db()
        self.assertEqual(self.prompt.text, "neu")

    def test_delete_prompt(self):
        url = reverse("admin_prompts")
        resp = self.client.post(url, {"pk": self.prompt.id, "action": "delete"})
        self.assertRedirects(resp, url)
        self.assertFalse(Prompt.objects.filter(id=self.prompt.id).exists())


class ReportingTests(TestCase):
    def test_gap_analysis_file_created(self):
        projekt = BVProject.objects.create(software_typen="A", beschreibung="x")
        BVProjectFile.objects.create(
            projekt=projekt,
            anlage_nr=1,
            upload=SimpleUploadedFile("a.txt", b"data"),
            text_content="Testtext",
            analysis_json={"ok": {"value": True, "editable": True}},
        )
        path = generate_gap_analysis(projekt)
        try:
            self.assertTrue(path.exists())
        finally:
            path.unlink(missing_ok=True)

    def test_management_summary_includes_comment(self):
        projekt = BVProject.objects.create(software_typen="A", beschreibung="x")
        BVProjectFile.objects.create(
            projekt=projekt,
            anlage_nr=1,
            upload=SimpleUploadedFile("a.txt", b"data"),
            text_content="Testtext",
            manual_comment="Hinweis",
        )
        path = generate_management_summary(projekt)
        try:
            doc = Document(path)
            text = "\n".join(p.text for p in doc.paragraphs)
            self.assertIn("Hinweis", text)
        finally:
            path.unlink(missing_ok=True)

    def test_manual_analysis_overrides(self):
        projekt = BVProject.objects.create(software_typen="A", beschreibung="x")
        BVProjectFile.objects.create(
            projekt=projekt,
            anlage_nr=1,
            upload=SimpleUploadedFile("a.txt", b"data"),
            text_content="Testtext",
            analysis_json={"foo": {"value": "orig", "editable": True}},
            manual_analysis_json={"foo": "manual"},
        )
        path1 = generate_gap_analysis(projekt)
        try:
            doc = Document(path1)
            text = "\n".join(p.text for p in doc.paragraphs)
            self.assertIn('"foo": "manual"', text)
            self.assertNotIn('"foo": "orig"', text)
        finally:
            path1.unlink(missing_ok=True)

        path2 = generate_management_summary(projekt)
        try:
            doc = Document(path2)
            text = "\n".join(p.text for p in doc.paragraphs)
            self.assertIn('"foo": "manual"', text)
            self.assertNotIn('"foo": "orig"', text)
        finally:
            path2.unlink(missing_ok=True)


class ProjektFileCheckViewTests(TestCase):
    def setUp(self):
        self.user = User.objects.create_user("user2", password="pass")
        self.client.login(username="user2", password="pass")
        self.projekt = BVProject.objects.create(software_typen="A", beschreibung="x")
        BVProjectFile.objects.create(
            projekt=self.projekt,
            anlage_nr=1,
            upload=SimpleUploadedFile("a.txt", b"data"),
            text_content="Text",
        )

    def test_file_check_endpoint_saves_json(self):
        url = reverse("projekt_file_check", args=[self.projekt.pk, 1])
        expected = {
            "task": "check_anlage1",
        }
        llm_reply = json.dumps(
            {
                "companies": None,
                "departments": None,
                "vendors": None,
                "question4_raw": None,
                "purpose_summary": None,
                "documentation_links": None,
                "replaced_systems": None,
                "legacy_functions": None,
                "question9_raw": None,
            }
        )
        eval_reply = json.dumps({"status": "ok", "hinweis": "", "vorschlag": ""})
        with patch(
            "core.llm_tasks.query_llm", side_effect=[llm_reply] + [eval_reply] * 9
        ):
            resp = self.client.post(url)
        self.assertEqual(resp.status_code, 200)
        file_obj = self.projekt.anlagen.get(anlage_nr=1)
        nums = [q.num for q in Anlage1Question.objects.order_by("num")]
        expected["questions"] = {
            str(i): {"answer": "leer", "status": "ok", "hinweis": "", "vorschlag": ""}
            for i in nums
        }
        self.assertEqual(file_obj.analysis_json, expected)

    def test_file_check_pk_endpoint_saves_json(self):
        file_obj = self.projekt.anlagen.get(anlage_nr=1)
        url = reverse("projekt_file_check_pk", args=[file_obj.pk])
        expected = {"task": "check_anlage1"}
        llm_reply = json.dumps(
            {
                "companies": None,
                "departments": None,
                "vendors": None,
                "question4_raw": None,
                "purpose_summary": None,
                "documentation_links": None,
                "replaced_systems": None,
                "legacy_functions": None,
                "question9_raw": None,
            }
        )
        eval_reply = json.dumps({"status": "ok", "hinweis": "", "vorschlag": ""})
        with patch(
            "core.llm_tasks.query_llm", side_effect=[llm_reply] + [eval_reply] * 9
        ):
            resp = self.client.post(url)
        self.assertEqual(resp.status_code, 200)
        file_obj.refresh_from_db()
        nums = [q.num for q in Anlage1Question.objects.order_by("num")]
        expected["questions"] = {
            str(i): {"answer": "leer", "status": "ok", "hinweis": "", "vorschlag": ""}
            for i in nums
        }
        self.assertEqual(file_obj.analysis_json, expected)


class ProjektFileJSONEditTests(TestCase):
    def setUp(self):
        self.user = User.objects.create_user("user3", password="pass")
        self.client.login(username="user3", password="pass")
        self.projekt = BVProject.objects.create(software_typen="A", beschreibung="x")
        self.file = BVProjectFile.objects.create(
            projekt=self.projekt,
            anlage_nr=2,
            upload=SimpleUploadedFile("a.txt", b"data"),
            text_content="Text",
            analysis_json={"old": {"value": True, "editable": True}},
        )
        self.anlage1 = BVProjectFile.objects.create(
            projekt=self.projekt,
            anlage_nr=1,
            upload=SimpleUploadedFile("b.txt", b"data"),
            text_content="Text",
            analysis_json={
                "questions": {
                    "1": {
                        "answer": "foo",
                        "status": None,
                        "hinweis": "",
                        "vorschlag": "",
                    }
                }
            },
        )

    def test_edit_json_updates_and_reports(self):
        url = reverse("projekt_file_edit_json", args=[self.file.pk])
        resp = self.client.post(
            url,
            {
                "analysis_json": '{"new": 1}',
                "manual_analysis_json": '{"manual": 2}',
            },
        )
        self.assertEqual(resp.status_code, 302)
        self.file.refresh_from_db()
        self.assertEqual(self.file.analysis_json["new"], 1)
        self.assertEqual(self.file.manual_analysis_json["manual"], 2)
        path = generate_gap_analysis(self.projekt)
        try:
            doc = Document(path)
            text = "\n".join(p.text for p in doc.paragraphs)
            self.assertIn('"manual": 2', text)
            self.assertNotIn('"old": true', text.lower())
        finally:
            path.unlink(missing_ok=True)

    def test_invalid_json_shows_error(self):
        url = reverse("projekt_file_edit_json", args=[self.file.pk])
        resp = self.client.post(
            url,
            {"analysis_json": "{", "manual_analysis_json": "{}"},
        )
        self.assertEqual(resp.status_code, 200)
        self.file.refresh_from_db()
        self.assertEqual(
            self.file.analysis_json, {"old": {"value": True, "editable": True}}
        )

    def test_question_review_saved(self):
        url = reverse("projekt_file_edit_json", args=[self.anlage1.pk])
        resp = self.client.post(
            url,
            {"q1_ok": "on", "q1_note": "Hinweis"},
        )
        self.assertRedirects(resp, reverse("projekt_detail", args=[self.projekt.pk]))
        self.anlage1.refresh_from_db()
        self.assertTrue(self.anlage1.question_review["1"]["ok"])
        self.assertEqual(self.anlage1.question_review["1"]["note"], "Hinweis")

    def test_question_review_extended_fields_saved(self):
        url = reverse("projekt_file_edit_json", args=[self.anlage1.pk])
        resp = self.client.post(
            url,
            {
                "q1_status": "unvollst\u00e4ndig",
                "q1_hinweis": "Fehlt",
                "q1_vorschlag": "Mehr Infos",
            },
        )
        self.assertRedirects(resp, reverse("projekt_detail", args=[self.projekt.pk]))
        self.anlage1.refresh_from_db()
        data = self.anlage1.question_review["1"]
        self.assertEqual(data["status"], "unvollst\u00e4ndig")
        self.assertEqual(data["hinweis"], "Fehlt")
        self.assertEqual(data["vorschlag"], "Mehr Infos")


class ProjektGutachtenViewTests(TestCase):
    def setUp(self):
        self.user = User.objects.create_user("guser", password="pass")
        self.client.login(username="guser", password="pass")
        self.projekt = BVProject.objects.create(software_typen="A", beschreibung="x")
        BVProjectFile.objects.create(
            projekt=self.projekt,
            anlage_nr=1,
            upload=SimpleUploadedFile("a.txt", b"data"),
            text_content="Text",
        )

    def test_gutachten_view_creates_file(self):
        url = reverse("projekt_gutachten", args=[self.projekt.pk])
        with patch("core.views.query_llm", return_value="Gutachtentext"):
            resp = self.client.post(url, {"prompt": "foo"})
        self.assertRedirects(resp, reverse("projekt_detail", args=[self.projekt.pk]))
        self.projekt.refresh_from_db()
        self.assertTrue(self.projekt.gutachten_file.name)
        self.assertEqual(self.projekt.status, BVProject.STATUS_GUTACHTEN_OK)
        Path(self.projekt.gutachten_file.path).unlink(missing_ok=True)


class GutachtenEditDeleteTests(TestCase):
    def setUp(self):
        self.user = User.objects.create_user("euser", password="pass")
        self.client.login(username="euser", password="pass")
        self.projekt = BVProject.objects.create(software_typen="A", beschreibung="x")
        doc = Document()
        doc.add_paragraph("Alt")
        tmp = NamedTemporaryFile(delete=False, suffix=".docx")
        doc.save(tmp.name)
        tmp.close()
        with open(tmp.name, "rb") as fh:
            self.projekt.gutachten_file.save(
                "g.docx", SimpleUploadedFile("g.docx", fh.read())
            )
        Path(tmp.name).unlink(missing_ok=True)

    def test_view_shows_content(self):
        url = reverse("gutachten_view", args=[self.projekt.pk])
        resp = self.client.get(url)
        self.assertContains(resp, "Alt")

    def test_edit_replaces_file(self):
        old_path = Path(self.projekt.gutachten_file.path)
        url = reverse("gutachten_edit", args=[self.projekt.pk])
        resp = self.client.post(url, {"text": "Neu"})
        self.assertRedirects(resp, reverse("gutachten_view", args=[self.projekt.pk]))
        self.projekt.refresh_from_db()
        new_path = Path(self.projekt.gutachten_file.path)
        self.assertNotEqual(old_path, new_path)
        self.assertTrue(new_path.exists())
        text = extract_text(new_path)
        self.assertIn("Neu", text)
        self.assertFalse(old_path.exists())

    def test_delete_removes_file(self):
        path = Path(self.projekt.gutachten_file.path)
        url = reverse("gutachten_delete", args=[self.projekt.pk])
        resp = self.client.post(url)
        self.assertRedirects(resp, reverse("projekt_detail", args=[self.projekt.pk]))
        self.projekt.refresh_from_db()
        self.assertEqual(self.projekt.gutachten_file.name, "")
        self.assertFalse(path.exists())


class ProjektFileCheckResultTests(TestCase):
    def setUp(self):
        self.user = User.objects.create_user("vuser", password="pass")
        self.client.login(username="vuser", password="pass")
        self.projekt = BVProject.objects.create(software_typen="A", beschreibung="x")
        self.file = BVProjectFile.objects.create(
            projekt=self.projekt,
            anlage_nr=1,
            upload=SimpleUploadedFile("a.txt", b"data"),
            text_content="Text",
        )

    def test_get_runs_check_and_shows_form(self):
        url = reverse("projekt_file_check_view", args=[self.file.pk])
        expected = {"task": "check_anlage1"}
        llm_reply = json.dumps(
            {
                "companies": None,
                "departments": None,
                "vendors": None,
                "question4_raw": None,
                "purpose_summary": None,
                "documentation_links": None,
                "replaced_systems": None,
                "legacy_functions": None,
                "question9_raw": None,
            }
        )
        eval_reply = json.dumps({"status": "ok", "hinweis": "", "vorschlag": ""})
        with patch(
            "core.llm_tasks.query_llm", side_effect=[llm_reply] + [eval_reply] * 9
        ):
            resp = self.client.get(url)
        self.assertEqual(resp.status_code, 200)
        self.file.refresh_from_db()
        nums = [q.num for q in Anlage1Question.objects.order_by("num")]
        expected["questions"] = {
            str(i): {"answer": "leer", "status": "ok", "hinweis": "", "vorschlag": ""}
            for i in nums
        }
        self.assertEqual(self.file.analysis_json, expected)
        self.assertContains(resp, 'name="analysis_json"')

    def test_post_updates_and_redirects(self):
        url = reverse("projekt_file_check_view", args=[self.file.pk])
        resp = self.client.post(
            url, {"analysis_json": "{}", "manual_analysis_json": "{}"}
        )
        self.assertRedirects(resp, reverse("projekt_detail", args=[self.projekt.pk]))


class LLMConfigTests(TestCase):
    @override_settings(GOOGLE_API_KEY="x")
    @patch("google.generativeai.list_models")
    @patch("google.generativeai.configure")
    def test_ready_populates_models(self, mock_conf, mock_list):
        mock_list.return_value = [
            type("M", (), {"name": "m1"})(),
            type("M", (), {"name": "m2"})(),
        ]
        apps.get_app_config("core").ready()
        cfg = LLMConfig.objects.first()
        self.assertIsNotNone(cfg)
        self.assertEqual(cfg.available_models, ["m1", "m2"])
        self.assertTrue(cfg.models_changed)

    @override_settings(GOOGLE_API_KEY="x")
    @patch("google.generativeai.list_models")
    @patch("google.generativeai.configure")
    def test_ready_updates_models(self, mock_conf, mock_list):
        LLMConfig.objects.create(available_models=["old"])
        mock_list.return_value = [type("M", (), {"name": "new"})()]
        apps.get_app_config("core").ready()
        cfg = LLMConfig.objects.first()
        self.assertEqual(cfg.available_models, ["new"])
        self.assertTrue(cfg.models_changed)


class AdminModelsViewTests(TestCase):
    def setUp(self):
        admin_group = Group.objects.create(name="admin")
        self.user = User.objects.create_user("amodel", password="pass")
        self.user.groups.add(admin_group)
        self.client.login(username="amodel", password="pass")
        self.cfg = LLMConfig.objects.create(
            default_model="a",
            gutachten_model="a",
            anlagen_model="a",
            available_models=["a", "b"],
        )

    def test_update_models(self):
        url = reverse("admin_models")
        resp = self.client.post(
            url,
            {
                "default_model": "b",
                "gutachten_model": "b",
                "anlagen_model": "b",
            },
        )
        self.assertRedirects(resp, url)
        self.cfg.refresh_from_db()
        self.assertEqual(self.cfg.default_model, "b")
        self.assertEqual(self.cfg.gutachten_model, "b")
        self.assertEqual(self.cfg.anlagen_model, "b")


class Anlage1EmailTests(TestCase):
    def setUp(self):
        self.user = User.objects.create_user("emailer", password="pass")
        self.client.login(username="emailer", password="pass")
        self.projekt = BVProject.objects.create(software_typen="A", beschreibung="x")
        self.file = BVProjectFile.objects.create(
            projekt=self.projekt,
            anlage_nr=1,
            upload=SimpleUploadedFile("a.txt", b"data"),
            question_review={"1": {"vorschlag": "Text"}},
        )

    def test_generate_email(self):
        url = reverse("anlage1_generate_email", args=[self.file.pk])
        with patch("core.views.query_llm", return_value="Mail"):
            resp = self.client.post(url)
        self.assertEqual(resp.status_code, 200)
        self.assertEqual(resp.json()["text"], "Mail")


class TileVisibilityTests(TestCase):
    def setUp(self):
        admin_group = Group.objects.create(name="admin")
        self.user = User.objects.create_user("tileuser", password="pass")
        self.user.groups.add(admin_group)
        work = Area.objects.get_or_create(slug="work", defaults={"name": "Work"})[0]
        self.personal = Area.objects.get_or_create(
            slug="personal", defaults={"name": "Personal"}
        )[0]
        self.talkdiary = Tile.objects.get_or_create(
            slug="talkdiary",
            defaults={
                "name": "TalkDiary",
                "bereich": self.personal,
                "url_name": "talkdiary_personal",
            },
        )[0]
        self.projekt = Tile.objects.get_or_create(
            slug="projektverwaltung",
            defaults={
                "name": "Projektverwaltung",
                "bereich": work,
                "url_name": "projekt_list",
            },
        )[0]
        self.cfg = LLMConfig.objects.first() or LLMConfig.objects.create(
            models_changed=False
        )
        self.client.login(username="tileuser", password="pass")

    def test_personal_without_access(self):
        resp = self.client.get(reverse("personal"))
        self.assertNotContains(resp, "TalkDiary")

    def test_personal_with_access(self):
        UserTileAccess.objects.create(user=self.user, tile=self.talkdiary)
        resp = self.client.get(reverse("personal"))
        self.assertContains(resp, "TalkDiary")

    def test_personal_with_image(self):
        UserTileAccess.objects.create(user=self.user, tile=self.talkdiary)
        self.talkdiary.image.save(
            "img.png",
            SimpleUploadedFile("img.png", b"data"),
            save=True,
        )
        resp = self.client.get(reverse("personal"))
        self.assertContains(resp, "<img", html=False)

    def test_work_with_projekt_access(self):
        UserTileAccess.objects.create(user=self.user, tile=self.projekt)
        resp = self.client.get(reverse("work"))
        self.assertContains(resp, "Projektverwaltung")
        self.assertNotContains(resp, "TalkDiary")

    def test_flag_reset_on_get(self):
        self.cfg.models_changed = True
        self.cfg.save(update_fields=["models_changed"])
        url = reverse("admin_models")
        self.client.get(url)
        self.cfg.refresh_from_db()
        self.assertFalse(self.cfg.models_changed)


class TileAccessTests(TestCase):
    def setUp(self):
        work = Area.objects.get_or_create(slug="work", defaults={"name": "Work"})[0]
        personal = Area.objects.get_or_create(
            slug="personal", defaults={"name": "Personal"}
        )[0]
        self.talkdiary = Tile.objects.get_or_create(
            slug="talkdiary",
            defaults={
                "name": "TalkDiary",
                "bereich": personal,
                "url_name": "talkdiary_personal",
            },
        )[0]
        self.projekt = Tile.objects.get_or_create(
            slug="projektverwaltung",
            defaults={
                "name": "Projektverwaltung",
                "bereich": work,
                "url_name": "projekt_list",
            },
        )[0]

    def _login(self, name: str) -> User:
        """Erzeugt einen Benutzer und loggt ihn ein."""
        user = User.objects.create_user(name, password="pass")
        self.client.login(username=name, password="pass")
        return user

    def test_talkdiary_access_denied_without_tile(self):
        self._login("nodiac")
        resp = self.client.get(reverse("personal"))
        self.assertNotContains(resp, "TalkDiary")
        resp = self.client.get(reverse("talkdiary_personal"))
        self.assertEqual(resp.status_code, 403)

    def test_talkdiary_access_allowed_with_tile(self):
        user = self._login("withdia")
        UserTileAccess.objects.create(user=user, tile=self.talkdiary)
        resp = self.client.get(reverse("personal"))
        self.assertContains(resp, "TalkDiary")
        resp = self.client.get(reverse("talkdiary_personal"))
        self.assertEqual(resp.status_code, 200)

    def test_projekt_access_denied_without_tile(self):
        self._login("noproj")
        resp = self.client.get(reverse("work"))
        self.assertNotContains(resp, "Projektverwaltung")
        resp = self.client.get(reverse("projekt_list"))
        self.assertEqual(resp.status_code, 403)

    def test_projekt_access_allowed_with_tile(self):
        user = self._login("withproj")
        UserTileAccess.objects.create(user=user, tile=self.projekt)
        resp = self.client.get(reverse("work"))
        self.assertContains(resp, "Projektverwaltung")
        resp = self.client.get(reverse("projekt_list"))
        self.assertEqual(resp.status_code, 200)


class LLMConfigNoticeMiddlewareTests(TestCase):
    def setUp(self):
        admin_group = Group.objects.create(name="admin")
        self.user = User.objects.create_user("llmadmin", password="pass")
        self.user.groups.add(admin_group)
        self.client.login(username="llmadmin", password="pass")
        LLMConfig.objects.create(models_changed=True)

    def test_message_shown(self):
        resp = self.client.get(reverse("home"))
        msgs = [m.message for m in resp.context["messages"]]
        self.assertTrue(any("LLM-Einstellungen" in m for m in msgs))


class HomeRedirectTests(TestCase):
    def setUp(self):
        self.user = User.objects.create_user("redir", password="pass")
        personal = Area.objects.get_or_create(
            slug="personal", defaults={"name": "Personal"}
        )[0]
        tile = Tile.objects.get_or_create(
            slug="talkdiary",
            defaults={
                "name": "TalkDiary",
                "bereich": personal,
                "url_name": "talkdiary_personal",
            },
        )[0]
        UserTileAccess.objects.create(user=self.user, tile=tile)
        self.client.login(username="redir", password="pass")

    def test_redirect_personal(self):
        resp = self.client.get(reverse("home"))
        self.assertRedirects(resp, reverse("personal"))


class AreaImageTests(TestCase):
    def setUp(self):
        self.user = User.objects.create_user("areauser", password="pass")
        self.client.login(username="areauser", password="pass")

    def test_home_without_images(self):
        Area.objects.get_or_create(slug="work", defaults={"name": "Work"})
        Area.objects.get_or_create(slug="personal", defaults={"name": "Personal"})
        resp = self.client.get(reverse("home"))
        self.assertNotContains(resp, 'alt="Work"', html=False)
        self.assertNotContains(resp, 'alt="Personal"', html=False)

    def test_home_with_images(self):
        work, _ = Area.objects.get_or_create(slug="work", defaults={"name": "Work"})
        personal, _ = Area.objects.get_or_create(
            slug="personal", defaults={"name": "Personal"}
        )
        work.image.save("w.png", SimpleUploadedFile("w.png", b"d"), save=True)
        personal.image.save("p.png", SimpleUploadedFile("p.png", b"d"), save=True)
        resp = self.client.get(reverse("home"))
        self.assertContains(resp, f'alt="{work.name}"', html=False)
        self.assertContains(resp, f'alt="{personal.name}"', html=False)


class RecordingDeleteTests(TestCase):
    def setUp(self):
        self.user = User.objects.create_user("recuser", password="pass")
        self.client.login(username="recuser", password="pass")
        self.personal = Area.objects.get_or_create(
            slug="personal", defaults={"name": "Personal"}
        )[0]
        self.tile = Tile.objects.get_or_create(
            slug="talkdiary",
            defaults={
                "name": "TalkDiary",
                "bereich": self.personal,
                "url_name": "talkdiary_personal",
            },
        )[0]
        UserTileAccess.objects.create(user=self.user, tile=self.tile)
        audio = SimpleUploadedFile("a.wav", b"data")
        transcript = SimpleUploadedFile("a.md", b"text")
        self.rec = Recording.objects.create(
            user=self.user,
            bereich=self.personal,
            audio_file=audio,
            transcript_file=transcript,
        )
        self.audio_path = Path(self.rec.audio_file.path)
        self.trans_path = Path(self.rec.transcript_file.path)

    def test_delete_own_recording(self):
        url = reverse("recording_delete", args=[self.rec.pk])
        resp = self.client.post(url)
        self.assertRedirects(resp, reverse("talkdiary_personal"))
        self.assertFalse(Recording.objects.filter(pk=self.rec.pk).exists())
        self.assertFalse(self.audio_path.exists())
        self.assertFalse(self.trans_path.exists())

    def test_delete_requires_post(self):
        url = reverse("recording_delete", args=[self.rec.pk])
        resp = self.client.get(url)
        self.assertEqual(resp.status_code, 405)
        self.assertTrue(Recording.objects.filter(pk=self.rec.pk).exists())

    def test_delete_other_user_recording(self):
        other = User.objects.create_user("other", password="pass")
        rec = Recording.objects.create(
            user=other,
            bereich=self.personal,
            audio_file=SimpleUploadedFile("b.wav", b"d"),
            transcript_file=SimpleUploadedFile("b.md", b"t"),
        )
        url = reverse("recording_delete", args=[rec.pk])
        resp = self.client.post(url)
        self.assertEqual(resp.status_code, 404)
        self.assertTrue(Recording.objects.filter(pk=rec.pk).exists())


class AdminAnlage1ViewTests(TestCase):
    def setUp(self):
        admin_group = Group.objects.create(name="admin")
        self.user = User.objects.create_user("a1admin", password="pass")
        self.user.groups.add(admin_group)
        self.client.login(username="a1admin", password="pass")

    def test_delete_question(self):
        url = reverse("admin_anlage1")
        questions = list(Anlage1Question.objects.all())
        q = questions[0]
        data = {}
        for question in questions:
            if question.id == q.id:
                data[f"delete{question.id}"] = "on"
            if question.parser_enabled:
                data[f"parser_enabled{question.id}"] = "on"
            if question.llm_enabled:
                data[f"llm_enabled{question.id}"] = "on"
            data[f"text{question.id}"] = question.text
        resp = self.client.post(url, data)
        self.assertRedirects(resp, url)
        self.assertFalse(Anlage1Question.objects.filter(id=q.id).exists())
        self.assertEqual(Anlage1Question.objects.count(), len(questions) - 1)

    def _build_post_data(self, *, new=False, parser=True, llm=True):
        """Hilfsfunktion zum Erstellen der POST-Daten."""
        data = {}
        for q in Anlage1Question.objects.all():
            if q.parser_enabled:
                data[f"parser_enabled{q.id}"] = "on"
            if q.llm_enabled:
                data[f"llm_enabled{q.id}"] = "on"
            data[f"text{q.id}"] = q.text
        if new:
            data["new_text"] = "Neue Frage?"
            if parser:
                data["new_parser_enabled"] = "on"
            if llm:
                data["new_llm_enabled"] = "on"
        return data

    def test_add_new_question_with_flags(self):
        url = reverse("admin_anlage1")
        count = Anlage1Question.objects.count()
        resp = self.client.post(
            url, self._build_post_data(new=True, parser=True, llm=False)
        )
        self.assertRedirects(resp, url)
        self.assertEqual(Anlage1Question.objects.count(), count + 1)
        q = Anlage1Question.objects.order_by("-num").first()
        self.assertEqual(q.text, "Neue Frage?")
        self.assertTrue(q.parser_enabled)
        self.assertFalse(q.llm_enabled)

    def test_add_new_question_unchecked(self):
        url = reverse("admin_anlage1")
        count = Anlage1Question.objects.count()
        resp = self.client.post(
            url, self._build_post_data(new=True, parser=False, llm=False)
        )
        self.assertRedirects(resp, url)
        self.assertEqual(Anlage1Question.objects.count(), count + 1)
        q = Anlage1Question.objects.order_by("-num").first()
        self.assertFalse(q.parser_enabled)
        self.assertFalse(q.llm_enabled)


class ModelSelectionTests(TestCase):
    def setUp(self):
        self.user = User.objects.create_user("modeluser", password="pass")
        self.client.login(username="modeluser", password="pass")
        self.projekt = BVProject.objects.create(software_typen="A", beschreibung="x")
        BVProjectFile.objects.create(
            projekt=self.projekt,
            anlage_nr=1,
            upload=SimpleUploadedFile("a.txt", b"data"),
            text_content="Text",
        )
        LLMConfig.objects.create(
            default_model="d",
            gutachten_model="g",
            anlagen_model="a",
        )

    def test_projekt_check_uses_category(self):
        url = reverse("projekt_check", args=[self.projekt.pk])
        with patch("core.views.query_llm", return_value="ok") as mock_q:
            resp = self.client.post(url, {"model_category": "gutachten"})
        self.assertEqual(resp.status_code, 200)
        mock_q.assert_called_with(ANY, model_name="g", model_type="default")

    def test_file_check_uses_category(self):
        url = reverse("projekt_file_check", args=[self.projekt.pk, 1])
        with patch("core.views.check_anlage1") as mock_func:
            mock_func.return_value = {"task": "check_anlage1"}
            resp = self.client.post(url, {"model_category": "anlagen"})
        self.assertEqual(resp.status_code, 200)
        mock_func.assert_called_with(self.projekt.pk, model_name="a")

    def test_forms_show_categories(self):
        edit_url = reverse("projekt_edit", args=[self.projekt.pk])
        resp = self.client.get(edit_url)
        self.assertContains(resp, "Standard")
        self.assertContains(resp, "Gutachten")
        self.assertContains(resp, "Anlagen")

        view_url = reverse(
            "projekt_file_check_view", args=[self.projekt.anlagen.first().pk]
        )
        with patch("core.views.check_anlage1") as mock_func:
            mock_func.return_value = {"task": "check_anlage1"}
            resp = self.client.get(view_url)
        self.assertContains(resp, "Standard")
        self.assertContains(resp, "Gutachten")
        self.assertContains(resp, "Anlagen")

        gutachten_url = reverse("projekt_gutachten", args=[self.projekt.pk])
        resp = self.client.get(gutachten_url)
        self.assertContains(resp, "Standard")
        self.assertContains(resp, "Gutachten")
        self.assertContains(resp, "Anlagen")

    def test_functions_check_uses_model(self):
        url = reverse("projekt_functions_check", args=[self.projekt.pk])
        with patch("core.views.check_anlage2_functions") as mock_func:
            mock_func.return_value = []
            resp = self.client.post(url, {"model": "mf"})
        self.assertEqual(resp.status_code, 200)
        mock_func.assert_called_with(self.projekt.pk, model_name="mf")


class CommandModelTests(TestCase):
    def test_command_passes_model(self):
        projekt = BVProject.objects.create(software_typen="A", beschreibung="x")
        BVProjectFile.objects.create(
            projekt=projekt,
            anlage_nr=2,
            upload=SimpleUploadedFile("a.txt", b"d"),
            text_content="Text",
        )
        with patch("core.management.commands.check_anlage2.check_anlage2") as mock_func:
            mock_func.return_value = {"ok": True}
            call_command("check_anlage2", str(projekt.pk), "--model", "m3")
        mock_func.assert_called_with(projekt.pk, model_name="m3")

    def test_analyse_command_passes_model(self):
        projekt = BVProject.objects.create(software_typen="A", beschreibung="x")
        BVProjectFile.objects.create(
            projekt=projekt,
            anlage_nr=2,
            upload=SimpleUploadedFile("b.txt", b"d"),
            text_content="- Login",
        )
        with patch(
            "core.management.commands.analyse_anlage2.analyse_anlage2"
        ) as mock_func:
<<<<<<< HEAD
            mock_func.return_value = []
            call_command("check_anlage2_functions", str(projekt.pk), "--model", "m5")
        mock_func.assert_called_with(projekt.pk, model_name="m5")


class ProjektDetailAdminButtonTests(TestCase):
    def setUp(self):
        admin_group = Group.objects.create(name="admin")
        self.admin = User.objects.create_user("padmin", password="pass")
        self.admin.groups.add(admin_group)
        self.user = User.objects.create_user("puser", password="pass")
        self.projekt = BVProject.objects.create(software_typen="A", beschreibung="x")

    def test_admin_user_sees_link(self):
        self.client.login(username="padmin", password="pass")
        resp = self.client.get(reverse("projekt_detail", args=[self.projekt.pk]))
        self.assertContains(resp, reverse("admin_projects"))

    def test_regular_user_hides_link(self):
        self.client.login(username="puser", password="pass")
        resp = self.client.get(reverse("projekt_detail", args=[self.projekt.pk]))
        self.assertNotContains(resp, reverse("admin_projects"))


=======
            mock_func.return_value = {"missing": [], "additional": []}
            call_command("analyse_anlage2", str(projekt.pk), "--model", "m4")
        mock_func.assert_called_with(projekt.pk, model_name="m4")
>>>>>>> 222845b0
<|MERGE_RESOLUTION|>--- conflicted
+++ resolved
@@ -1483,7 +1483,38 @@
         with patch(
             "core.management.commands.analyse_anlage2.analyse_anlage2"
         ) as mock_func:
-<<<<<<< HEAD
+            mock_func.return_value = {"missing": [], "additional": []}
+            call_command("analyse_anlage2", str(projekt.pk), "--model", "m4")
+        mock_func.assert_called_with(projekt.pk, model_name="m4")
+
+
+
+class Anlage2FunctionTests(TestCase):
+    def test_check_anlage2_functions_creates_result(self):
+        projekt = BVProject.objects.create(software_typen="A", beschreibung="x")
+        func = Anlage2Function.objects.create(name="Login")
+        llm_reply = json.dumps({
+            "technisch_verfuegbar": True,
+            "einsatz_telefonica": False,
+            "zur_lv_kontrolle": True,
+            "ki_beteiligung": False,
+        })
+        with patch("core.llm_tasks.query_llm", return_value=llm_reply):
+            data = check_anlage2_functions(projekt.pk)
+        res = Anlage2FunctionResult.objects.get(projekt=projekt, funktion=func)
+        self.assertTrue(res.technisch_verfuegbar)
+        self.assertFalse(res.einsatz_telefonica)
+        self.assertTrue(res.zur_lv_kontrolle)
+        self.assertEqual(data[0]["technisch_verfuegbar"], True)
+
+
+class CommandFunctionsTests(TestCase):
+    def test_functions_command_passes_model(self):
+        projekt = BVProject.objects.create(software_typen="A", beschreibung="x")
+        Anlage2Function.objects.create(name="Login")
+        with patch(
+            "core.management.commands.check_anlage2_functions.check_anlage2_functions"
+        ) as mock_func:
             mock_func.return_value = []
             call_command("check_anlage2_functions", str(projekt.pk), "--model", "m5")
         mock_func.assert_called_with(projekt.pk, model_name="m5")
@@ -1508,8 +1539,4 @@
         self.assertNotContains(resp, reverse("admin_projects"))
 
 
-=======
-            mock_func.return_value = {"missing": [], "additional": []}
-            call_command("analyse_anlage2", str(projekt.pk), "--model", "m4")
-        mock_func.assert_called_with(projekt.pk, model_name="m4")
->>>>>>> 222845b0
+
