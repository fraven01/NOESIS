--- conflicted
+++ resolved
@@ -296,15 +296,17 @@
             upload=SimpleUploadedFile("b.txt", b"data"),
             text_content="- Login",
         )
-        llm_reply = json.dumps([
-            {
-                "funktion": "Login",
-                "technisch_vorhanden": True,
-                "einsatz_bei_telefonica": False,
-                "zur_lv_kontrolle": True,
-                "ki_beteiligung": True,
-            }
-        ])
+        llm_reply = json.dumps(
+            [
+                {
+                    "funktion": "Login",
+                    "technisch_vorhanden": True,
+                    "einsatz_bei_telefonica": False,
+                    "zur_lv_kontrolle": True,
+                    "ki_beteiligung": True,
+                }
+            ]
+        )
         with patch("core.llm_tasks.query_llm", return_value=llm_reply):
             data = analyse_anlage2(projekt.pk)
         file_obj = projekt.anlagen.get(anlage_nr=2)
@@ -545,7 +547,9 @@
 
     def test_parse_anlage2_table_llm(self):
         text = "Funktion | Beschreibung\u00b6Login | a\u00b6Suche | b"
-        with patch("core.llm_tasks.query_llm", return_value='["Login", "Suche"]') as mock_q:
+        with patch(
+            "core.llm_tasks.query_llm", return_value='["Login", "Suche"]'
+        ) as mock_q:
             parsed = _parse_anlage2(text)
         mock_q.assert_called_once()
         self.assertEqual(parsed, ["Login", "Suche"])
@@ -1378,9 +1382,6 @@
         with patch("core.management.commands.check_anlage2.check_anlage2") as mock_func:
             mock_func.return_value = {"ok": True}
             call_command("check_anlage2", str(projekt.pk), "--model", "m3")
-<<<<<<< HEAD
-        mock_func.assert_called_with(projekt.pk, model_name="m3")
-=======
         mock_func.assert_called_with(projekt.pk, model_name="m3")
 
     def test_analyse_command_passes_model(self):
@@ -1391,10 +1392,9 @@
             upload=SimpleUploadedFile("b.txt", b"d"),
             text_content="- Login",
         )
-        with patch("core.management.commands.analyse_anlage2.analyse_anlage2") as mock_func:
+        with patch(
+            "core.management.commands.analyse_anlage2.analyse_anlage2"
+        ) as mock_func:
             mock_func.return_value = {"missing": [], "additional": []}
             call_command("analyse_anlage2", str(projekt.pk), "--model", "m4")
-        mock_func.assert_called_with(projekt.pk, model_name="m4")
-
-
->>>>>>> 7b55aa47
+        mock_func.assert_called_with(projekt.pk, model_name="m4")