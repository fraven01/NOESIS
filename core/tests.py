from django.contrib.auth.models import User, Group
from django.urls import reverse
from django.test import TestCase
from django.http import QueryDict


from django.apps import apps
from .models import (
    BVProject,
    BVProjectFile,
    Recording,
    Prompt,
    LLMConfig,
    Tile,
    UserTileAccess,
    Anlage1Question,
    Anlage1Config,
    Area,
    Anlage2Function,
    Anlage2FunctionResult,
)
from .docx_utils import extract_text
from pathlib import Path
from tempfile import NamedTemporaryFile
from docx import Document

from django.core.files.uploadedfile import SimpleUploadedFile
from django.utils import timezone
from .forms import BVProjectForm, BVProjectUploadForm
from .workflow import set_project_status
from .llm_tasks import (
    classify_system,
    check_anlage1,
    check_anlage2,
    analyse_anlage2,
    check_anlage2_functions,
    get_prompt,
    generate_gutachten,
    parse_anlage1_questions,
    _parse_anlage2,
)
from .reporting import generate_gap_analysis, generate_management_summary
from unittest.mock import patch, ANY
from django.core.management import call_command
from django.test import override_settings
import json


class AdminProjectsTests(TestCase):
    def setUp(self):
        admin_group = Group.objects.create(name="admin")
        self.user = User.objects.create_user("admin", password="pass")
        self.user.groups.add(admin_group)
        self.client.login(username="admin", password="pass")

        self.p1 = BVProject.objects.create(software_typen="A", beschreibung="x")
        self.p2 = BVProject.objects.create(software_typen="B", beschreibung="y")

    def test_delete_selected_projects(self):
        url = reverse("admin_projects")
        resp = self.client.post(url, {"delete": [self.p1.id]})
        self.assertRedirects(resp, url)
        self.assertFalse(BVProject.objects.filter(id=self.p1.id).exists())
        self.assertTrue(BVProject.objects.filter(id=self.p2.id).exists())

    def test_delete_single_project(self):
        url = reverse("admin_project_delete", args=[self.p2.id])
        resp = self.client.post(url)
        self.assertRedirects(resp, reverse("admin_projects"))
        self.assertFalse(BVProject.objects.filter(id=self.p2.id).exists())

    def test_delete_single_requires_post(self):
        url = reverse("admin_project_delete", args=[self.p1.id])
        resp = self.client.get(url)
        self.assertEqual(resp.status_code, 405)
        self.assertTrue(BVProject.objects.filter(id=self.p1.id).exists())


class AdminProjectCleanupTests(TestCase):
    def setUp(self):
        admin_group = Group.objects.create(name="admin")
        self.user = User.objects.create_user("admin2", password="pass")
        self.user.groups.add(admin_group)
        self.client.login(username="admin2", password="pass")

        self.projekt = BVProject.objects.create(software_typen="A", beschreibung="x")
        self.file = BVProjectFile.objects.create(
            projekt=self.projekt,
            anlage_nr=1,
            upload=SimpleUploadedFile("a.txt", b"data"),
            text_content="Text",
        )

    def test_delete_file(self):
        path = Path(self.file.upload.path)
        url = reverse("admin_project_cleanup", args=[self.projekt.pk])
        resp = self.client.post(url, {"action": "delete_file", "file_id": self.file.id})
        self.assertRedirects(resp, url)
        self.assertFalse(BVProjectFile.objects.filter(id=self.file.id).exists())
        self.assertFalse(path.exists())

    def test_delete_gutachten(self):
        gpath = generate_gutachten(self.projekt.pk, text="foo")
        url = reverse("admin_project_cleanup", args=[self.projekt.pk])
        resp = self.client.post(url, {"action": "delete_gutachten"})
        self.assertRedirects(resp, url)
        self.projekt.refresh_from_db()
        self.assertEqual(self.projekt.gutachten_file.name, "")
        self.assertFalse(gpath.exists())

    def test_delete_classification(self):
        self.projekt.classification_json = {"a": 1}
        self.projekt.save()
        url = reverse("admin_project_cleanup", args=[self.projekt.pk])
        resp = self.client.post(url, {"action": "delete_classification"})
        self.assertRedirects(resp, url)
        self.projekt.refresh_from_db()
        self.assertIsNone(self.projekt.classification_json)

    def test_delete_summary(self):
        self.projekt.llm_initial_output = "x"
        self.projekt.llm_antwort = "y"
        self.projekt.llm_geprueft = True
        self.projekt.llm_geprueft_am = timezone.now()
        self.projekt.llm_validated = True
        self.projekt.save()
        url = reverse("admin_project_cleanup", args=[self.projekt.pk])
        resp = self.client.post(url, {"action": "delete_summary"})
        self.assertRedirects(resp, url)
        self.projekt.refresh_from_db()
        self.assertEqual(self.projekt.llm_initial_output, "")
        self.assertEqual(self.projekt.llm_antwort, "")
        self.assertFalse(self.projekt.llm_geprueft)
        self.assertIsNone(self.projekt.llm_geprueft_am)
        self.assertFalse(self.projekt.llm_validated)


class DocxExtractTests(TestCase):
    def test_extract_text(self):
        doc = Document()
        doc.add_paragraph("Das ist ein Test")
        tmp = NamedTemporaryFile(delete=False, suffix=".docx")
        doc.save(tmp.name)
        tmp.close()
        try:
            text = extract_text(Path(tmp.name))
        finally:
            Path(tmp.name).unlink(missing_ok=True)
        self.assertIn("Das ist ein Test", text)


class BVProjectFormTests(TestCase):
    def test_project_form_docx_validation(self):
        data = QueryDict(mutable=True)
        data.update(
            {
                "title": "",
                "beschreibung": "",
            }
        )
        data.setlist("software", ["A"])
        valid = BVProjectForm(data, {"docx_file": SimpleUploadedFile("t.docx", b"d")})
        self.assertTrue(valid.is_valid())
        invalid = BVProjectForm(data, {"docx_file": SimpleUploadedFile("t.txt", b"d")})
        self.assertFalse(invalid.is_valid())

    def test_upload_form_docx_validation(self):
        valid = BVProjectUploadForm(
            {}, {"docx_file": SimpleUploadedFile("t.docx", b"d")}
        )
        self.assertTrue(valid.is_valid())
        invalid = BVProjectUploadForm(
            {}, {"docx_file": SimpleUploadedFile("t.txt", b"d")}
        )
        self.assertFalse(invalid.is_valid())


class BVProjectFileTests(TestCase):
    def test_create_project_with_files(self):
        projekt = BVProject.objects.create(software_typen="A", beschreibung="x")
        for i in range(1, 4):
            f = SimpleUploadedFile(f"f{i}.txt", b"data")
            BVProjectFile.objects.create(
                projekt=projekt,
                anlage_nr=i,
                upload=f,
                text_content="data",
            )
        self.assertEqual(projekt.anlagen.count(), 3)
        self.assertListEqual(
            list(projekt.anlagen.values_list("anlage_nr", flat=True)), [1, 2, 3]
        )


class ProjektFileUploadTests(TestCase):
    def setUp(self):
        self.user = User.objects.create_user("user", password="pass")
        self.client.login(username="user", password="pass")
        self.projekt = BVProject.objects.create(software_typen="A", beschreibung="x")

    def test_docx_upload_extracts_text(self):
        doc = Document()
        doc.add_paragraph("Docx Inhalt")
        tmp = NamedTemporaryFile(delete=False, suffix=".docx")
        doc.save(tmp.name)
        tmp.close()
        with open(tmp.name, "rb") as fh:
            upload = SimpleUploadedFile("t.docx", fh.read())
        Path(tmp.name).unlink(missing_ok=True)

        url = reverse("projekt_file_upload", args=[self.projekt.pk])
        resp = self.client.post(
            url,
            {"anlage_nr": 1, "upload": upload, "manual_comment": ""},
            format="multipart",
        )
        self.assertEqual(resp.status_code, 302)
        file_obj = self.projekt.anlagen.first()
        self.assertIsNotNone(file_obj)
        self.assertIn("Docx Inhalt", file_obj.text_content)


class BVProjectModelTests(TestCase):
    def test_title_auto_set_from_software(self):
        projekt = BVProject.objects.create(software_typen="A, B", beschreibung="x")
        self.assertEqual(projekt.title, "A, B")

    def test_title_preserved_when_set(self):
        projekt = BVProject.objects.create(
            title="X", software_typen="A", beschreibung="x"
        )
        self.assertEqual(projekt.title, "X")


class WorkflowTests(TestCase):
    def test_default_status(self):
        projekt = BVProject.objects.create(software_typen="A", beschreibung="x")
        self.assertEqual(projekt.status, BVProject.STATUS_NEW)

    def test_set_project_status(self):
        projekt = BVProject.objects.create(software_typen="A", beschreibung="x")
        set_project_status(projekt, BVProject.STATUS_CLASSIFIED)
        projekt.refresh_from_db()
        self.assertEqual(projekt.status, BVProject.STATUS_CLASSIFIED)

    def test_invalid_status(self):
        projekt = BVProject.objects.create(software_typen="A", beschreibung="x")
        with self.assertRaises(ValueError):
            set_project_status(projekt, "XXX")

    def test_set_project_status_new_states(self):
        projekt = BVProject.objects.create(software_typen="A", beschreibung="x")
        for status in [
            BVProject.STATUS_IN_PRUEFUNG_ANLAGE_X,
            BVProject.STATUS_FB_IN_PRUEFUNG,
            BVProject.STATUS_ENDGEPRUEFT,
        ]:
            set_project_status(projekt, status)
            projekt.refresh_from_db()
            self.assertEqual(projekt.status, status)

    def test_status_history_created(self):
        projekt = BVProject.objects.create(software_typen="A", beschreibung="x")
        self.assertEqual(projekt.status_history.count(), 1)
        set_project_status(projekt, BVProject.STATUS_CLASSIFIED)
        self.assertEqual(projekt.status_history.count(), 2)


class LLMTasksTests(TestCase):
    maxDiff = None

    def test_classify_system(self):
        projekt = BVProject.objects.create(software_typen="A", beschreibung="x")
        BVProjectFile.objects.create(
            projekt=projekt,
            anlage_nr=1,
            upload=SimpleUploadedFile("a.txt", b"data"),
            text_content="Testtext",
        )
        with patch(
            "core.llm_tasks.query_llm",
            return_value='{"kategorie":"X","begruendung":"ok"}',
        ):
            data = classify_system(projekt.pk)
        projekt.refresh_from_db()
        self.assertEqual(projekt.classification_json["kategorie"]["value"], "X")
        self.assertEqual(projekt.status, BVProject.STATUS_CLASSIFIED)
        self.assertEqual(data["kategorie"]["value"], "X")

    def test_check_anlage2(self):
        projekt = BVProject.objects.create(software_typen="A", beschreibung="x")
        BVProjectFile.objects.create(
            projekt=projekt,
            anlage_nr=2,
            upload=SimpleUploadedFile("a.txt", b"data"),
            text_content="Anlagetext",
        )
        with patch("core.llm_tasks.query_llm", return_value='{"ok": true}'):
            data = check_anlage2(projekt.pk)
        file_obj = projekt.anlagen.get(anlage_nr=2)
        self.assertTrue(file_obj.analysis_json["ok"]["value"])
        self.assertTrue(data["ok"]["value"])

    def test_check_anlage2_llm_receives_text(self):
        """Der LLM-Prompt enthält den bekannten Text."""
        projekt = BVProject.objects.create(software_typen="A", beschreibung="x")
        BVProjectFile.objects.create(
            projekt=projekt,
            anlage_nr=2,
            upload=SimpleUploadedFile("a.txt", b"data"),
            text_content="Testinhalt Anlage2",
        )
        with patch("core.llm_tasks.query_llm", return_value='{"ok": true}') as mock_q:
            data = check_anlage2(projekt.pk)
        self.assertIn("Testinhalt Anlage2", mock_q.call_args_list[0].args[0])
        file_obj = projekt.anlagen.get(anlage_nr=2)
        self.assertTrue(file_obj.analysis_json["ok"]["value"])
        self.assertTrue(data["ok"]["value"])

    def test_check_anlage2_prompt_contains_text(self):
        """Der Prompt enth\u00e4lt den gesamten Anlagentext."""
        projekt = BVProject.objects.create(software_typen="A", beschreibung="x")
        BVProjectFile.objects.create(
            projekt=projekt,
            anlage_nr=2,
            upload=SimpleUploadedFile("a.txt", b"data"),
            text_content="Testinhalt Anlage2",
        )
        with patch("core.llm_tasks.query_llm", return_value='{"ok": true}') as mock_q:
            data = check_anlage2(projekt.pk)
        prompt = mock_q.call_args_list[0].args[0]
        self.assertIn("Testinhalt Anlage2", prompt)
        file_obj = projekt.anlagen.get(anlage_nr=2)
        self.assertTrue(file_obj.analysis_json["ok"]["value"])
        self.assertTrue(data["ok"]["value"])

    def test_analyse_anlage2(self):
        projekt = BVProject.objects.create(software_typen="A", beschreibung="b")
        BVProjectFile.objects.create(
            projekt=projekt,
            anlage_nr=1,
            upload=SimpleUploadedFile("a.txt", b"data"),
            text_content="Text A1",
        )
        BVProjectFile.objects.create(
            projekt=projekt,
            anlage_nr=2,
            upload=SimpleUploadedFile("b.txt", b"data"),
            text_content="- Login",
        )
        llm_reply = json.dumps(
            [
                {
                    "funktion": "Login",
                    "technisch_vorhanden": True,
                    "einsatz_bei_telefonica": False,
                    "zur_lv_kontrolle": True,
                    "ki_beteiligung": True,
                }
            ]
        )
        with patch("core.llm_tasks.query_llm", return_value=llm_reply):
            data = analyse_anlage2(projekt.pk)
        file_obj = projekt.anlagen.get(anlage_nr=2)
        self.assertEqual(data["missing"]["value"], [])
        self.assertEqual(file_obj.analysis_json["additional"]["value"], [])

    def test_check_anlage1_new_schema(self):
        projekt = BVProject.objects.create(software_typen="A", beschreibung="x")
        BVProjectFile.objects.create(
            projekt=projekt,
            anlage_nr=1,
            upload=SimpleUploadedFile("a.txt", b"data"),
            text_content="Text",
        )
        expected = {
            "task": "check_anlage1",
            "version": 1,
            "anlage": 1,
            "companies": {"value": ["ACME"], "editable": True},
            "departments": {"value": ["IT"], "editable": True},
            "it_integration_summary": {"value": "Summe", "editable": True},
            "vendors": {"value": [], "editable": True},
            "question4_raw": {"value": "raw", "editable": False},
            "purpose_summary": {"value": "Zweck", "editable": True},
            "purpose_missing": {"value": False, "editable": True},
            "documentation_links": {"value": [], "editable": True},
            "replaced_systems": {"value": [], "editable": True},
            "legacy_functions": {"value": [], "editable": True},
            "question9_raw": {"value": "", "editable": True},
            "inconsistencies": {"value": [], "editable": True},
            "keywords": {"value": [], "editable": True},
            "plausibility_score": {"value": 0.5, "editable": True},
            "manual_comments": {"value": {}, "editable": True},
        }
        llm_reply = json.dumps({**expected, "questions": {}})
        eval_reply = json.dumps({"status": "ok", "hinweis": "", "vorschlag": ""})
        with patch(
            "core.llm_tasks.query_llm", side_effect=[llm_reply] + [eval_reply] * 9
        ):
            data = check_anlage1(projekt.pk)
        file_obj = projekt.anlagen.get(anlage_nr=1)
        answers = [
            ["ACME"],
            ["IT"],
            "leer",
            "raw",
            "Zweck",
            "leer",
            "leer",
            "leer",
            "leer",
        ]
        nums = [q.num for q in Anlage1Question.objects.order_by("num")]
        expected["questions"] = {
            str(i): {
                "answer": answers[i - 1],
                "status": "ok",
                "hinweis": "",
                "vorschlag": "",
            }
            for i in nums
        }
        self.assertEqual(file_obj.analysis_json, expected)
        self.assertEqual(data, expected)

    def test_check_anlage1_parser(self):
        projekt = BVProject.objects.create(software_typen="A", beschreibung="x")
        text = (
            "Frage 1: Extrahiere alle Unternehmen als Liste.\u00b6A1\u00b6"
            "Frage 2: Extrahiere alle Fachbereiche als Liste.\u00b6A2"
        )
        BVProjectFile.objects.create(
            projekt=projekt,
            anlage_nr=1,
            upload=SimpleUploadedFile("a.txt", b"data"),
            text_content=text,
        )
        eval_reply = json.dumps({"status": "ok", "hinweis": "", "vorschlag": ""})
        with patch("core.llm_tasks.query_llm", side_effect=[eval_reply] * 9):
            data = check_anlage1(projekt.pk)
        answers = {
            "1": "A1",
            "2": "A2",
        }
        nums = [q.num for q in Anlage1Question.objects.order_by("num")]
        expected_questions = {
            str(i): {
                "answer": answers.get(str(i), "leer"),
                "status": "ok",
                "hinweis": "",
                "vorschlag": "",
            }
            for i in nums
        }
        file_obj = projekt.anlagen.get(anlage_nr=1)
        self.assertEqual(data["source"], "parser")
        self.assertEqual(data["questions"]["1"]["answer"], "A1")
        self.assertEqual(data["questions"]["2"]["answer"], "A2")
        self.assertEqual(file_obj.analysis_json, data)

    def test_parse_anlage1_questions_extra(self):
        Anlage1Question.objects.create(
            num=10,
            text="Frage 10: Test?",
            enabled=True,
            parser_enabled=True,
            llm_enabled=True,
        )
        projekt = BVProject.objects.create(software_typen="A", beschreibung="x")
        text = (
            "Frage 1: Extrahiere alle Unternehmen als Liste.\u00b6A1\u00b6"
            "Frage 10: Test?\u00b6A10"
        )
        BVProjectFile.objects.create(
            projekt=projekt,
            anlage_nr=1,
            upload=SimpleUploadedFile("a.txt", b"data"),
            text_content=text,
        )
        eval_reply = json.dumps({"status": "ok", "hinweis": "", "vorschlag": ""})
        nums = [q.num for q in Anlage1Question.objects.order_by("num")]
        with patch("core.llm_tasks.query_llm", side_effect=[eval_reply] * len(nums)):
            data = check_anlage1(projekt.pk)
        q_data = data["questions"]
        self.assertEqual(q_data["10"]["answer"], "A10")

    def test_parse_anlage1_questions_without_numbers(self):
        """Prüft die Extraktion ohne nummerierte Fragen."""
        # Frage-Texte ohne Präfix "Frage X:" speichern
        q1 = Anlage1Question.objects.get(num=1)
        q2 = Anlage1Question.objects.get(num=2)
        q1.text = q1.text.split(": ", 1)[1]
        q2.text = q2.text.split(": ", 1)[1]
        q1.save(update_fields=["text"])
        q2.save(update_fields=["text"])
        v1 = q1.variants.first()
        v2 = q2.variants.first()
        v1.text = q1.text
        v2.text = q2.text
        v1.save()
        v2.save()

        text = f"{q1.text}\u00b6A1\u00b6{q2.text}\u00b6A2"
        parsed = parse_anlage1_questions(text)
        self.assertEqual(
            parsed,
            {
                "1": {"answer": "A1", "found_num": None},
                "2": {"answer": "A2", "found_num": None},
            },
        )

    def test_parse_anlage1_questions_with_variant(self):
        q1 = Anlage1Question.objects.get(num=1)
        q1.variants.create(text="Alternative Frage 1?")
        text = "Alternative Frage 1?\u00b6A1"
        parsed = parse_anlage1_questions(text)
        self.assertEqual(parsed, {"1": {"answer": "A1", "found_num": "1"}})

    def test_parse_anlage1_questions_with_newlines(self):
        """Extraktion funktioniert trotz Zeilenumbr\u00fcche."""
        text = (
            "Frage 1:\nExtrahiere alle Unternehmen als Liste.\nA1\n"
            "Frage 2:\nExtrahiere alle Fachbereiche als Liste.\nA2"
        )
        parsed = parse_anlage1_questions(text)
        self.assertEqual(
            parsed,
            {
                "1": {"answer": "A1", "found_num": "1"},
                "2": {"answer": "A2", "found_num": "2"},
            },
        )

    def test_parse_anlage1_questions_respects_parser_enabled(self):
        q2 = Anlage1Question.objects.get(num=2)
        q2.parser_enabled = False
        q2.save(update_fields=["parser_enabled"])
        text = "Frage 1: Extrahiere alle Unternehmen als Liste.\u00b6A1"
        parsed = parse_anlage1_questions(text)
        self.assertEqual(parsed, {"1": {"answer": "A1", "found_num": "1"}})

    def test_wrong_question_number_sets_hint(self):
        """Hinweis wird gesetzt, wenn die Nummer nicht passt."""
        projekt = BVProject.objects.create(software_typen="A", beschreibung="x")
        text = "Frage 1.2: Extrahiere alle Unternehmen als Liste.\u00b6A1"
        BVProjectFile.objects.create(
            projekt=projekt,
            anlage_nr=1,
            upload=SimpleUploadedFile("a.txt", b"data"),
            text_content=text,
        )
        eval_reply = json.dumps({"status": "ok", "hinweis": "", "vorschlag": ""})
        with patch("core.llm_tasks.query_llm", side_effect=[eval_reply] * 9):
            analysis = check_anlage1(projekt.pk)
        hint = analysis["questions"]["1"]["hinweis"]
        self.assertIn("Frage 1.2 statt 1", hint)

    def test_generate_gutachten_twice_replaces_file(self):
        projekt = BVProject.objects.create(software_typen="A", beschreibung="x")
        first = generate_gutachten(projekt.pk, text="Alt")
        second = generate_gutachten(projekt.pk, text="Neu")
        try:
            self.assertTrue(second.exists())
            self.assertNotEqual(first, second)
            self.assertFalse(first.exists())
        finally:
            second.unlink(missing_ok=True)

    def test_check_anlage1_ignores_disabled_questions(self):
        Anlage1Config.objects.create()  # Standardwerte
        q1 = Anlage1Question.objects.get(num=1)
        q1.llm_enabled = False
        q1.save(update_fields=["llm_enabled"])
        projekt = BVProject.objects.create(software_typen="A", beschreibung="x")
        BVProjectFile.objects.create(
            projekt=projekt,
            anlage_nr=1,
            upload=SimpleUploadedFile("a.txt", b"data"),
            text_content="Text",
        )
        eval_reply = json.dumps({"status": "ok", "hinweis": "", "vorschlag": ""})
        enabled_count = Anlage1Question.objects.filter(llm_enabled=True).count()
        with patch(
            "core.llm_tasks.query_llm",
            side_effect=['{"task": "check_anlage1"}'] + [eval_reply] * enabled_count,
        ) as mock_q:
            data = check_anlage1(projekt.pk)
        prompt = mock_q.call_args_list[0].args[0]
        self.assertNotIn("Frage 1", prompt)
        self.assertIn("1", data["questions"])
        self.assertIsNone(data["questions"]["1"]["status"])

    def test_parse_anlage2_question_list(self):
        text = "Welche Funktionen bietet das System?\u00b6- Login\u00b6- Suche"
        parsed = _parse_anlage2(text)
        self.assertEqual(parsed, ["Login", "Suche"])

    def test_parse_anlage2_table_llm(self):
        text = "Funktion | Beschreibung\u00b6Login | a\u00b6Suche | b"
        with patch(
            "core.llm_tasks.query_llm", return_value='["Login", "Suche"]'
        ) as mock_q:
            parsed = _parse_anlage2(text)
        mock_q.assert_called_once()
        self.assertEqual(parsed, ["Login", "Suche"])


class PromptTests(TestCase):
    def test_get_prompt_returns_default(self):
        self.assertEqual(get_prompt("unknown", "foo"), "foo")

    def test_get_prompt_returns_db_value(self):
        p, _ = Prompt.objects.get_or_create(
            name="classify_system", defaults={"text": "orig"}
        )
        p.text = "DB"
        p.save()
        self.assertEqual(get_prompt("classify_system", "x"), "DB")

    def test_check_anlage1_prompt_text(self):
        p = Prompt.objects.get(name="check_anlage1")
        expected = (
            "System: Du bist ein juristisch-technischer Prüf-Assistent für Systembeschreibungen.\n\n"
            "Frage 1: Extrahiere alle Unternehmen als Liste.\n"
            "Frage 2: Extrahiere alle Fachbereiche als Liste.\n"
            "IT-Landschaft: Fasse den Abschnitt zusammen, der die Einbettung in die IT-Landschaft beschreibt.\n"
            "Frage 3: Liste alle Hersteller und Produktnamen auf.\n"
            "Frage 4: Lege den Textblock als question4_raw ab.\n"
            "Frage 5: Fasse den Zweck des Systems in einem Satz.\n"
            "Frage 6: Extrahiere Web-URLs.\n"
            "Frage 7: Extrahiere ersetzte Systeme.\n"
            "Frage 8: Extrahiere Legacy-Funktionen.\n"
            "Frage 9: Lege den Text als question9_raw ab.\n"
            "Konsistenzprüfung und Stichworte. Gib ein JSON im vorgegebenen Schema zurück.\n\n"
        )
        self.assertEqual(p.text, expected)


class AdminPromptsViewTests(TestCase):
    def setUp(self):
        admin_group = Group.objects.create(name="admin")
        self.user = User.objects.create_user("padmin", password="pass")
        self.user.groups.add(admin_group)
        self.client.login(username="padmin", password="pass")
        self.prompt = Prompt.objects.create(name="p1", text="orig")

    def test_update_prompt(self):
        url = reverse("admin_prompts")
        resp = self.client.post(
            url, {"pk": self.prompt.id, "text": "neu", "action": "save"}
        )
        self.assertRedirects(resp, url)
        self.prompt.refresh_from_db()
        self.assertEqual(self.prompt.text, "neu")

    def test_delete_prompt(self):
        url = reverse("admin_prompts")
        resp = self.client.post(url, {"pk": self.prompt.id, "action": "delete"})
        self.assertRedirects(resp, url)
        self.assertFalse(Prompt.objects.filter(id=self.prompt.id).exists())


class ReportingTests(TestCase):
    def test_gap_analysis_file_created(self):
        projekt = BVProject.objects.create(software_typen="A", beschreibung="x")
        BVProjectFile.objects.create(
            projekt=projekt,
            anlage_nr=1,
            upload=SimpleUploadedFile("a.txt", b"data"),
            text_content="Testtext",
            analysis_json={"ok": {"value": True, "editable": True}},
        )
        path = generate_gap_analysis(projekt)
        try:
            self.assertTrue(path.exists())
        finally:
            path.unlink(missing_ok=True)

    def test_management_summary_includes_comment(self):
        projekt = BVProject.objects.create(software_typen="A", beschreibung="x")
        BVProjectFile.objects.create(
            projekt=projekt,
            anlage_nr=1,
            upload=SimpleUploadedFile("a.txt", b"data"),
            text_content="Testtext",
            manual_comment="Hinweis",
        )
        path = generate_management_summary(projekt)
        try:
            doc = Document(path)
            text = "\n".join(p.text for p in doc.paragraphs)
            self.assertIn("Hinweis", text)
        finally:
            path.unlink(missing_ok=True)

    def test_manual_analysis_overrides(self):
        projekt = BVProject.objects.create(software_typen="A", beschreibung="x")
        BVProjectFile.objects.create(
            projekt=projekt,
            anlage_nr=1,
            upload=SimpleUploadedFile("a.txt", b"data"),
            text_content="Testtext",
            analysis_json={"foo": {"value": "orig", "editable": True}},
            manual_analysis_json={"foo": "manual"},
        )
        path1 = generate_gap_analysis(projekt)
        try:
            doc = Document(path1)
            text = "\n".join(p.text for p in doc.paragraphs)
            self.assertIn('"foo": "manual"', text)
            self.assertNotIn('"foo": "orig"', text)
        finally:
            path1.unlink(missing_ok=True)

        path2 = generate_management_summary(projekt)
        try:
            doc = Document(path2)
            text = "\n".join(p.text for p in doc.paragraphs)
            self.assertIn('"foo": "manual"', text)
            self.assertNotIn('"foo": "orig"', text)
        finally:
            path2.unlink(missing_ok=True)


class ProjektFileCheckViewTests(TestCase):
    def setUp(self):
        self.user = User.objects.create_user("user2", password="pass")
        self.client.login(username="user2", password="pass")
        self.projekt = BVProject.objects.create(software_typen="A", beschreibung="x")
        BVProjectFile.objects.create(
            projekt=self.projekt,
            anlage_nr=1,
            upload=SimpleUploadedFile("a.txt", b"data"),
            text_content="Text",
        )

    def test_file_check_endpoint_saves_json(self):
        url = reverse("projekt_file_check", args=[self.projekt.pk, 1])
        expected = {
            "task": "check_anlage1",
        }
        llm_reply = json.dumps(
            {
                "companies": None,
                "departments": None,
                "vendors": None,
                "question4_raw": None,
                "purpose_summary": None,
                "documentation_links": None,
                "replaced_systems": None,
                "legacy_functions": None,
                "question9_raw": None,
            }
        )
        eval_reply = json.dumps({"status": "ok", "hinweis": "", "vorschlag": ""})
        with patch(
            "core.llm_tasks.query_llm", side_effect=[llm_reply] + [eval_reply] * 9
        ):
            resp = self.client.post(url)
        self.assertEqual(resp.status_code, 200)
        file_obj = self.projekt.anlagen.get(anlage_nr=1)
        nums = [q.num for q in Anlage1Question.objects.order_by("num")]
        expected["questions"] = {
            str(i): {"answer": "leer", "status": "ok", "hinweis": "", "vorschlag": ""}
            for i in nums
        }
        self.assertEqual(file_obj.analysis_json, expected)

    def test_file_check_pk_endpoint_saves_json(self):
        file_obj = self.projekt.anlagen.get(anlage_nr=1)
        url = reverse("projekt_file_check_pk", args=[file_obj.pk])
        expected = {"task": "check_anlage1"}
        llm_reply = json.dumps(
            {
                "companies": None,
                "departments": None,
                "vendors": None,
                "question4_raw": None,
                "purpose_summary": None,
                "documentation_links": None,
                "replaced_systems": None,
                "legacy_functions": None,
                "question9_raw": None,
            }
        )
        eval_reply = json.dumps({"status": "ok", "hinweis": "", "vorschlag": ""})
        with patch(
            "core.llm_tasks.query_llm", side_effect=[llm_reply] + [eval_reply] * 9
        ):
            resp = self.client.post(url)
        self.assertEqual(resp.status_code, 200)
        file_obj.refresh_from_db()
        nums = [q.num for q in Anlage1Question.objects.order_by("num")]
        expected["questions"] = {
            str(i): {"answer": "leer", "status": "ok", "hinweis": "", "vorschlag": ""}
            for i in nums
        }
        self.assertEqual(file_obj.analysis_json, expected)


class ProjektFileJSONEditTests(TestCase):
    def setUp(self):
        self.user = User.objects.create_user("user3", password="pass")
        self.client.login(username="user3", password="pass")
        self.projekt = BVProject.objects.create(software_typen="A", beschreibung="x")
        self.file = BVProjectFile.objects.create(
            projekt=self.projekt,
            anlage_nr=2,
            upload=SimpleUploadedFile("a.txt", b"data"),
            text_content="Text",
            analysis_json={"old": {"value": True, "editable": True}},
        )
        self.anlage1 = BVProjectFile.objects.create(
            projekt=self.projekt,
            anlage_nr=1,
            upload=SimpleUploadedFile("b.txt", b"data"),
            text_content="Text",
            analysis_json={
                "questions": {
                    "1": {
                        "answer": "foo",
                        "status": None,
                        "hinweis": "",
                        "vorschlag": "",
                    }
                }
            },
        )

    def test_edit_json_updates_and_reports(self):
        url = reverse("projekt_file_edit_json", args=[self.file.pk])
        resp = self.client.post(
            url,
            {
                "analysis_json": '{"new": 1}',
                "manual_analysis_json": '{"manual": 2}',
            },
        )
        self.assertEqual(resp.status_code, 302)
        self.file.refresh_from_db()
        self.assertEqual(self.file.analysis_json["new"], 1)
        self.assertEqual(self.file.manual_analysis_json["manual"], 2)
        path = generate_gap_analysis(self.projekt)
        try:
            doc = Document(path)
            text = "\n".join(p.text for p in doc.paragraphs)
            self.assertIn('"manual": 2', text)
            self.assertNotIn('"old": true', text.lower())
        finally:
            path.unlink(missing_ok=True)

    def test_invalid_json_shows_error(self):
        url = reverse("projekt_file_edit_json", args=[self.file.pk])
        resp = self.client.post(
            url,
            {"analysis_json": "{", "manual_analysis_json": "{}"},
        )
        self.assertEqual(resp.status_code, 200)
        self.file.refresh_from_db()
        self.assertEqual(
            self.file.analysis_json, {"old": {"value": True, "editable": True}}
        )

    def test_question_review_saved(self):
        url = reverse("projekt_file_edit_json", args=[self.anlage1.pk])
        resp = self.client.post(
            url,
            {"q1_ok": "on", "q1_note": "Hinweis"},
        )
        self.assertRedirects(resp, reverse("projekt_detail", args=[self.projekt.pk]))
        self.anlage1.refresh_from_db()
        self.assertTrue(self.anlage1.question_review["1"]["ok"])
        self.assertEqual(self.anlage1.question_review["1"]["note"], "Hinweis")

    def test_question_review_extended_fields_saved(self):
        url = reverse("projekt_file_edit_json", args=[self.anlage1.pk])
        resp = self.client.post(
            url,
            {
                "q1_status": "unvollst\u00e4ndig",
                "q1_hinweis": "Fehlt",
                "q1_vorschlag": "Mehr Infos",
            },
        )
        self.assertRedirects(resp, reverse("projekt_detail", args=[self.projekt.pk]))
        self.anlage1.refresh_from_db()
        data = self.anlage1.question_review["1"]
        self.assertEqual(data["status"], "unvollst\u00e4ndig")
        self.assertEqual(data["hinweis"], "Fehlt")
        self.assertEqual(data["vorschlag"], "Mehr Infos")


class ProjektGutachtenViewTests(TestCase):
    def setUp(self):
        self.user = User.objects.create_user("guser", password="pass")
        self.client.login(username="guser", password="pass")
        self.projekt = BVProject.objects.create(software_typen="A", beschreibung="x")
        BVProjectFile.objects.create(
            projekt=self.projekt,
            anlage_nr=1,
            upload=SimpleUploadedFile("a.txt", b"data"),
            text_content="Text",
        )

    def test_gutachten_view_creates_file(self):
        url = reverse("projekt_gutachten", args=[self.projekt.pk])
        with patch("core.views.query_llm", return_value="Gutachtentext"):
            resp = self.client.post(url, {"prompt": "foo"})
        self.assertRedirects(resp, reverse("projekt_detail", args=[self.projekt.pk]))
        self.projekt.refresh_from_db()
        self.assertTrue(self.projekt.gutachten_file.name)
        self.assertEqual(self.projekt.status, BVProject.STATUS_GUTACHTEN_OK)
        Path(self.projekt.gutachten_file.path).unlink(missing_ok=True)


class GutachtenEditDeleteTests(TestCase):
    def setUp(self):
        self.user = User.objects.create_user("euser", password="pass")
        self.client.login(username="euser", password="pass")
        self.projekt = BVProject.objects.create(software_typen="A", beschreibung="x")
        doc = Document()
        doc.add_paragraph("Alt")
        tmp = NamedTemporaryFile(delete=False, suffix=".docx")
        doc.save(tmp.name)
        tmp.close()
        with open(tmp.name, "rb") as fh:
            self.projekt.gutachten_file.save(
                "g.docx", SimpleUploadedFile("g.docx", fh.read())
            )
        Path(tmp.name).unlink(missing_ok=True)

    def test_view_shows_content(self):
        url = reverse("gutachten_view", args=[self.projekt.pk])
        resp = self.client.get(url)
        self.assertContains(resp, "Alt")

    def test_edit_replaces_file(self):
        old_path = Path(self.projekt.gutachten_file.path)
        url = reverse("gutachten_edit", args=[self.projekt.pk])
        resp = self.client.post(url, {"text": "Neu"})
        self.assertRedirects(resp, reverse("gutachten_view", args=[self.projekt.pk]))
        self.projekt.refresh_from_db()
        new_path = Path(self.projekt.gutachten_file.path)
        self.assertNotEqual(old_path, new_path)
        self.assertTrue(new_path.exists())
        text = extract_text(new_path)
        self.assertIn("Neu", text)
        self.assertFalse(old_path.exists())

    def test_delete_removes_file(self):
        path = Path(self.projekt.gutachten_file.path)
        url = reverse("gutachten_delete", args=[self.projekt.pk])
        resp = self.client.post(url)
        self.assertRedirects(resp, reverse("projekt_detail", args=[self.projekt.pk]))
        self.projekt.refresh_from_db()
        self.assertEqual(self.projekt.gutachten_file.name, "")
        self.assertFalse(path.exists())


class ProjektFileCheckResultTests(TestCase):
    def setUp(self):
        self.user = User.objects.create_user("vuser", password="pass")
        self.client.login(username="vuser", password="pass")
        self.projekt = BVProject.objects.create(software_typen="A", beschreibung="x")
        self.file = BVProjectFile.objects.create(
            projekt=self.projekt,
            anlage_nr=1,
            upload=SimpleUploadedFile("a.txt", b"data"),
            text_content="Text",
        )

    def test_get_runs_check_and_shows_form(self):
        url = reverse("projekt_file_check_view", args=[self.file.pk])
        expected = {"task": "check_anlage1"}
        llm_reply = json.dumps(
            {
                "companies": None,
                "departments": None,
                "vendors": None,
                "question4_raw": None,
                "purpose_summary": None,
                "documentation_links": None,
                "replaced_systems": None,
                "legacy_functions": None,
                "question9_raw": None,
            }
        )
        eval_reply = json.dumps({"status": "ok", "hinweis": "", "vorschlag": ""})
        with patch(
            "core.llm_tasks.query_llm", side_effect=[llm_reply] + [eval_reply] * 9
        ):
            resp = self.client.get(url)
        self.assertEqual(resp.status_code, 200)
        self.file.refresh_from_db()
        nums = [q.num for q in Anlage1Question.objects.order_by("num")]
        expected["questions"] = {
            str(i): {"answer": "leer", "status": "ok", "hinweis": "", "vorschlag": ""}
            for i in nums
        }
        self.assertEqual(self.file.analysis_json, expected)
        self.assertContains(resp, 'name="analysis_json"')

    def test_post_updates_and_redirects(self):
        url = reverse("projekt_file_check_view", args=[self.file.pk])
        resp = self.client.post(
            url, {"analysis_json": "{}", "manual_analysis_json": "{}"}
        )
        self.assertRedirects(resp, reverse("projekt_detail", args=[self.projekt.pk]))


class LLMConfigTests(TestCase):
    @override_settings(GOOGLE_API_KEY="x")
    @patch("google.generativeai.list_models")
    @patch("google.generativeai.configure")
    def test_ready_populates_models(self, mock_conf, mock_list):
        mock_list.return_value = [
            type("M", (), {"name": "m1"})(),
            type("M", (), {"name": "m2"})(),
        ]
        apps.get_app_config("core").ready()
        cfg = LLMConfig.objects.first()
        self.assertIsNotNone(cfg)
        self.assertEqual(cfg.available_models, ["m1", "m2"])
        self.assertTrue(cfg.models_changed)

    @override_settings(GOOGLE_API_KEY="x")
    @patch("google.generativeai.list_models")
    @patch("google.generativeai.configure")
    def test_ready_updates_models(self, mock_conf, mock_list):
        LLMConfig.objects.create(available_models=["old"])
        mock_list.return_value = [type("M", (), {"name": "new"})()]
        apps.get_app_config("core").ready()
        cfg = LLMConfig.objects.first()
        self.assertEqual(cfg.available_models, ["new"])
        self.assertTrue(cfg.models_changed)


class AdminModelsViewTests(TestCase):
    def setUp(self):
        admin_group = Group.objects.create(name="admin")
        self.user = User.objects.create_user("amodel", password="pass")
        self.user.groups.add(admin_group)
        self.client.login(username="amodel", password="pass")
        self.cfg = LLMConfig.objects.create(
            default_model="a",
            gutachten_model="a",
            anlagen_model="a",
            available_models=["a", "b"],
        )

    def test_update_models(self):
        url = reverse("admin_models")
        resp = self.client.post(
            url,
            {
                "default_model": "b",
                "gutachten_model": "b",
                "anlagen_model": "b",
            },
        )
        self.assertRedirects(resp, url)
        self.cfg.refresh_from_db()
        self.assertEqual(self.cfg.default_model, "b")
        self.assertEqual(self.cfg.gutachten_model, "b")
        self.assertEqual(self.cfg.anlagen_model, "b")


class Anlage1EmailTests(TestCase):
    def setUp(self):
        self.user = User.objects.create_user("emailer", password="pass")
        self.client.login(username="emailer", password="pass")
        self.projekt = BVProject.objects.create(software_typen="A", beschreibung="x")
        self.file = BVProjectFile.objects.create(
            projekt=self.projekt,
            anlage_nr=1,
            upload=SimpleUploadedFile("a.txt", b"data"),
            question_review={"1": {"vorschlag": "Text"}},
        )

    def test_generate_email(self):
        url = reverse("anlage1_generate_email", args=[self.file.pk])
        with patch("core.views.query_llm", return_value="Mail"):
            resp = self.client.post(url)
        self.assertEqual(resp.status_code, 200)
        self.assertEqual(resp.json()["text"], "Mail")


class TileVisibilityTests(TestCase):
    def setUp(self):
        admin_group = Group.objects.create(name="admin")
        self.user = User.objects.create_user("tileuser", password="pass")
        self.user.groups.add(admin_group)
        work = Area.objects.get_or_create(slug="work", defaults={"name": "Work"})[0]
        self.personal = Area.objects.get_or_create(
            slug="personal", defaults={"name": "Personal"}
        )[0]
        self.talkdiary = Tile.objects.get_or_create(
            slug="talkdiary",
            defaults={
                "name": "TalkDiary",
                "bereich": self.personal,
                "url_name": "talkdiary_personal",
            },
        )[0]
        self.projekt = Tile.objects.get_or_create(
            slug="projektverwaltung",
            defaults={
                "name": "Projektverwaltung",
                "bereich": work,
                "url_name": "projekt_list",
            },
        )[0]
        self.cfg = LLMConfig.objects.first() or LLMConfig.objects.create(
            models_changed=False
        )
        self.client.login(username="tileuser", password="pass")

    def test_personal_without_access(self):
        resp = self.client.get(reverse("personal"))
        self.assertNotContains(resp, "TalkDiary")

    def test_personal_with_access(self):
        UserTileAccess.objects.create(user=self.user, tile=self.talkdiary)
        resp = self.client.get(reverse("personal"))
        self.assertContains(resp, "TalkDiary")

    def test_personal_with_image(self):
        UserTileAccess.objects.create(user=self.user, tile=self.talkdiary)
        self.talkdiary.image.save(
            "img.png",
            SimpleUploadedFile("img.png", b"data"),
            save=True,
        )
        resp = self.client.get(reverse("personal"))
        self.assertContains(resp, "<img", html=False)

    def test_work_with_projekt_access(self):
        UserTileAccess.objects.create(user=self.user, tile=self.projekt)
        resp = self.client.get(reverse("work"))
        self.assertContains(resp, "Projektverwaltung")
        self.assertNotContains(resp, "TalkDiary")

    def test_flag_reset_on_get(self):
        self.cfg.models_changed = True
        self.cfg.save(update_fields=["models_changed"])
        url = reverse("admin_models")
        self.client.get(url)
        self.cfg.refresh_from_db()
        self.assertFalse(self.cfg.models_changed)


class TileAccessTests(TestCase):
    def setUp(self):
        work = Area.objects.get_or_create(slug="work", defaults={"name": "Work"})[0]
        personal = Area.objects.get_or_create(
            slug="personal", defaults={"name": "Personal"}
        )[0]
        self.talkdiary = Tile.objects.get_or_create(
            slug="talkdiary",
            defaults={
                "name": "TalkDiary",
                "bereich": personal,
                "url_name": "talkdiary_personal",
            },
        )[0]
        self.projekt = Tile.objects.get_or_create(
            slug="projektverwaltung",
            defaults={
                "name": "Projektverwaltung",
                "bereich": work,
                "url_name": "projekt_list",
            },
        )[0]

    def _login(self, name: str) -> User:
        """Erzeugt einen Benutzer und loggt ihn ein."""
        user = User.objects.create_user(name, password="pass")
        self.client.login(username=name, password="pass")
        return user

    def test_talkdiary_access_denied_without_tile(self):
        self._login("nodiac")
        resp = self.client.get(reverse("personal"))
        self.assertNotContains(resp, "TalkDiary")
        resp = self.client.get(reverse("talkdiary_personal"))
        self.assertEqual(resp.status_code, 403)

    def test_talkdiary_access_allowed_with_tile(self):
        user = self._login("withdia")
        UserTileAccess.objects.create(user=user, tile=self.talkdiary)
        resp = self.client.get(reverse("personal"))
        self.assertContains(resp, "TalkDiary")
        resp = self.client.get(reverse("talkdiary_personal"))
        self.assertEqual(resp.status_code, 200)

    def test_projekt_access_denied_without_tile(self):
        self._login("noproj")
        resp = self.client.get(reverse("work"))
        self.assertNotContains(resp, "Projektverwaltung")
        resp = self.client.get(reverse("projekt_list"))
        self.assertEqual(resp.status_code, 403)

    def test_projekt_access_allowed_with_tile(self):
        user = self._login("withproj")
        UserTileAccess.objects.create(user=user, tile=self.projekt)
        resp = self.client.get(reverse("work"))
        self.assertContains(resp, "Projektverwaltung")
        resp = self.client.get(reverse("projekt_list"))
        self.assertEqual(resp.status_code, 200)


class LLMConfigNoticeMiddlewareTests(TestCase):
    def setUp(self):
        admin_group = Group.objects.create(name="admin")
        self.user = User.objects.create_user("llmadmin", password="pass")
        self.user.groups.add(admin_group)
        self.client.login(username="llmadmin", password="pass")
        LLMConfig.objects.create(models_changed=True)

    def test_message_shown(self):
        resp = self.client.get(reverse("home"))
        msgs = [m.message for m in resp.context["messages"]]
        self.assertTrue(any("LLM-Einstellungen" in m for m in msgs))


class HomeRedirectTests(TestCase):
    def setUp(self):
        self.user = User.objects.create_user("redir", password="pass")
        personal = Area.objects.get_or_create(
            slug="personal", defaults={"name": "Personal"}
        )[0]
        tile = Tile.objects.get_or_create(
            slug="talkdiary",
            defaults={
                "name": "TalkDiary",
                "bereich": personal,
                "url_name": "talkdiary_personal",
            },
        )[0]
        UserTileAccess.objects.create(user=self.user, tile=tile)
        self.client.login(username="redir", password="pass")

    def test_redirect_personal(self):
        resp = self.client.get(reverse("home"))
        self.assertRedirects(resp, reverse("personal"))


class AreaImageTests(TestCase):
    def setUp(self):
        self.user = User.objects.create_user("areauser", password="pass")
        self.client.login(username="areauser", password="pass")

    def test_home_without_images(self):
        Area.objects.get_or_create(slug="work", defaults={"name": "Work"})
        Area.objects.get_or_create(slug="personal", defaults={"name": "Personal"})
        resp = self.client.get(reverse("home"))
        self.assertNotContains(resp, 'alt="Work"', html=False)
        self.assertNotContains(resp, 'alt="Personal"', html=False)

    def test_home_with_images(self):
        work, _ = Area.objects.get_or_create(slug="work", defaults={"name": "Work"})
        personal, _ = Area.objects.get_or_create(
            slug="personal", defaults={"name": "Personal"}
        )
        work.image.save("w.png", SimpleUploadedFile("w.png", b"d"), save=True)
        personal.image.save("p.png", SimpleUploadedFile("p.png", b"d"), save=True)
        resp = self.client.get(reverse("home"))
        self.assertContains(resp, f'alt="{work.name}"', html=False)
        self.assertContains(resp, f'alt="{personal.name}"', html=False)


class RecordingDeleteTests(TestCase):
    def setUp(self):
        self.user = User.objects.create_user("recuser", password="pass")
        self.client.login(username="recuser", password="pass")
        self.personal = Area.objects.get_or_create(
            slug="personal", defaults={"name": "Personal"}
        )[0]
        self.tile = Tile.objects.get_or_create(
            slug="talkdiary",
            defaults={
                "name": "TalkDiary",
                "bereich": self.personal,
                "url_name": "talkdiary_personal",
            },
        )[0]
        UserTileAccess.objects.create(user=self.user, tile=self.tile)
        audio = SimpleUploadedFile("a.wav", b"data")
        transcript = SimpleUploadedFile("a.md", b"text")
        self.rec = Recording.objects.create(
            user=self.user,
            bereich=self.personal,
            audio_file=audio,
            transcript_file=transcript,
        )
        self.audio_path = Path(self.rec.audio_file.path)
        self.trans_path = Path(self.rec.transcript_file.path)

    def test_delete_own_recording(self):
        url = reverse("recording_delete", args=[self.rec.pk])
        resp = self.client.post(url)
        self.assertRedirects(resp, reverse("talkdiary_personal"))
        self.assertFalse(Recording.objects.filter(pk=self.rec.pk).exists())
        self.assertFalse(self.audio_path.exists())
        self.assertFalse(self.trans_path.exists())

    def test_delete_requires_post(self):
        url = reverse("recording_delete", args=[self.rec.pk])
        resp = self.client.get(url)
        self.assertEqual(resp.status_code, 405)
        self.assertTrue(Recording.objects.filter(pk=self.rec.pk).exists())

    def test_delete_other_user_recording(self):
        other = User.objects.create_user("other", password="pass")
        rec = Recording.objects.create(
            user=other,
            bereich=self.personal,
            audio_file=SimpleUploadedFile("b.wav", b"d"),
            transcript_file=SimpleUploadedFile("b.md", b"t"),
        )
        url = reverse("recording_delete", args=[rec.pk])
        resp = self.client.post(url)
        self.assertEqual(resp.status_code, 404)
        self.assertTrue(Recording.objects.filter(pk=rec.pk).exists())


class AdminAnlage1ViewTests(TestCase):
    def setUp(self):
        admin_group = Group.objects.create(name="admin")
        self.user = User.objects.create_user("a1admin", password="pass")
        self.user.groups.add(admin_group)
        self.client.login(username="a1admin", password="pass")

    def test_delete_question(self):
        url = reverse("admin_anlage1")
        questions = list(Anlage1Question.objects.all())
        q = questions[0]
        data = {}
        for question in questions:
            if question.id == q.id:
                data[f"delete{question.id}"] = "on"
            if question.parser_enabled:
                data[f"parser_enabled{question.id}"] = "on"
            if question.llm_enabled:
                data[f"llm_enabled{question.id}"] = "on"
            data[f"text{question.id}"] = question.text
        resp = self.client.post(url, data)
        self.assertRedirects(resp, url)
        self.assertFalse(Anlage1Question.objects.filter(id=q.id).exists())
        self.assertEqual(Anlage1Question.objects.count(), len(questions) - 1)

    def _build_post_data(self, *, new=False, parser=True, llm=True):
        """Hilfsfunktion zum Erstellen der POST-Daten."""
        data = {}
        for q in Anlage1Question.objects.all():
            if q.parser_enabled:
                data[f"parser_enabled{q.id}"] = "on"
            if q.llm_enabled:
                data[f"llm_enabled{q.id}"] = "on"
            data[f"text{q.id}"] = q.text
        if new:
            data["new_text"] = "Neue Frage?"
            if parser:
                data["new_parser_enabled"] = "on"
            if llm:
                data["new_llm_enabled"] = "on"
        return data

    def test_add_new_question_with_flags(self):
        url = reverse("admin_anlage1")
        count = Anlage1Question.objects.count()
        resp = self.client.post(
            url, self._build_post_data(new=True, parser=True, llm=False)
        )
        self.assertRedirects(resp, url)
        self.assertEqual(Anlage1Question.objects.count(), count + 1)
        q = Anlage1Question.objects.order_by("-num").first()
        self.assertEqual(q.text, "Neue Frage?")
        self.assertTrue(q.parser_enabled)
        self.assertFalse(q.llm_enabled)

    def test_add_new_question_unchecked(self):
        url = reverse("admin_anlage1")
        count = Anlage1Question.objects.count()
        resp = self.client.post(
            url, self._build_post_data(new=True, parser=False, llm=False)
        )
        self.assertRedirects(resp, url)
        self.assertEqual(Anlage1Question.objects.count(), count + 1)
        q = Anlage1Question.objects.order_by("-num").first()
        self.assertFalse(q.parser_enabled)
        self.assertFalse(q.llm_enabled)


class ModelSelectionTests(TestCase):
    def setUp(self):
        self.user = User.objects.create_user("modeluser", password="pass")
        self.client.login(username="modeluser", password="pass")
        self.projekt = BVProject.objects.create(software_typen="A", beschreibung="x")
        BVProjectFile.objects.create(
            projekt=self.projekt,
            anlage_nr=1,
            upload=SimpleUploadedFile("a.txt", b"data"),
            text_content="Text",
        )
        LLMConfig.objects.create(
            default_model="d",
            gutachten_model="g",
            anlagen_model="a",
        )

    def test_projekt_check_uses_category(self):
        url = reverse("projekt_check", args=[self.projekt.pk])
        with patch("core.views.query_llm", return_value="ok") as mock_q:
            resp = self.client.post(url, {"model_category": "gutachten"})
        self.assertEqual(resp.status_code, 200)
        mock_q.assert_called_with(ANY, model_name="g", model_type="default")

    def test_file_check_uses_category(self):
        url = reverse("projekt_file_check", args=[self.projekt.pk, 1])
        with patch("core.views.check_anlage1") as mock_func:
            mock_func.return_value = {"task": "check_anlage1"}
            resp = self.client.post(url, {"model_category": "anlagen"})
        self.assertEqual(resp.status_code, 200)
        mock_func.assert_called_with(self.projekt.pk, model_name="a")

    def test_forms_show_categories(self):
        edit_url = reverse("projekt_edit", args=[self.projekt.pk])
        resp = self.client.get(edit_url)
        self.assertContains(resp, "Standard")
        self.assertContains(resp, "Gutachten")
        self.assertContains(resp, "Anlagen")

        view_url = reverse(
            "projekt_file_check_view", args=[self.projekt.anlagen.first().pk]
        )
        with patch("core.views.check_anlage1") as mock_func:
            mock_func.return_value = {"task": "check_anlage1"}
            resp = self.client.get(view_url)
        self.assertContains(resp, "Standard")
        self.assertContains(resp, "Gutachten")
        self.assertContains(resp, "Anlagen")

        gutachten_url = reverse("projekt_gutachten", args=[self.projekt.pk])
        resp = self.client.get(gutachten_url)
        self.assertContains(resp, "Standard")
        self.assertContains(resp, "Gutachten")
        self.assertContains(resp, "Anlagen")

    def test_functions_check_uses_model(self):
        url = reverse("projekt_functions_check", args=[self.projekt.pk])
        with patch("core.views.check_anlage2_functions") as mock_func:
            mock_func.return_value = []
            resp = self.client.post(url, {"model": "mf"})
        self.assertEqual(resp.status_code, 200)
        mock_func.assert_called_with(self.projekt.pk, model_name="mf")


class CommandModelTests(TestCase):
    def test_command_passes_model(self):
        projekt = BVProject.objects.create(software_typen="A", beschreibung="x")
        BVProjectFile.objects.create(
            projekt=projekt,
            anlage_nr=2,
            upload=SimpleUploadedFile("a.txt", b"d"),
            text_content="Text",
        )
        with patch("core.management.commands.check_anlage2.check_anlage2") as mock_func:
            mock_func.return_value = {"ok": True}
            call_command("check_anlage2", str(projekt.pk), "--model", "m3")
        mock_func.assert_called_with(projekt.pk, model_name="m3")

    def test_analyse_command_passes_model(self):
        projekt = BVProject.objects.create(software_typen="A", beschreibung="x")
        BVProjectFile.objects.create(
            projekt=projekt,
            anlage_nr=2,
            upload=SimpleUploadedFile("b.txt", b"d"),
            text_content="- Login",
        )
        with patch(
            "core.management.commands.analyse_anlage2.analyse_anlage2"
        ) as mock_func:
            mock_func.return_value = {"missing": [], "additional": []}
            call_command("analyse_anlage2", str(projekt.pk), "--model", "m4")
        mock_func.assert_called_with(projekt.pk, model_name="m4")



class Anlage2FunctionTests(TestCase):
    def test_check_anlage2_functions_creates_result(self):
        projekt = BVProject.objects.create(software_typen="A", beschreibung="x")
        func = Anlage2Function.objects.create(name="Login")
        llm_reply = json.dumps({
            "technisch_verfuegbar": True,
            "einsatz_telefonica": False,
            "zur_lv_kontrolle": True,
            "ki_beteiligung": False,
        })
        with patch("core.llm_tasks.query_llm", return_value=llm_reply):
            data = check_anlage2_functions(projekt.pk)
        res = Anlage2FunctionResult.objects.get(projekt=projekt, funktion=func)
        self.assertTrue(res.technisch_verfuegbar)
        self.assertFalse(res.einsatz_telefonica)
        self.assertTrue(res.zur_lv_kontrolle)
        self.assertEqual(data[0]["technisch_verfuegbar"], True)


class CommandFunctionsTests(TestCase):
    def test_functions_command_passes_model(self):
        projekt = BVProject.objects.create(software_typen="A", beschreibung="x")
        Anlage2Function.objects.create(name="Login")
        with patch(
            "core.management.commands.check_anlage2_functions.check_anlage2_functions"
        ) as mock_func:
            mock_func.return_value = []
            call_command("check_anlage2_functions", str(projekt.pk), "--model", "m5")
        mock_func.assert_called_with(projekt.pk, model_name="m5")



<<<<<<< HEAD

class ProjektLLMCheckTests(TestCase):
    def setUp(self):
        self.user = User.objects.create_user("llmuser", password="pass")
        self.client.login(username="llmuser", password="pass")
        self.projekt = BVProject.objects.create(software_typen="A, B", beschreibung="x")

    def test_multiple_responses_saved(self):
        url = reverse("project_llm_check", args=[self.projekt.pk])
        replies = [
            "This is answer A for test",
            "This is answer B for test",
        ]
        with patch("core.views.query_llm", side_effect=replies) as mock_q:
            resp = self.client.post(url, {})
        self.assertEqual(resp.status_code, 200)
        self.projekt.refresh_from_db()
        self.assertIn(replies[0], self.projekt.llm_initial_output)
        self.assertIn(replies[1], self.projekt.llm_initial_output)
        self.assertEqual(mock_q.call_count, 2)
=======
class ProjectLLMCheckTests(TestCase):
    def setUp(self):
        self.user = User.objects.create_user("llmuser", password="pass")
        self.client.login(username="llmuser", password="pass")
        self.projekt = BVProject.objects.create(software_typen="A", beschreibung="")

    def test_multiple_checks_overwrite_fields(self):
        url = reverse("project_llm_check", args=[self.projekt.pk])
        with patch("core.views._run_llm_check", return_value=("OUT1", True)):
            resp1 = self.client.post(url)
        self.assertEqual(resp1.status_code, 200)
        self.projekt.refresh_from_db()
        first_out = self.projekt.llm_initial_output
        first_time = self.projekt.llm_geprueft_am

        with patch("core.views._run_llm_check", return_value=("OUT2", True)):
            resp2 = self.client.post(url)
        self.assertEqual(resp2.status_code, 200)
        self.projekt.refresh_from_db()
        self.assertNotEqual(self.projekt.llm_initial_output, first_out)
        self.assertTrue(self.projekt.llm_geprueft_am > first_time)

class ProjektDetailAdminButtonTests(TestCase):
    def setUp(self):
        admin_group = Group.objects.create(name="admin")
        self.admin = User.objects.create_user("padmin", password="pass")
        self.admin.groups.add(admin_group)
        self.user = User.objects.create_user("puser", password="pass")
        self.projekt = BVProject.objects.create(software_typen="A", beschreibung="x")

    def test_admin_user_sees_link(self):
        self.client.login(username="padmin", password="pass")
        resp = self.client.get(reverse("projekt_detail", args=[self.projekt.pk]))
        self.assertContains(resp, reverse("admin_projects"))

    def test_regular_user_hides_link(self):
        self.client.login(username="puser", password="pass")
        resp = self.client.get(reverse("projekt_detail", args=[self.projekt.pk]))
        self.assertNotContains(resp, reverse("admin_projects"))



>>>>>>> 3437f872
<|MERGE_RESOLUTION|>--- conflicted
+++ resolved
@@ -1521,7 +1521,7 @@
 
 
 
-<<<<<<< HEAD
+
 
 class ProjektLLMCheckTests(TestCase):
     def setUp(self):
@@ -1542,28 +1542,8 @@
         self.assertIn(replies[0], self.projekt.llm_initial_output)
         self.assertIn(replies[1], self.projekt.llm_initial_output)
         self.assertEqual(mock_q.call_count, 2)
-=======
-class ProjectLLMCheckTests(TestCase):
-    def setUp(self):
-        self.user = User.objects.create_user("llmuser", password="pass")
-        self.client.login(username="llmuser", password="pass")
-        self.projekt = BVProject.objects.create(software_typen="A", beschreibung="")
-
-    def test_multiple_checks_overwrite_fields(self):
-        url = reverse("project_llm_check", args=[self.projekt.pk])
-        with patch("core.views._run_llm_check", return_value=("OUT1", True)):
-            resp1 = self.client.post(url)
-        self.assertEqual(resp1.status_code, 200)
-        self.projekt.refresh_from_db()
-        first_out = self.projekt.llm_initial_output
-        first_time = self.projekt.llm_geprueft_am
-
-        with patch("core.views._run_llm_check", return_value=("OUT2", True)):
-            resp2 = self.client.post(url)
-        self.assertEqual(resp2.status_code, 200)
-        self.projekt.refresh_from_db()
-        self.assertNotEqual(self.projekt.llm_initial_output, first_out)
-        self.assertTrue(self.projekt.llm_geprueft_am > first_time)
+
+
 
 class ProjektDetailAdminButtonTests(TestCase):
     def setUp(self):
@@ -1585,4 +1565,4 @@
 
 
 
->>>>>>> 3437f872
+
