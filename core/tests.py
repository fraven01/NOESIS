--- conflicted
+++ resolved
@@ -1520,7 +1520,7 @@
         mock_func.assert_called_with(projekt.pk, model_name="m5")
 
 
-<<<<<<< HEAD
+
 class ProjectLLMCheckTests(TestCase):
     def setUp(self):
         self.user = User.objects.create_user("llmuser", password="pass")
@@ -1542,7 +1542,7 @@
         self.projekt.refresh_from_db()
         self.assertNotEqual(self.projekt.llm_initial_output, first_out)
         self.assertTrue(self.projekt.llm_geprueft_am > first_time)
-=======
+
 class ProjektDetailAdminButtonTests(TestCase):
     def setUp(self):
         admin_group = Group.objects.create(name="admin")
@@ -1561,6 +1561,5 @@
         resp = self.client.get(reverse("projekt_detail", args=[self.projekt.pk]))
         self.assertNotContains(resp, reverse("admin_projects"))
 
->>>>>>> 1a5d4c21
-
-
+
+
