from django.contrib.auth.models import User, Group
from django.urls import reverse
from django.test import TestCase
from django.http import QueryDict
from django.db import IntegrityError


from django.apps import apps
from .models import (
    BVProject,
    BVProjectFile,
    Recording,
    Prompt,
    LLMConfig,
    Tile,
    UserTileAccess,
    Anlage1Question,
    Anlage1Config,
    Area,
    Anlage2Function,
    Anlage2Config,
    Anlage2ColumnHeading,
    Anlage2SubQuestion,
    Anlage2FunctionResult,
    Anlage2GlobalPhrase,
    SoftwareKnowledge,
    Gutachten,
)
from .docx_utils import (
    extract_text,
    parse_anlage2_table,
    parse_anlage2_text,
    _normalize_header_text,
)
from pathlib import Path
from tempfile import NamedTemporaryFile
from docx import Document

from django.core.files.uploadedfile import SimpleUploadedFile
from .forms import BVProjectForm, BVProjectUploadForm
from .workflow import set_project_status
from .models import ProjectStatus
from .llm_tasks import (
    classify_system,
    check_anlage1,
    check_anlage2,
    analyse_anlage2,
    check_anlage2_functions,
    worker_verify_feature,
    worker_generate_gutachten,
    worker_run_initial_check,
    get_prompt,
    generate_gutachten,
    parse_anlage1_questions,
    _parse_anlage2,
)
from .views import _verification_to_initial
from .reporting import generate_gap_analysis, generate_management_summary
from unittest.mock import patch, ANY
from django.core.management import call_command
from django.test import override_settings
import json


def create_statuses() -> None:
    if ProjectStatus.objects.exists():
        return
    data = [
        ("NEW", "Neu"),
        ("CLASSIFIED", "Klassifiziert"),
        ("GUTACHTEN_OK", "Gutachten OK"),
        ("GUTACHTEN_FREIGEGEBEN", "Gutachten freigegeben"),
        ("IN_PRUEFUNG_ANLAGE_X", "In Prüfung Anlage X"),
        ("FB_IN_PRUEFUNG", "FB in Prüfung"),
        ("ENDGEPRUEFT", "Endgeprüft"),
    ]
    for idx, (key, name) in enumerate(data, start=1):
        ProjectStatus.objects.create(
            name=name,
            key=key,
            ordering=idx,
            is_default=key == "NEW",
            is_done_status=key == "ENDGEPRUEFT",
        )


def setUpModule():
    create_statuses()


class AdminProjectsTests(TestCase):
    def setUp(self):
        admin_group = Group.objects.create(name="admin")
        self.user = User.objects.create_user("admin", password="pass")
        self.user.groups.add(admin_group)
        self.client.login(username="admin", password="pass")

        self.p1 = BVProject.objects.create(software_typen="A", beschreibung="x")
        self.p2 = BVProject.objects.create(software_typen="B", beschreibung="y")

    def test_delete_selected_projects(self):
        url = reverse("admin_projects")
        resp = self.client.post(url, {"delete_selected": "1", "selected_projects": [self.p1.id]})
        self.assertRedirects(resp, url)
        self.assertFalse(BVProject.objects.filter(id=self.p1.id).exists())
        self.assertTrue(BVProject.objects.filter(id=self.p2.id).exists())

    def test_delete_single_project(self):
        url = reverse("admin_projects")
        resp = self.client.post(url, {"delete_single": str(self.p2.id)})
        self.assertRedirects(resp, url)
        self.assertFalse(BVProject.objects.filter(id=self.p2.id).exists())

    def test_delete_single_requires_post(self):
        url = reverse("admin_project_delete", args=[self.p1.id])
        resp = self.client.get(url)
        self.assertEqual(resp.status_code, 405)
        self.assertTrue(BVProject.objects.filter(id=self.p1.id).exists())


class AdminProjectCleanupTests(TestCase):
    def setUp(self):
        admin_group = Group.objects.create(name="admin")
        self.user = User.objects.create_user("admin2", password="pass")
        self.user.groups.add(admin_group)
        self.client.login(username="admin2", password="pass")

        self.projekt = BVProject.objects.create(software_typen="A", beschreibung="x")
        self.file = BVProjectFile.objects.create(
            projekt=self.projekt,
            anlage_nr=1,
            upload=SimpleUploadedFile("a.txt", b"data"),
            text_content="Text",
        )

    def test_delete_file(self):
        path = Path(self.file.upload.path)
        url = reverse("admin_project_cleanup", args=[self.projekt.pk])
        resp = self.client.post(url, {"action": "delete_file", "file_id": self.file.id})
        self.assertRedirects(resp, url)
        self.assertFalse(BVProjectFile.objects.filter(id=self.file.id).exists())
        self.assertFalse(path.exists())

    def test_delete_gutachten(self):
        gpath = generate_gutachten(self.projekt.pk, text="foo")
        url = reverse("admin_project_cleanup", args=[self.projekt.pk])
        resp = self.client.post(url, {"action": "delete_gutachten"})
        self.assertRedirects(resp, url)
        self.projekt.refresh_from_db()
        self.assertEqual(self.projekt.gutachten_file.name, "")
        self.assertFalse(gpath.exists())

    def test_delete_classification(self):
        self.projekt.classification_json = {"a": 1}
        self.projekt.save()
        url = reverse("admin_project_cleanup", args=[self.projekt.pk])
        resp = self.client.post(url, {"action": "delete_classification"})
        self.assertRedirects(resp, url)
        self.projekt.refresh_from_db()
        self.assertIsNone(self.projekt.classification_json)


class DocxExtractTests(TestCase):
    def test_extract_text(self):
        doc = Document()
        doc.add_paragraph("Das ist ein Test")
        tmp = NamedTemporaryFile(delete=False, suffix=".docx")
        doc.save(tmp.name)
        tmp.close()
        try:
            text = extract_text(Path(tmp.name))
        finally:
            Path(tmp.name).unlink(missing_ok=True)
        self.assertIn("Das ist ein Test", text)

    def test_normalize_header_text_variants(self):
        cases = {
            "Technisch vorhanden?": "technisch vorhanden",
            "Technisch vorhanden:" : "technisch vorhanden",
            "Technisch   vorhanden": "technisch vorhanden",
            "Technisch\tvorhanden": "technisch vorhanden",
            " Verf\u00fcgbar?\t": "verf\u00fcgbar",
        }
        for raw, expected in cases.items():
            self.assertEqual(_normalize_header_text(raw), expected)

    def test_parse_anlage2_table(self):
        doc = Document()
        table = doc.add_table(rows=2, cols=5)
        table.cell(0, 0).text = "Funktion"
        table.cell(0, 1).text = "Technisch vorhanden"
        table.cell(0, 2).text = "Einsatz bei Telefónica"
        table.cell(0, 3).text = "Zur LV-Kontrolle"
        table.cell(0, 4).text = "KI-Beteiligung"

        table.cell(1, 0).text = "Login"
        table.cell(1, 1).text = "Ja"
        table.cell(1, 2).text = "Nein"
        table.cell(1, 3).text = "Nein"
        table.cell(1, 4).text = "Ja"

        tmp = NamedTemporaryFile(delete=False, suffix=".docx")
        doc.save(tmp.name)
        tmp.close()
        try:
            with patch("core.docx_utils.logging.getLogger") as mock_get_logger:
                mock_logger = mock_get_logger.return_value
                data = parse_anlage2_table(Path(tmp.name))
                expected_raw = [
                    "Funktion",
                    "Technisch vorhanden",
                    "Einsatz bei Telefónica",
                    "Zur LV-Kontrolle",
                    "KI-Beteiligung",
                ]
                expected_norm = [
                    "funktion",
                    "technisch vorhanden",
                    "einsatz bei telefónica",
                    "zur lv-kontrolle",
                    "ki-beteiligung",
                ]
                mock_logger.debug.assert_any_call(
                    f"Tabelle 0: Roh-Header = {expected_raw}, Normiert = {expected_norm}"
                )
        finally:
            Path(tmp.name).unlink(missing_ok=True)

        self.assertEqual(
            data,
            [
                {
                    "funktion": "Login",
                    "technisch_verfuegbar": {"value": True, "note": None},
                    "einsatz_telefonica": {"value": False, "note": None},
                    "zur_lv_kontrolle": {"value": False, "note": None},
                    "ki_beteiligung": {"value": True, "note": None},
                }
            ],
        )

    def test_parse_anlage2_table_multiple_headers(self):
        cfg = Anlage2Config.get_instance()
        Anlage2ColumnHeading.objects.create(
            config=cfg, field_name="technisch_vorhanden", text="Verfügbar?"
        )
        Anlage2ColumnHeading.objects.create(
            config=cfg,
            field_name="technisch_vorhanden",
            text="Steht technisch zur Verfügung?",
        )
        Anlage2ColumnHeading.objects.create(
            config=cfg, field_name="einsatz_bei_telefonica", text="Telefonica Einsatz"
        )
        Anlage2ColumnHeading.objects.create(
            config=cfg, field_name="zur_lv_kontrolle", text="LV Kontrolle"
        )
        Anlage2ColumnHeading.objects.create(
            config=cfg, field_name="ki_beteiligung", text="KI?"
        )
        doc = Document()
        table = doc.add_table(rows=2, cols=5)
        table.cell(0, 0).text = "Funktion"
        table.cell(0, 1).text = "Steht technisch zur Verfügung?"
        table.cell(0, 2).text = "Telefonica Einsatz"
        table.cell(0, 3).text = "LV Kontrolle"
        table.cell(0, 4).text = "KI?"
        table.cell(1, 0).text = "Login"
        table.cell(1, 1).text = "Ja"
        table.cell(1, 2).text = "Nein"
        table.cell(1, 3).text = "Nein"
        table.cell(1, 4).text = "Ja"
        tmp = NamedTemporaryFile(delete=False, suffix=".docx")
        doc.save(tmp.name)
        tmp.close()
        try:
            data = parse_anlage2_table(Path(tmp.name))
        finally:
            Path(tmp.name).unlink(missing_ok=True)

        self.assertTrue(data[0]["technisch_verfuegbar"]["value"])

    def test_parse_anlage2_table_alias_headers(self):
        cfg = Anlage2Config.get_instance()
        Anlage2ColumnHeading.objects.create(
            config=cfg,
            field_name="technisch_vorhanden",
            text="Steht technisch zur Verfügung?",
        )
        Anlage2ColumnHeading.objects.create(
            config=cfg,
            field_name="einsatz_bei_telefonica",
            text="einsatzweise bei telefónica: soll die funktion verwendet werden?",
        )
        Anlage2ColumnHeading.objects.create(
            config=cfg,
            field_name="zur_lv_kontrolle",
            text="einsatzweise bei telefónica: soll zur überwachung von leistung oder verhalten verwendet werden?",
        )

        doc = Document()
        table = doc.add_table(rows=2, cols=5)
        table.cell(0, 0).text = "Funktion"
        table.cell(0, 1).text = "Steht technisch zur Verfügung?"
        table.cell(0, 2).text = "einsatzweise bei Telefónica: soll die Funktion verwendet werden?"
        table.cell(0, 3).text = "einsatzweise bei Telefónica: soll zur Überwachung von Leistung oder Verhalten verwendet werden?"
        table.cell(0, 4).text = "KI-Beteiligung"

        table.cell(1, 0).text = "Login"
        table.cell(1, 1).text = "Ja"
        table.cell(1, 2).text = "Nein"
        table.cell(1, 3).text = "Nein"
        table.cell(1, 4).text = "Ja"

        tmp = NamedTemporaryFile(delete=False, suffix=".docx")
        doc.save(tmp.name)
        tmp.close()
        try:
            data = parse_anlage2_table(Path(tmp.name))
        finally:
            Path(tmp.name).unlink(missing_ok=True)

        self.assertEqual(
            data,
            [
                {
                    "funktion": "Login",
                    "technisch_verfuegbar": {"value": True, "note": None},
                    "einsatz_telefonica": {"value": False, "note": None},
                    "zur_lv_kontrolle": {"value": False, "note": None},
                    "ki_beteiligung": {"value": True, "note": None},
                }
            ],
        )


    def test_parse_anlage2_table_extra_text(self):
        cfg = Anlage2Config.get_instance()
        Anlage2ColumnHeading.objects.create(
            config=cfg,
            field_name="technisch_vorhanden",
            text="Steht technisch zur Verf\u00fcgung?",
        )
        Anlage2ColumnHeading.objects.create(
            config=cfg,
            field_name="einsatz_bei_telefonica",
            text="einsatzweise bei telef\u00f3nica: soll die funktion verwendet werden?",
        )
        Anlage2ColumnHeading.objects.create(
            config=cfg,
            field_name="zur_lv_kontrolle",
            text="einsatzweise bei telef\u00f3nica: soll zur \u00fcberwachung von leistung oder verhalten verwendet werden?",
        )

        doc = Document()
        table = doc.add_table(rows=2, cols=5)
        table.cell(0, 0).text = "Funktion"
        table.cell(0, 1).text = "Steht technisch zur Verf\u00fcgung?\n\nJa/nein"
        table.cell(0, 2).text = (
            "einsatzweise bei Telef\u00f3nica: soll die Funktion verwendet werden?\n\nJa/nein"
        )
        table.cell(0, 3).text = (
            "einsatzweise bei Telef\u00f3nica: soll zur \u00dcberwachung von Leistung oder Verhalten verwendet werden?\n\nJa / nein"
        )
        table.cell(0, 4).text = "KI-Beteiligung"

        table.cell(1, 0).text = "Login"
        table.cell(1, 1).text = "Ja"
        table.cell(1, 2).text = "Nein"
        table.cell(1, 3).text = "Nein"
        table.cell(1, 4).text = "Ja"

        tmp = NamedTemporaryFile(delete=False, suffix=".docx")
        doc.save(tmp.name)
        tmp.close()
        try:
            data = parse_anlage2_table(Path(tmp.name))
        finally:
            Path(tmp.name).unlink(missing_ok=True)

        self.assertEqual(
            data,
            [
                {
                    "funktion": "Login",
                    "technisch_verfuegbar": {"value": True, "note": None},
                    "einsatz_telefonica": {"value": False, "note": None},
                    "zur_lv_kontrolle": {"value": False, "note": None},
                    "ki_beteiligung": {"value": True, "note": None},
                }
            ],
        )

    def test_parse_anlage2_table_notes(self):
        doc = Document()
        table = doc.add_table(rows=2, cols=4)
        table.cell(0, 0).text = "Funktion"
        table.cell(0, 1).text = "Technisch vorhanden"
        table.cell(0, 2).text = "Einsatz bei Telefónica"
        table.cell(0, 3).text = "Zur LV-Kontrolle"

        table.cell(1, 0).text = "Login"
        table.cell(1, 1).text = "Ja (nur intern)"
        table.cell(1, 2).text = "Nein, später"
        table.cell(1, 3).text = "Nein (k.A.)"

        tmp = NamedTemporaryFile(delete=False, suffix=".docx")
        doc.save(tmp.name)
        tmp.close()
        try:
            data = parse_anlage2_table(Path(tmp.name))
        finally:
            Path(tmp.name).unlink(missing_ok=True)

        self.assertEqual(
            data,
            [
                {
                    "funktion": "Login",
                    "technisch_verfuegbar": {"value": True, "note": "nur intern"},
                    "einsatz_telefonica": {"value": False, "note": "später"},
                    "zur_lv_kontrolle": {"value": False, "note": "k.A."},
                }
            ],
        )

    def test_parse_anlage2_table_alias_conflict(self):
        cfg = Anlage2Config.get_instance()
        conflict = "Konflikt"
        Anlage2ColumnHeading.objects.create(
            config=cfg, field_name="technisch_vorhanden", text=conflict
        )
        Anlage2ColumnHeading.objects.create(
            config=cfg, field_name="einsatz_bei_telefonica", text=conflict
        )

        doc = Document()
        table = doc.add_table(rows=2, cols=4)
        table.cell(0, 0).text = "Funktion"
        table.cell(0, 1).text = conflict
        table.cell(0, 2).text = "Einsatz bei Telefónica"
        table.cell(0, 3).text = "Zur LV-Kontrolle"

        table.cell(1, 0).text = "Login"
        table.cell(1, 1).text = "Ja"
        table.cell(1, 2).text = "Nein"
        table.cell(1, 3).text = "Nein"

        tmp = NamedTemporaryFile(delete=False, suffix=".docx")
        doc.save(tmp.name)
        tmp.close()
        try:
            with self.assertRaises(ValueError):
                parse_anlage2_table(Path(tmp.name))
        finally:
            Path(tmp.name).unlink(missing_ok=True)

    def test_parse_anlage2_text(self):
        func = Anlage2Function.objects.create(
            name="Login",
            detection_phrases={"name_aliases": ["login"]},
        )
        Anlage2SubQuestion.objects.create(
            funktion=func,
            frage_text="Warum?",
            detection_phrases={"name_aliases": ["warum"]},
        )
        cfg = Anlage2Config.get_instance()
        Anlage2GlobalPhrase.objects.create(
            config=cfg, phrase_type="technisch_verfuegbar_true", phrase_text="tv ja"
        )
        Anlage2GlobalPhrase.objects.create(
            config=cfg, phrase_type="technisch_verfuegbar_false", phrase_text="tv nein"
        )
        Anlage2GlobalPhrase.objects.create(
            config=cfg, phrase_type="ki_beteiligung_false", phrase_text="ki nein"
        )
        text = "Login tv ja ki nein\nWarum tv nein"
        data = parse_anlage2_text(text)
        self.assertEqual(
            data,
            [
                {
                    "funktion": "Login",
                    "technisch_verfuegbar": {"value": True, "note": None},
                    "ki_beteiligung": {"value": False, "note": None},
                },
                {
                    "funktion": "Login: Warum?",
                    "technisch_verfuegbar": {"value": False, "note": None},
                },
            ],
        )


class BVProjectFormTests(TestCase):
    def test_project_form_docx_validation(self):
        data = QueryDict(mutable=True)
        data.update(
            {
                "title": "",
            }
        )
        data.setlist("software", ["A"])
        form = BVProjectForm(data)
        self.assertTrue(form.is_valid())
        self.assertNotIn("docx_file", form.fields)

    def test_upload_form_docx_validation(self):
        valid = BVProjectUploadForm(
            {}, {"docx_file": SimpleUploadedFile("t.docx", b"d")}
        )
        self.assertTrue(valid.is_valid())
        invalid = BVProjectUploadForm(
            {}, {"docx_file": SimpleUploadedFile("t.txt", b"d")}
        )
        self.assertFalse(invalid.is_valid())


class BVProjectFileTests(TestCase):
    def test_create_project_with_files(self):
        projekt = BVProject.objects.create(software_typen="A", beschreibung="x")
        for i in range(1, 4):
            f = SimpleUploadedFile(f"f{i}.txt", b"data")
            BVProjectFile.objects.create(
                projekt=projekt,
                anlage_nr=i,
                upload=f,
                text_content="data",
            )
        self.assertEqual(projekt.anlagen.count(), 3)
        self.assertListEqual(
            list(projekt.anlagen.values_list("anlage_nr", flat=True)), [1, 2, 3]
        )


class ProjektFileUploadTests(TestCase):
    def setUp(self):
        self.user = User.objects.create_user("user", password="pass")
        self.client.login(username="user", password="pass")
        self.projekt = BVProject.objects.create(software_typen="A", beschreibung="x")

    def test_docx_upload_extracts_text(self):
        doc = Document()
        doc.add_paragraph("Docx Inhalt")
        tmp = NamedTemporaryFile(delete=False, suffix=".docx")
        doc.save(tmp.name)
        tmp.close()
        with open(tmp.name, "rb") as fh:
            upload = SimpleUploadedFile("t.docx", fh.read())
        Path(tmp.name).unlink(missing_ok=True)

        url = reverse("projekt_file_upload", args=[self.projekt.pk])
        resp = self.client.post(
            url,
            {"anlage_nr": 1, "upload": upload, "manual_comment": ""},
            format="multipart",
        )
        self.assertEqual(resp.status_code, 302)
        file_obj = self.projekt.anlagen.first()
        self.assertIsNotNone(file_obj)
        self.assertIn("Docx Inhalt", file_obj.text_content)


class BVProjectModelTests(TestCase):
    def test_title_auto_set_from_software(self):
        projekt = BVProject.objects.create(software_typen="A, B", beschreibung="x")
        self.assertEqual(projekt.title, "A, B")

    def test_title_preserved_when_set(self):
        projekt = BVProject.objects.create(
            title="X", software_typen="A", beschreibung="x"
        )
        self.assertEqual(projekt.title, "X")


class WorkflowTests(TestCase):
    def test_default_status(self):
        projekt = BVProject.objects.create(software_typen="A", beschreibung="x")
        self.assertEqual(projekt.status.key, "NEW")

    def test_set_project_status(self):
        projekt = BVProject.objects.create(software_typen="A", beschreibung="x")
        set_project_status(projekt, "CLASSIFIED")
        projekt.refresh_from_db()
        self.assertEqual(projekt.status.key, "CLASSIFIED")

    def test_invalid_status(self):
        projekt = BVProject.objects.create(software_typen="A", beschreibung="x")
        with self.assertRaises(ValueError):
            set_project_status(projekt, "XXX")

    def test_set_project_status_new_states(self):
        projekt = BVProject.objects.create(software_typen="A", beschreibung="x")
        for status in [
            "IN_PRUEFUNG_ANLAGE_X",
            "FB_IN_PRUEFUNG",
            "ENDGEPRUEFT",
        ]:
            set_project_status(projekt, status)
            projekt.refresh_from_db()
            self.assertEqual(projekt.status.key, status)

    def test_status_history_created(self):
        projekt = BVProject.objects.create(software_typen="A", beschreibung="x")
        self.assertEqual(projekt.status_history.count(), 1)
        set_project_status(projekt, "CLASSIFIED")
        self.assertEqual(projekt.status_history.count(), 2)


class LLMTasksTests(TestCase):
    maxDiff = None

    def test_classify_system(self):
        projekt = BVProject.objects.create(software_typen="A", beschreibung="x")
        BVProjectFile.objects.create(
            projekt=projekt,
            anlage_nr=1,
            upload=SimpleUploadedFile("a.txt", b"data"),
            text_content="Testtext",
        )
        with patch(
            "core.llm_tasks.query_llm",
            return_value='{"kategorie":"X","begruendung":"ok"}',
        ):
            data = classify_system(projekt.pk)
        projekt.refresh_from_db()
        self.assertEqual(projekt.classification_json["kategorie"]["value"], "X")
        self.assertEqual(projekt.status.key, "CLASSIFIED")
        self.assertEqual(data["kategorie"]["value"], "X")

    def test_check_anlage2(self):
        projekt = BVProject.objects.create(software_typen="A", beschreibung="x")
        BVProjectFile.objects.create(
            projekt=projekt,
            anlage_nr=2,
            upload=SimpleUploadedFile("a.txt", b"data"),
            text_content="Anlagetext",
        )
        func = Anlage2Function.objects.create(name="Login")
        llm_reply = json.dumps({"technisch_verfuegbar": True})
        with patch("core.llm_tasks.query_llm", return_value=llm_reply) as mock_q:
            data = check_anlage2(projekt.pk)
        mock_q.assert_called()
        file_obj = projekt.anlagen.get(anlage_nr=2)
        self.assertTrue(data["functions"][0]["technisch_verfuegbar"])
        self.assertEqual(data["functions"][0]["source"], "llm")
        res = Anlage2FunctionResult.objects.get(projekt=projekt, funktion=func)
        self.assertEqual(res.source, "llm")

    def test_check_anlage2_llm_receives_text(self):
        """Der LLM-Prompt enthält den bekannten Text."""
        projekt = BVProject.objects.create(software_typen="A", beschreibung="x")
        BVProjectFile.objects.create(
            projekt=projekt,
            anlage_nr=2,
            upload=SimpleUploadedFile("a.txt", b"data"),
            text_content="Testinhalt Anlage2",
        )
        func = Anlage2Function.objects.create(name="Login")
        llm_reply = json.dumps({"technisch_verfuegbar": False})
        with patch("core.llm_tasks.query_llm", return_value=llm_reply) as mock_q:
            data = check_anlage2(projekt.pk)
        self.assertIn("Testinhalt Anlage2", mock_q.call_args_list[0].args[0].text)
        file_obj = projekt.anlagen.get(anlage_nr=2)
        self.assertEqual(data["functions"][0]["funktion"], "Login")

    def test_check_anlage2_prompt_contains_text(self):
        """Der Prompt enth\u00e4lt den gesamten Anlagentext."""
        projekt = BVProject.objects.create(software_typen="A", beschreibung="x")
        BVProjectFile.objects.create(
            projekt=projekt,
            anlage_nr=2,
            upload=SimpleUploadedFile("a.txt", b"data"),
            text_content="Testinhalt Anlage2",
        )
        func = Anlage2Function.objects.create(name="Login")
        llm_reply = json.dumps({"technisch_verfuegbar": False})
        with patch("core.llm_tasks.query_llm", return_value=llm_reply) as mock_q:
            data = check_anlage2(projekt.pk)
        prompt = mock_q.call_args_list[0].args[0].text
        self.assertIn("Testinhalt Anlage2", prompt)
        file_obj = projekt.anlagen.get(anlage_nr=2)
        self.assertEqual(data["functions"][0]["funktion"], "Login")

    def test_check_anlage2_parser(self):
        projekt = BVProject.objects.create(software_typen="A", beschreibung="x")
        doc = Document()
        table = doc.add_table(rows=2, cols=5)
        table.cell(0, 0).text = "Funktion"
        table.cell(0, 1).text = "Technisch vorhanden"
        table.cell(0, 2).text = "Einsatz bei Telefónica"
        table.cell(0, 3).text = "Zur LV-Kontrolle"
        table.cell(0, 4).text = "KI-Beteiligung"
        table.cell(1, 0).text = "Login"
        table.cell(1, 1).text = "Ja"
        table.cell(1, 2).text = "Nein"
        table.cell(1, 3).text = "Nein"
        table.cell(1, 4).text = "Ja"
        tmp = NamedTemporaryFile(delete=False, suffix=".docx")
        doc.save(tmp.name)
        tmp.close()
        with open(tmp.name, "rb") as fh:
            upload = SimpleUploadedFile("b.docx", fh.read())
        Path(tmp.name).unlink(missing_ok=True)
        BVProjectFile.objects.create(
            projekt=projekt,
            anlage_nr=2,
            upload=upload,
            text_content="ignored",
        )
        func = Anlage2Function.objects.create(name="Login")

        with patch("core.llm_tasks.query_llm") as mock_q:
            data = check_anlage2(projekt.pk)
        mock_q.assert_not_called()
        expected = {
            "task": "check_anlage2",
            "functions": [
                {
                    "funktion": "Login",
                    "technisch_verfuegbar": {"value": True, "note": None},
                    "ki_beteiligung": {"value": True, "note": None},
                    "source": "parser",
                }
            ],
        }
        file_obj = projekt.anlagen.get(anlage_nr=2)
        self.assertEqual(data, expected)
        self.assertEqual(file_obj.analysis_json, expected)

    def test_analyse_anlage2(self):
        projekt = BVProject.objects.create(software_typen="A", beschreibung="b")
        BVProjectFile.objects.create(
            projekt=projekt,
            anlage_nr=1,
            upload=SimpleUploadedFile("a.txt", b"data"),
            text_content="Text A1",
        )
        doc = Document()
        table = doc.add_table(rows=2, cols=5)
        table.cell(0, 0).text = "Funktion"
        table.cell(0, 1).text = "Technisch vorhanden"
        table.cell(0, 2).text = "Einsatz bei Telefónica"
        table.cell(0, 3).text = "Zur LV-Kontrolle"
        table.cell(0, 4).text = "KI-Beteiligung"
        table.cell(1, 0).text = "Login"
        table.cell(1, 1).text = "Ja"
        table.cell(1, 2).text = "Nein"
        table.cell(1, 3).text = "Nein"
        table.cell(1, 4).text = "Ja"
        tmp = NamedTemporaryFile(delete=False, suffix=".docx")
        doc.save(tmp.name)
        tmp.close()
        with open(tmp.name, "rb") as fh:
            upload = SimpleUploadedFile("b.docx", fh.read())
        Path(tmp.name).unlink(missing_ok=True)
        BVProjectFile.objects.create(
            projekt=projekt,
            anlage_nr=2,
            upload=upload,
            text_content="- Login",
        )

        data = analyse_anlage2(projekt.pk)
        file_obj = projekt.anlagen.get(anlage_nr=2)
        self.assertEqual(data["missing"]["value"], [])
        self.assertEqual(file_obj.analysis_json["additional"]["value"], [])

    def test_check_anlage1_new_schema(self):
        projekt = BVProject.objects.create(software_typen="A", beschreibung="x")
        BVProjectFile.objects.create(
            projekt=projekt,
            anlage_nr=1,
            upload=SimpleUploadedFile("a.txt", b"data"),
            text_content="Text",
        )
        expected = {
            "task": "check_anlage1",
            "version": 1,
            "anlage": 1,
            "companies": {"value": ["ACME"], "editable": True},
            "departments": {"value": ["IT"], "editable": True},
            "it_integration_summary": {"value": "Summe", "editable": True},
            "vendors": {"value": [], "editable": True},
            "question4_raw": {"value": "raw", "editable": False},
            "purpose_summary": {"value": "Zweck", "editable": True},
            "purpose_missing": {"value": False, "editable": True},
            "documentation_links": {"value": [], "editable": True},
            "replaced_systems": {"value": [], "editable": True},
            "legacy_functions": {"value": [], "editable": True},
            "question9_raw": {"value": "", "editable": True},
            "inconsistencies": {"value": [], "editable": True},
            "keywords": {"value": [], "editable": True},
            "plausibility_score": {"value": 0.5, "editable": True},
            "manual_comments": {"value": {}, "editable": True},
        }
        llm_reply = json.dumps({**expected, "questions": {}})
        eval_reply = json.dumps({"status": "ok", "hinweis": "", "vorschlag": ""})
        with patch(
            "core.llm_tasks.query_llm", side_effect=[llm_reply] + [eval_reply] * 9
        ):
            data = check_anlage1(projekt.pk)
        file_obj = projekt.anlagen.get(anlage_nr=1)
        answers = [
            ["ACME"],
            ["IT"],
            "leer",
            "raw",
            "Zweck",
            "leer",
            "leer",
            "leer",
            "leer",
        ]
        nums = [q.num for q in Anlage1Question.objects.order_by("num")]
        expected["questions"] = {
            str(i): {
                "answer": answers[i - 1],
                "status": "ok",
                "hinweis": "",
                "vorschlag": "",
            }
            for i in nums
        }
        self.assertEqual(file_obj.analysis_json, expected)
        self.assertEqual(data, expected)

    def test_check_anlage1_parser(self):
        projekt = BVProject.objects.create(software_typen="A", beschreibung="x")
        text = (
            "Frage 1: Extrahiere alle Unternehmen als Liste.\u00b6A1\u00b6"
            "Frage 2: Extrahiere alle Fachbereiche als Liste.\u00b6A2"
        )
        BVProjectFile.objects.create(
            projekt=projekt,
            anlage_nr=1,
            upload=SimpleUploadedFile("a.txt", b"data"),
            text_content=text,
        )
        eval_reply = json.dumps({"status": "ok", "hinweis": "", "vorschlag": ""})
        with patch("core.llm_tasks.query_llm", side_effect=[eval_reply] * 9):
            data = check_anlage1(projekt.pk)
        answers = {
            "1": "A1",
            "2": "A2",
        }
        nums = [q.num for q in Anlage1Question.objects.order_by("num")]
        expected_questions = {
            str(i): {
                "answer": answers.get(str(i), "leer"),
                "status": "ok",
                "hinweis": "",
                "vorschlag": "",
            }
            for i in nums
        }
        file_obj = projekt.anlagen.get(anlage_nr=1)
        self.assertEqual(data["source"], "parser")
        self.assertEqual(data["questions"]["1"]["answer"], "A1")
        self.assertEqual(data["questions"]["2"]["answer"], "A2")
        self.assertEqual(file_obj.analysis_json, data)

    def test_parse_anlage1_questions_extra(self):
        Anlage1Question.objects.create(
            num=10,
            text="Frage 10: Test?",
            enabled=True,
            parser_enabled=True,
            llm_enabled=True,
        )
        projekt = BVProject.objects.create(software_typen="A", beschreibung="x")
        text = (
            "Frage 1: Extrahiere alle Unternehmen als Liste.\u00b6A1\u00b6"
            "Frage 10: Test?\u00b6A10"
        )
        BVProjectFile.objects.create(
            projekt=projekt,
            anlage_nr=1,
            upload=SimpleUploadedFile("a.txt", b"data"),
            text_content=text,
        )
        eval_reply = json.dumps({"status": "ok", "hinweis": "", "vorschlag": ""})
        nums = [q.num for q in Anlage1Question.objects.order_by("num")]
        with patch("core.llm_tasks.query_llm", side_effect=[eval_reply] * len(nums)):
            data = check_anlage1(projekt.pk)
        q_data = data["questions"]
        self.assertEqual(q_data["10"]["answer"], "A10")

    def test_parse_anlage1_questions_without_numbers(self):
        """Prüft die Extraktion ohne nummerierte Fragen."""
        # Frage-Texte ohne Präfix "Frage X:" speichern
        q1 = Anlage1Question.objects.get(num=1)
        q2 = Anlage1Question.objects.get(num=2)
        q1.text = q1.text.split(": ", 1)[1]
        q2.text = q2.text.split(": ", 1)[1]
        q1.save(update_fields=["text"])
        q2.save(update_fields=["text"])
        v1 = q1.variants.first()
        v2 = q2.variants.first()
        v1.text = q1.text
        v2.text = q2.text
        v1.save()
        v2.save()

        text = f"{q1.text}\u00b6A1\u00b6{q2.text}\u00b6A2"
        parsed = parse_anlage1_questions(text)
        self.assertEqual(
            parsed,
            {
                "1": {"answer": "A1", "found_num": None},
                "2": {"answer": "A2", "found_num": None},
            },
        )

    def test_parse_anlage1_questions_with_variant(self):
        q1 = Anlage1Question.objects.get(num=1)
        q1.variants.create(text="Alternative Frage 1?")
        text = "Alternative Frage 1?\u00b6A1"
        parsed = parse_anlage1_questions(text)
        self.assertEqual(parsed, {"1": {"answer": "A1", "found_num": "1"}})

    def test_parse_anlage1_questions_with_newlines(self):
        """Extraktion funktioniert trotz Zeilenumbr\u00fcche."""
        text = (
            "Frage 1:\nExtrahiere alle Unternehmen als Liste.\nA1\n"
            "Frage 2:\nExtrahiere alle Fachbereiche als Liste.\nA2"
        )
        parsed = parse_anlage1_questions(text)
        self.assertEqual(
            parsed,
            {
                "1": {"answer": "A1", "found_num": "1"},
                "2": {"answer": "A2", "found_num": "2"},
            },
        )

    def test_parse_anlage1_questions_respects_parser_enabled(self):
        q2 = Anlage1Question.objects.get(num=2)
        q2.parser_enabled = False
        q2.save(update_fields=["parser_enabled"])
        text = "Frage 1: Extrahiere alle Unternehmen als Liste.\u00b6A1"
        parsed = parse_anlage1_questions(text)
        self.assertEqual(parsed, {"1": {"answer": "A1", "found_num": "1"}})

    def test_wrong_question_number_sets_hint(self):
        """Hinweis wird gesetzt, wenn die Nummer nicht passt."""
        projekt = BVProject.objects.create(software_typen="A", beschreibung="x")
        text = "Frage 1.2: Extrahiere alle Unternehmen als Liste.\u00b6A1"
        BVProjectFile.objects.create(
            projekt=projekt,
            anlage_nr=1,
            upload=SimpleUploadedFile("a.txt", b"data"),
            text_content=text,
        )
        eval_reply = json.dumps({"status": "ok", "hinweis": "", "vorschlag": ""})
        with patch("core.llm_tasks.query_llm", side_effect=[eval_reply] * 9):
            analysis = check_anlage1(projekt.pk)
        hint = analysis["questions"]["1"]["hinweis"]
        self.assertIn("Frage 1.2 statt 1", hint)

    def test_generate_gutachten_twice_replaces_file(self):
        projekt = BVProject.objects.create(software_typen="A", beschreibung="x")
        first = generate_gutachten(projekt.pk, text="Alt")
        second = generate_gutachten(projekt.pk, text="Neu")
        try:
            self.assertTrue(second.exists())
            self.assertNotEqual(first, second)
            self.assertFalse(first.exists())
        finally:
            second.unlink(missing_ok=True)

    def test_check_anlage1_ignores_disabled_questions(self):
        Anlage1Config.objects.create()  # Standardwerte
        q1 = Anlage1Question.objects.get(num=1)
        q1.llm_enabled = False
        q1.save(update_fields=["llm_enabled"])
        projekt = BVProject.objects.create(software_typen="A", beschreibung="x")
        BVProjectFile.objects.create(
            projekt=projekt,
            anlage_nr=1,
            upload=SimpleUploadedFile("a.txt", b"data"),
            text_content="Text",
        )
        eval_reply = json.dumps({"status": "ok", "hinweis": "", "vorschlag": ""})
        enabled_count = Anlage1Question.objects.filter(llm_enabled=True).count()
        with patch(
            "core.llm_tasks.query_llm",
            side_effect=['{"task": "check_anlage1"}'] + [eval_reply] * enabled_count,
        ) as mock_q:
            data = check_anlage1(projekt.pk)
        prompt = mock_q.call_args_list[0].args[0].text
        self.assertNotIn("Frage 1", prompt)
        self.assertIn("1", data["questions"])
        self.assertIsNone(data["questions"]["1"]["status"])

    def test_parse_anlage2_question_list(self):
        text = "Welche Funktionen bietet das System?\u00b6- Login\u00b6- Suche"
        parsed = _parse_anlage2(text)
        self.assertEqual(parsed, ["Login", "Suche"])

    def test_parse_anlage2_table_llm(self):
        text = "Funktion | Beschreibung\u00b6Login | a\u00b6Suche | b"
        with patch(
            "core.llm_tasks.query_llm", return_value='["Login", "Suche"]'
        ) as mock_q:
            parsed = _parse_anlage2(text)
        mock_q.assert_called_once()
        self.assertEqual(parsed, ["Login", "Suche"])


class PromptTests(TestCase):
    def test_get_prompt_returns_default(self):
        self.assertEqual(get_prompt("unknown", "foo"), "foo")

    def test_get_prompt_returns_db_value(self):
        p, _ = Prompt.objects.get_or_create(
            name="classify_system", defaults={"text": "orig"}
        )
        p.text = "DB"
        p.save()
        self.assertEqual(get_prompt("classify_system", "x"), "DB")

    def test_check_anlage1_prompt_text(self):
        p = Prompt.objects.get(name="check_anlage1")
        expected = (
            "System: Du bist ein juristisch-technischer Prüf-Assistent für Systembeschreibungen.\n\n"
            "Frage 1: Extrahiere alle Unternehmen als Liste.\n"
            "Frage 2: Extrahiere alle Fachbereiche als Liste.\n"
            "IT-Landschaft: Fasse den Abschnitt zusammen, der die Einbettung in die IT-Landschaft beschreibt.\n"
            "Frage 3: Liste alle Hersteller und Produktnamen auf.\n"
            "Frage 4: Lege den Textblock als question4_raw ab.\n"
            "Frage 5: Fasse den Zweck des Systems in einem Satz.\n"
            "Frage 6: Extrahiere Web-URLs.\n"
            "Frage 7: Extrahiere ersetzte Systeme.\n"
            "Frage 8: Extrahiere Legacy-Funktionen.\n"
            "Frage 9: Lege den Text als question9_raw ab.\n"
            "Konsistenzprüfung und Stichworte. Gib ein JSON im vorgegebenen Schema zurück.\n\n"
        )
        self.assertEqual(p.text, expected)


class AdminPromptsViewTests(TestCase):
    def setUp(self):
        admin_group = Group.objects.create(name="admin")
        self.user = User.objects.create_user("padmin", password="pass")
        self.user.groups.add(admin_group)
        self.client.login(username="padmin", password="pass")
        self.prompt = Prompt.objects.create(name="p1", text="orig")

    def test_update_prompt(self):
        url = reverse("admin_prompts")
        resp = self.client.post(
            url,
            {
                "pk": self.prompt.id,
                "text": "neu",
                "action": "save",
                "use_system_role": "on",
            },
        )
        self.assertRedirects(resp, url)
        self.prompt.refresh_from_db()
        self.assertEqual(self.prompt.text, "neu")

    def test_delete_prompt(self):
        url = reverse("admin_prompts")
        resp = self.client.post(url, {"pk": self.prompt.id, "action": "delete"})
        self.assertRedirects(resp, url)
        self.assertFalse(Prompt.objects.filter(id=self.prompt.id).exists())


class PromptImportTests(TestCase):
    def setUp(self):
        admin_group = Group.objects.create(name="admin")
        self.user = User.objects.create_user("pimport", password="pass")
        self.user.groups.add(admin_group)
        self.client.login(username="pimport", password="pass")

    def test_import_with_clear_first_replaces_prompts(self):
        Prompt.objects.create(name="old", text="x")
        payload = json.dumps([{"name": "neu", "text": "t"}])
        file = SimpleUploadedFile("p.json", payload.encode("utf-8"))
        url = reverse("admin_prompt_import")
        resp = self.client.post(
            url,
            {"json_file": file, "clear_first": "on"},
            format="multipart",
        )
        self.assertRedirects(resp, reverse("admin_prompts"))
        self.assertEqual(Prompt.objects.count(), 1)
        self.assertTrue(Prompt.objects.filter(name="neu").exists())


class ReportingTests(TestCase):
    def test_gap_analysis_file_created(self):
        projekt = BVProject.objects.create(software_typen="A", beschreibung="x")
        BVProjectFile.objects.create(
            projekt=projekt,
            anlage_nr=1,
            upload=SimpleUploadedFile("a.txt", b"data"),
            text_content="Testtext",
            analysis_json={"ok": {"value": True, "editable": True}},
        )
        path = generate_gap_analysis(projekt)
        try:
            self.assertTrue(path.exists())
        finally:
            path.unlink(missing_ok=True)

    def test_management_summary_includes_comment(self):
        projekt = BVProject.objects.create(software_typen="A", beschreibung="x")
        BVProjectFile.objects.create(
            projekt=projekt,
            anlage_nr=1,
            upload=SimpleUploadedFile("a.txt", b"data"),
            text_content="Testtext",
            manual_comment="Hinweis",
        )
        path = generate_management_summary(projekt)
        try:
            doc = Document(path)
            text = "\n".join(p.text for p in doc.paragraphs)
            self.assertIn("Hinweis", text)
        finally:
            path.unlink(missing_ok=True)

    def test_manual_analysis_overrides(self):
        projekt = BVProject.objects.create(software_typen="A", beschreibung="x")
        BVProjectFile.objects.create(
            projekt=projekt,
            anlage_nr=1,
            upload=SimpleUploadedFile("a.txt", b"data"),
            text_content="Testtext",
            analysis_json={"foo": {"value": "orig", "editable": True}},
            manual_analysis_json={"foo": "manual"},
        )
        path1 = generate_gap_analysis(projekt)
        try:
            doc = Document(path1)
            text = "\n".join(p.text for p in doc.paragraphs)
            self.assertIn('"foo": "manual"', text)
            self.assertNotIn('"foo": "orig"', text)
        finally:
            path1.unlink(missing_ok=True)

        path2 = generate_management_summary(projekt)
        try:
            doc = Document(path2)
            text = "\n".join(p.text for p in doc.paragraphs)
            self.assertIn('"foo": "manual"', text)
            self.assertNotIn('"foo": "orig"', text)
        finally:
            path2.unlink(missing_ok=True)


class ProjektFileCheckViewTests(TestCase):
    def setUp(self):
        self.user = User.objects.create_user("user2", password="pass")
        self.client.login(username="user2", password="pass")
        self.projekt = BVProject.objects.create(software_typen="A", beschreibung="x")
        BVProjectFile.objects.create(
            projekt=self.projekt,
            anlage_nr=1,
            upload=SimpleUploadedFile("a.txt", b"data"),
            text_content="Text",
        )

    def test_file_check_endpoint_saves_json(self):
        url = reverse("projekt_file_check", args=[self.projekt.pk, 1])
        expected = {
            "task": "check_anlage1",
        }
        llm_reply = json.dumps(
            {
                "companies": None,
                "departments": None,
                "vendors": None,
                "question4_raw": None,
                "purpose_summary": None,
                "documentation_links": None,
                "replaced_systems": None,
                "legacy_functions": None,
                "question9_raw": None,
            }
        )
        eval_reply = json.dumps({"status": "ok", "hinweis": "", "vorschlag": ""})
        with patch(
            "core.llm_tasks.query_llm", side_effect=[llm_reply] + [eval_reply] * 9
        ):
            resp = self.client.post(url)
        self.assertEqual(resp.status_code, 200)
        file_obj = self.projekt.anlagen.get(anlage_nr=1)
        nums = [q.num for q in Anlage1Question.objects.order_by("num")]
        expected["questions"] = {
            str(i): {"answer": "leer", "status": "ok", "hinweis": "", "vorschlag": ""}
            for i in nums
        }
        self.assertEqual(file_obj.analysis_json, expected)

    def test_file_check_pk_endpoint_saves_json(self):
        file_obj = self.projekt.anlagen.get(anlage_nr=1)
        url = reverse("projekt_file_check_pk", args=[file_obj.pk])
        expected = {"task": "check_anlage1"}
        llm_reply = json.dumps(
            {
                "companies": None,
                "departments": None,
                "vendors": None,
                "question4_raw": None,
                "purpose_summary": None,
                "documentation_links": None,
                "replaced_systems": None,
                "legacy_functions": None,
                "question9_raw": None,
            }
        )
        eval_reply = json.dumps({"status": "ok", "hinweis": "", "vorschlag": ""})
        with patch(
            "core.llm_tasks.query_llm", side_effect=[llm_reply] + [eval_reply] * 9
        ):
            resp = self.client.post(url)
        self.assertEqual(resp.status_code, 200)
        file_obj.refresh_from_db()
        nums = [q.num for q in Anlage1Question.objects.order_by("num")]
        expected["questions"] = {
            str(i): {"answer": "leer", "status": "ok", "hinweis": "", "vorschlag": ""}
            for i in nums
        }
        self.assertEqual(file_obj.analysis_json, expected)


class ProjektFileJSONEditTests(TestCase):
    def setUp(self):
        self.user = User.objects.create_user("user3", password="pass")
        self.client.login(username="user3", password="pass")
        self.projekt = BVProject.objects.create(software_typen="A", beschreibung="x")
        self.file = BVProjectFile.objects.create(
            projekt=self.projekt,
            anlage_nr=3,
            upload=SimpleUploadedFile("a.txt", b"data"),
            text_content="Text",
            analysis_json={"old": {"value": True, "editable": True}},
        )
        self.anlage1 = BVProjectFile.objects.create(
            projekt=self.projekt,
            anlage_nr=1,
            upload=SimpleUploadedFile("b.txt", b"data"),
            text_content="Text",
            analysis_json={
                "questions": {
                    "1": {
                        "answer": "foo",
                        "status": None,
                        "hinweis": "",
                        "vorschlag": "",
                    }
                }
            },
        )

    def test_edit_json_updates_and_reports(self):
        url = reverse("projekt_file_edit_json", args=[self.file.pk])
        resp = self.client.post(
            url,
            {
                "analysis_json": '{"new": 1}',
                "manual_analysis_json": '{"manual": 2}',
            },
        )
        self.assertEqual(resp.status_code, 302)
        self.file.refresh_from_db()
        self.assertEqual(self.file.analysis_json["new"], 1)
        self.assertEqual(self.file.manual_analysis_json["manual"], 2)
        path = generate_gap_analysis(self.projekt)
        try:
            doc = Document(path)
            text = "\n".join(p.text for p in doc.paragraphs)
            self.assertIn('"manual": 2', text)
            self.assertNotIn('"old": true', text.lower())
        finally:
            path.unlink(missing_ok=True)

    def test_invalid_json_shows_error(self):
        url = reverse("projekt_file_edit_json", args=[self.file.pk])
        resp = self.client.post(
            url,
            {"analysis_json": "{", "manual_analysis_json": "{}"},
        )
        self.assertEqual(resp.status_code, 200)
        self.file.refresh_from_db()
        self.assertEqual(
            self.file.analysis_json, {"old": {"value": True, "editable": True}}
        )

    def test_question_review_saved(self):
        url = reverse("projekt_file_edit_json", args=[self.anlage1.pk])
        resp = self.client.post(
            url,
            {"q1_ok": "on", "q1_note": "Hinweis"},
        )
        self.assertRedirects(resp, reverse("projekt_detail", args=[self.projekt.pk]))
        self.anlage1.refresh_from_db()
        self.assertTrue(self.anlage1.question_review["1"]["ok"])
        self.assertEqual(self.anlage1.question_review["1"]["note"], "Hinweis")

    def test_question_review_extended_fields_saved(self):
        url = reverse("projekt_file_edit_json", args=[self.anlage1.pk])
        resp = self.client.post(
            url,
            {
                "q1_status": "unvollst\u00e4ndig",
                "q1_hinweis": "Fehlt",
                "q1_vorschlag": "Mehr Infos",
            },
        )
        self.assertRedirects(resp, reverse("projekt_detail", args=[self.projekt.pk]))
        self.anlage1.refresh_from_db()
        data = self.anlage1.question_review["1"]
        self.assertEqual(data["status"], "unvollst\u00e4ndig")
        self.assertEqual(data["hinweis"], "Fehlt")
        self.assertEqual(data["vorschlag"], "Mehr Infos")

    def test_question_review_prefill_from_analysis(self):
        """Initialwerte stammen aus der automatischen Analyse."""
        self.anlage1.question_review = None
        self.anlage1.analysis_json = {
            "questions": {
                "1": {
                    "answer": "A",
                    "status": "ok",
                    "hinweis": "H",
                    "vorschlag": "V",
                }
            }
        }
        self.anlage1.save()

        url = reverse("projekt_file_edit_json", args=[self.anlage1.pk])
        resp = self.client.get(url)
        form = resp.context["form"]
        self.assertEqual(form.initial["q1_status"], "ok")
        self.assertEqual(form.initial["q1_hinweis"], "H")
        self.assertEqual(form.initial["q1_vorschlag"], "V")


class Anlage2ReviewTests(TestCase):
    def setUp(self):
        self.user = User.objects.create_user("rev", password="pass")
        self.client.login(username="rev", password="pass")
        self.projekt = BVProject.objects.create(software_typen="A", beschreibung="x")
        self.file = BVProjectFile.objects.create(
            projekt=self.projekt,
            anlage_nr=2,
            upload=SimpleUploadedFile("c.txt", b"d"),
            text_content="Text",
            analysis_json={
                "functions": [
                    {
                        "funktion": "Login",
                        "technisch_vorhanden": {"value": True, "note": None},
                        "einsatz_bei_telefonica": {"value": False, "note": None},
                        "zur_lv_kontrolle": {"value": False, "note": None},
                        "ki_beteiligung": {"value": True, "note": None},
                    }
                ]
            },
        )
        self.func = Anlage2Function.objects.create(name="Login")
        self.sub = Anlage2SubQuestion.objects.create(funktion=self.func, frage_text="Warum?")

    def test_get_shows_table(self):
        url = reverse("projekt_file_edit_json", args=[self.file.pk])
        resp = self.client.get(url)
        self.assertContains(resp, "Login")
        self.assertContains(resp, "Warum?")
        self.assertContains(resp, f"name=\"func{self.func.id}_technisch_vorhanden\"")

    def test_post_saves_data(self):
        url = reverse("projekt_file_edit_json", args=[self.file.pk])
        resp = self.client.post(
            url,
            {
                f"func{self.func.id}_technisch_vorhanden": "on",
                f"sub{self.sub.id}_ki_beteiligung": "on",
            },
        )
        self.assertRedirects(resp, reverse("projekt_detail", args=[self.projekt.pk]))
        self.file.refresh_from_db()
        data = self.file.manual_analysis_json["functions"][str(self.func.id)]
        self.assertTrue(data["technisch_vorhanden"])
        self.assertTrue(data["subquestions"][str(self.sub.id)]["ki_beteiligung"])

    def test_prefill_from_analysis(self):
        """Die Formulardaten verwenden Analysewerte als Vorgabe."""
        self.file.manual_analysis_json = None
        self.file.analysis_json = {
            "functions": [
                {
                    "funktion": "Login",
                    "technisch_verfuegbar": {"value": True, "note": None},
                    "einsatz_telefonica": {"value": True, "note": None},
                    "zur_lv_kontrolle": {"value": True, "note": None},
                }
            ]
        }
        self.file.save()

        url = reverse("projekt_file_edit_json", args=[self.file.pk])
        resp = self.client.get(url)
        field = f"func{self.func.id}_technisch_vorhanden"
        self.assertTrue(resp.context["form"].initial[field])


class WorkerGenerateGutachtenTests(TestCase):
    def setUp(self):
        self.projekt = BVProject.objects.create(software_typen="A", beschreibung="x")
        BVProjectFile.objects.create(
            projekt=self.projekt,
            anlage_nr=1,
            upload=SimpleUploadedFile("a.txt", b"data"),
            text_content="Text",
        )
        self.knowledge = SoftwareKnowledge.objects.create(
            projekt=self.projekt,
            software_name="A",
            is_known_by_llm=True,
            description="",
        )

    def test_worker_creates_file(self):
        with patch("core.llm_tasks.query_llm", return_value="Text"):
            path = worker_generate_gutachten(self.projekt.pk, self.knowledge.pk)
        self.projekt.refresh_from_db()
        self.assertTrue(self.projekt.gutachten_file.name)
        self.assertEqual(self.projekt.status.key, "GUTACHTEN_OK")
        self.assertEqual(Gutachten.objects.filter(software_knowledge=self.knowledge).count(), 1)
        Path(path).unlink(missing_ok=True)


class GutachtenEditDeleteTests(TestCase):
    def setUp(self):
        self.user = User.objects.create_user("euser", password="pass")
        self.client.login(username="euser", password="pass")
        self.projekt = BVProject.objects.create(software_typen="A", beschreibung="x")
        doc = Document()
        doc.add_paragraph("Alt")
        tmp = NamedTemporaryFile(delete=False, suffix=".docx")
        doc.save(tmp.name)
        tmp.close()
        with open(tmp.name, "rb") as fh:
            self.projekt.gutachten_file.save(
                "g.docx", SimpleUploadedFile("g.docx", fh.read())
            )
        Path(tmp.name).unlink(missing_ok=True)
        self.knowledge = SoftwareKnowledge.objects.create(
            projekt=self.projekt,
            software_name="A",
            is_known_by_llm=True,
        )
        self.gutachten = Gutachten.objects.create(software_knowledge=self.knowledge, text="Alt")

    def test_view_shows_content(self):
        url = reverse("gutachten_view", args=[self.gutachten.pk])
        resp = self.client.get(url)
        self.assertContains(resp, "Alt")

    def test_edit_updates_text(self):
        url = reverse("gutachten_edit", args=[self.gutachten.pk])
        resp = self.client.post(url, {"text": "Neu"})
        self.assertRedirects(resp, reverse("gutachten_view", args=[self.gutachten.pk]))
        self.gutachten.refresh_from_db()
        self.assertEqual(self.gutachten.text, "Neu")

    def test_delete_removes_file(self):
        url = reverse("gutachten_delete", args=[self.gutachten.pk])
        resp = self.client.post(url)
        self.assertRedirects(resp, reverse("projekt_detail", args=[self.projekt.pk]))
        self.assertFalse(Gutachten.objects.filter(pk=self.gutachten.pk).exists())


class ProjektFileCheckResultTests(TestCase):
    def setUp(self):
        self.user = User.objects.create_user("vuser", password="pass")
        self.client.login(username="vuser", password="pass")
        self.projekt = BVProject.objects.create(software_typen="A", beschreibung="x")
        self.file = BVProjectFile.objects.create(
            projekt=self.projekt,
            anlage_nr=1,
            upload=SimpleUploadedFile("a.txt", b"data"),
            text_content="Text",
        )
        self.file2 = BVProjectFile.objects.create(
            projekt=self.projekt,
            anlage_nr=2,
            upload=SimpleUploadedFile("b.txt", b"data"),
            text_content="Text2",
        )

    def test_get_runs_check_and_redirects_to_edit(self):
        url = reverse("projekt_file_check_view", args=[self.file.pk])
        expected = {"task": "check_anlage1"}
        llm_reply = json.dumps(
            {
                "companies": None,
                "departments": None,
                "vendors": None,
                "question4_raw": None,
                "purpose_summary": None,
                "documentation_links": None,
                "replaced_systems": None,
                "legacy_functions": None,
                "question9_raw": None,
            }
        )
        eval_reply = json.dumps({"status": "ok", "hinweis": "", "vorschlag": ""})
        with patch(
            "core.llm_tasks.query_llm", side_effect=[llm_reply] + [eval_reply] * 9
        ):
            resp = self.client.get(url)
        self.assertRedirects(resp, reverse("projekt_file_edit_json", args=[self.file.pk]))
        self.file.refresh_from_db()
        nums = [q.num for q in Anlage1Question.objects.order_by("num")]
        expected["questions"] = {
            str(i): {"answer": "leer", "status": "ok", "hinweis": "", "vorschlag": ""}
            for i in nums
        }
        self.assertEqual(self.file.analysis_json, expected)

    def test_post_triggers_check_and_redirects(self):
        url = reverse("projekt_file_check_view", args=[self.file.pk])
        with patch("core.views.check_anlage1") as mock_func:
            mock_func.return_value = {"task": "check_anlage1"}
            resp = self.client.post(url)
        self.assertRedirects(resp, reverse("projekt_file_edit_json", args=[self.file.pk]))
        mock_func.assert_called_with(self.projekt.pk, model_name=None)

    def test_anlage2_uses_parser_by_default(self):
        url = reverse("projekt_file_check_view", args=[self.file2.pk])
        with patch("core.views.analyse_anlage2") as mock_func:
            mock_func.return_value = {"task": "analyse_anlage2"}
            resp = self.client.get(url)
        self.assertRedirects(resp, reverse("projekt_file_edit_json", args=[self.file2.pk]))
        mock_func.assert_called_with(self.projekt.pk, model_name=None)

    def test_llm_param_triggers_full_check(self):
        url = reverse("projekt_file_check_view", args=[self.file2.pk]) + "?llm=1"
        with patch("core.views.check_anlage2") as mock_func:
            mock_func.return_value = {"task": "check_anlage2"}
            resp = self.client.get(url)
        self.assertRedirects(resp, reverse("projekt_file_edit_json", args=[self.file2.pk]))
        mock_func.assert_called_with(self.projekt.pk, model_name=None)


class LLMConfigTests(TestCase):
    @override_settings(GOOGLE_API_KEY="x")
    @patch("google.generativeai.list_models")
    @patch("google.generativeai.configure")
    def test_ready_populates_models(self, mock_conf, mock_list):
        mock_list.return_value = [
            type("M", (), {"name": "m1"})(),
            type("M", (), {"name": "m2"})(),
        ]
        apps.get_app_config("core").ready()
        cfg = LLMConfig.objects.first()
        self.assertIsNotNone(cfg)
        self.assertEqual(cfg.available_models, ["m1", "m2"])
        self.assertTrue(cfg.models_changed)

    @override_settings(GOOGLE_API_KEY="x")
    @patch("google.generativeai.list_models")
    @patch("google.generativeai.configure")
    def test_ready_updates_models(self, mock_conf, mock_list):
        LLMConfig.objects.create(available_models=["old"])
        mock_list.return_value = [type("M", (), {"name": "new"})()]
        apps.get_app_config("core").ready()
        cfg = LLMConfig.objects.first()
        self.assertEqual(cfg.available_models, ["new"])
        self.assertTrue(cfg.models_changed)



class Anlage2ConfigSingletonTests(TestCase):
    def test_single_instance_enforced(self):
        first = Anlage2Config.get_instance()
        from django.db import transaction
        with self.assertRaises(IntegrityError):
            with transaction.atomic():
                Anlage2Config.objects.create()
        self.assertEqual(Anlage2Config.objects.count(), 1)


class AdminModelsViewTests(TestCase):
    def setUp(self):
        admin_group = Group.objects.create(name="admin")
        self.user = User.objects.create_user("amodel", password="pass")
        self.user.groups.add(admin_group)
        self.client.login(username="amodel", password="pass")
        self.cfg = LLMConfig.objects.create(
            default_model="a",
            gutachten_model="a",
            anlagen_model="a",
            available_models=["a", "b"],
        )

    def test_update_models(self):
        url = reverse("admin_models")
        resp = self.client.post(
            url,
            {
                "default_model": "b",
                "gutachten_model": "b",
                "anlagen_model": "b",
            },
        )
        self.assertRedirects(resp, url)
        self.cfg.refresh_from_db()
        self.assertEqual(self.cfg.default_model, "b")
        self.assertEqual(self.cfg.gutachten_model, "b")
        self.assertEqual(self.cfg.anlagen_model, "b")


class Anlage1EmailTests(TestCase):
    def setUp(self):
        self.user = User.objects.create_user("emailer", password="pass")
        self.client.login(username="emailer", password="pass")
        self.projekt = BVProject.objects.create(software_typen="A", beschreibung="x")
        self.file = BVProjectFile.objects.create(
            projekt=self.projekt,
            anlage_nr=1,
            upload=SimpleUploadedFile("a.txt", b"data"),
            question_review={"1": {"vorschlag": "Text"}},
        )

    def test_generate_email(self):
        url = reverse("anlage1_generate_email", args=[self.file.pk])
        with patch("core.views.query_llm", return_value="Mail"):
            resp = self.client.post(url)
        self.assertEqual(resp.status_code, 200)
        self.assertEqual(resp.json()["text"], "Mail")


class TileVisibilityTests(TestCase):
    def setUp(self):
        admin_group = Group.objects.create(name="admin")
        self.user = User.objects.create_user("tileuser", password="pass")
        self.user.groups.add(admin_group)
        work = Area.objects.get_or_create(slug="work", defaults={"name": "Work"})[0]
        self.personal = Area.objects.get_or_create(
            slug="personal", defaults={"name": "Personal"}
        )[0]
        self.talkdiary = Tile.objects.get_or_create(
            slug="talkdiary",
            defaults={
                "name": "TalkDiary",
                "bereich": self.personal,
                "url_name": "talkdiary_personal",
            },
        )[0]
        self.projekt = Tile.objects.get_or_create(
            slug="projektverwaltung",
            defaults={
                "name": "Projektverwaltung",
                "bereich": work,
                "url_name": "projekt_list",
            },
        )[0]
        self.cfg = LLMConfig.objects.first() or LLMConfig.objects.create(
            models_changed=False
        )
        self.client.login(username="tileuser", password="pass")

    def test_personal_without_access(self):
        resp = self.client.get(reverse("personal"))
        self.assertNotContains(resp, "TalkDiary")

    def test_personal_with_access(self):
        UserTileAccess.objects.create(user=self.user, tile=self.talkdiary)
        resp = self.client.get(reverse("personal"))
        self.assertContains(resp, "TalkDiary")

    def test_personal_with_image(self):
        UserTileAccess.objects.create(user=self.user, tile=self.talkdiary)
        self.talkdiary.image.save(
            "img.png",
            SimpleUploadedFile("img.png", b"data"),
            save=True,
        )
        resp = self.client.get(reverse("personal"))
        self.assertContains(resp, "<img", html=False)

    def test_work_with_projekt_access(self):
        UserTileAccess.objects.create(user=self.user, tile=self.projekt)
        resp = self.client.get(reverse("work"))
        self.assertContains(resp, "Projektverwaltung")
        self.assertNotContains(resp, "TalkDiary")

    def test_flag_reset_on_get(self):
        self.cfg.models_changed = True
        self.cfg.save(update_fields=["models_changed"])
        url = reverse("admin_models")
        self.client.get(url)
        self.cfg.refresh_from_db()
        self.assertFalse(self.cfg.models_changed)


class TileAccessTests(TestCase):
    def setUp(self):
        work = Area.objects.get_or_create(slug="work", defaults={"name": "Work"})[0]
        personal = Area.objects.get_or_create(
            slug="personal", defaults={"name": "Personal"}
        )[0]
        self.talkdiary = Tile.objects.get_or_create(
            slug="talkdiary",
            defaults={
                "name": "TalkDiary",
                "bereich": personal,
                "url_name": "talkdiary_personal",
            },
        )[0]
        self.projekt = Tile.objects.get_or_create(
            slug="projektverwaltung",
            defaults={
                "name": "Projektverwaltung",
                "bereich": work,
                "url_name": "projekt_list",
            },
        )[0]

    def _login(self, name: str) -> User:
        """Erzeugt einen Benutzer und loggt ihn ein."""
        user = User.objects.create_user(name, password="pass")
        self.client.login(username=name, password="pass")
        return user

    def test_talkdiary_access_denied_without_tile(self):
        self._login("nodiac")
        resp = self.client.get(reverse("personal"))
        self.assertNotContains(resp, "TalkDiary")
        resp = self.client.get(reverse("talkdiary_personal"))
        self.assertEqual(resp.status_code, 403)

    def test_talkdiary_access_allowed_with_tile(self):
        user = self._login("withdia")
        UserTileAccess.objects.create(user=user, tile=self.talkdiary)
        resp = self.client.get(reverse("personal"))
        self.assertContains(resp, "TalkDiary")
        resp = self.client.get(reverse("talkdiary_personal"))
        self.assertEqual(resp.status_code, 200)

    def test_projekt_access_denied_without_tile(self):
        self._login("noproj")
        resp = self.client.get(reverse("work"))
        self.assertNotContains(resp, "Projektverwaltung")
        resp = self.client.get(reverse("projekt_list"))
        self.assertEqual(resp.status_code, 403)

    def test_projekt_access_allowed_with_tile(self):
        user = self._login("withproj")
        UserTileAccess.objects.create(user=user, tile=self.projekt)
        resp = self.client.get(reverse("work"))
        self.assertContains(resp, "Projektverwaltung")
        resp = self.client.get(reverse("projekt_list"))
        self.assertEqual(resp.status_code, 200)


class LLMConfigNoticeMiddlewareTests(TestCase):
    def setUp(self):
        admin_group = Group.objects.create(name="admin")
        self.user = User.objects.create_user("llmadmin", password="pass")
        self.user.groups.add(admin_group)
        self.client.login(username="llmadmin", password="pass")
        LLMConfig.objects.create(models_changed=True)

    def test_message_shown(self):
        resp = self.client.get(reverse("home"))
        msgs = [m.message for m in resp.context["messages"]]
        self.assertTrue(any("LLM-Einstellungen" in m for m in msgs))


class HomeRedirectTests(TestCase):
    def setUp(self):
        self.user = User.objects.create_user("redir", password="pass")
        personal = Area.objects.get_or_create(
            slug="personal", defaults={"name": "Personal"}
        )[0]
        tile = Tile.objects.get_or_create(
            slug="talkdiary",
            defaults={
                "name": "TalkDiary",
                "bereich": personal,
                "url_name": "talkdiary_personal",
            },
        )[0]
        UserTileAccess.objects.create(user=self.user, tile=tile)
        self.client.login(username="redir", password="pass")

    def test_redirect_personal(self):
        resp = self.client.get(reverse("home"))
        self.assertRedirects(resp, reverse("personal"))


class AreaImageTests(TestCase):
    def setUp(self):
        self.user = User.objects.create_user("areauser", password="pass")
        self.client.login(username="areauser", password="pass")

    def test_home_without_images(self):
        Area.objects.get_or_create(slug="work", defaults={"name": "Work"})
        Area.objects.get_or_create(slug="personal", defaults={"name": "Personal"})
        resp = self.client.get(reverse("home"))
        self.assertNotContains(resp, 'alt="Work"', html=False)
        self.assertNotContains(resp, 'alt="Personal"', html=False)

    def test_home_with_images(self):
        work, _ = Area.objects.get_or_create(slug="work", defaults={"name": "Work"})
        personal, _ = Area.objects.get_or_create(
            slug="personal", defaults={"name": "Personal"}
        )
        work.image.save("w.png", SimpleUploadedFile("w.png", b"d"), save=True)
        personal.image.save("p.png", SimpleUploadedFile("p.png", b"d"), save=True)
        resp = self.client.get(reverse("home"))
        self.assertContains(resp, f'alt="{work.name}"', html=False)
        self.assertContains(resp, f'alt="{personal.name}"', html=False)


class RecordingDeleteTests(TestCase):
    def setUp(self):
        self.user = User.objects.create_user("recuser", password="pass")
        self.client.login(username="recuser", password="pass")
        self.personal = Area.objects.get_or_create(
            slug="personal", defaults={"name": "Personal"}
        )[0]
        self.tile = Tile.objects.get_or_create(
            slug="talkdiary",
            defaults={
                "name": "TalkDiary",
                "bereich": self.personal,
                "url_name": "talkdiary_personal",
            },
        )[0]
        UserTileAccess.objects.create(user=self.user, tile=self.tile)
        audio = SimpleUploadedFile("a.wav", b"data")
        transcript = SimpleUploadedFile("a.md", b"text")
        self.rec = Recording.objects.create(
            user=self.user,
            bereich=self.personal,
            audio_file=audio,
            transcript_file=transcript,
        )
        self.audio_path = Path(self.rec.audio_file.path)
        self.trans_path = Path(self.rec.transcript_file.path)

    def test_delete_own_recording(self):
        url = reverse("recording_delete", args=[self.rec.pk])
        resp = self.client.post(url)
        self.assertRedirects(resp, reverse("talkdiary_personal"))
        self.assertFalse(Recording.objects.filter(pk=self.rec.pk).exists())
        self.assertFalse(self.audio_path.exists())
        self.assertFalse(self.trans_path.exists())

    def test_delete_requires_post(self):
        url = reverse("recording_delete", args=[self.rec.pk])
        resp = self.client.get(url)
        self.assertEqual(resp.status_code, 405)
        self.assertTrue(Recording.objects.filter(pk=self.rec.pk).exists())

    def test_delete_other_user_recording(self):
        other = User.objects.create_user("other", password="pass")
        rec = Recording.objects.create(
            user=other,
            bereich=self.personal,
            audio_file=SimpleUploadedFile("b.wav", b"d"),
            transcript_file=SimpleUploadedFile("b.md", b"t"),
        )
        url = reverse("recording_delete", args=[rec.pk])
        resp = self.client.post(url)
        self.assertEqual(resp.status_code, 404)
        self.assertTrue(Recording.objects.filter(pk=rec.pk).exists())


class AdminAnlage1ViewTests(TestCase):
    def setUp(self):
        admin_group = Group.objects.create(name="admin")
        self.user = User.objects.create_user("a1admin", password="pass")
        self.user.groups.add(admin_group)
        self.client.login(username="a1admin", password="pass")

    def test_delete_question(self):
        url = reverse("admin_anlage1")
        questions = list(Anlage1Question.objects.all())
        q = questions[0]
        data = {}
        for question in questions:
            if question.id == q.id:
                data[f"delete{question.id}"] = "on"
            if question.parser_enabled:
                data[f"parser_enabled{question.id}"] = "on"
            if question.llm_enabled:
                data[f"llm_enabled{question.id}"] = "on"
            data[f"text{question.id}"] = question.text
        resp = self.client.post(url, data)
        self.assertRedirects(resp, url)
        self.assertFalse(Anlage1Question.objects.filter(id=q.id).exists())
        self.assertEqual(Anlage1Question.objects.count(), len(questions) - 1)

    def _build_post_data(self, *, new=False, parser=True, llm=True):
        """Hilfsfunktion zum Erstellen der POST-Daten."""
        data = {}
        for q in Anlage1Question.objects.all():
            if q.parser_enabled:
                data[f"parser_enabled{q.id}"] = "on"
            if q.llm_enabled:
                data[f"llm_enabled{q.id}"] = "on"
            data[f"text{q.id}"] = q.text
        if new:
            data["new_text"] = "Neue Frage?"
            if parser:
                data["new_parser_enabled"] = "on"
            if llm:
                data["new_llm_enabled"] = "on"
        return data

    def test_add_new_question_with_flags(self):
        url = reverse("admin_anlage1")
        count = Anlage1Question.objects.count()
        resp = self.client.post(
            url, self._build_post_data(new=True, parser=True, llm=False)
        )
        self.assertRedirects(resp, url)
        self.assertEqual(Anlage1Question.objects.count(), count + 1)
        q = Anlage1Question.objects.order_by("-num").first()
        self.assertEqual(q.text, "Neue Frage?")
        self.assertTrue(q.parser_enabled)
        self.assertFalse(q.llm_enabled)

    def test_add_new_question_unchecked(self):
        url = reverse("admin_anlage1")
        count = Anlage1Question.objects.count()
        resp = self.client.post(
            url, self._build_post_data(new=True, parser=False, llm=False)
        )
        self.assertRedirects(resp, url)
        self.assertEqual(Anlage1Question.objects.count(), count + 1)
        q = Anlage1Question.objects.order_by("-num").first()
        self.assertFalse(q.parser_enabled)
        self.assertFalse(q.llm_enabled)


class ModelSelectionTests(TestCase):
    def setUp(self):
        self.user = User.objects.create_user("modeluser", password="pass")
        self.client.login(username="modeluser", password="pass")
        self.projekt = BVProject.objects.create(software_typen="A", beschreibung="x")
        BVProjectFile.objects.create(
            projekt=self.projekt,
            anlage_nr=1,
            upload=SimpleUploadedFile("a.txt", b"data"),
            text_content="Text",
        )
        LLMConfig.objects.create(
            default_model="d",
            gutachten_model="g",
            anlagen_model="a",
        )


    def test_file_check_uses_category(self):
        url = reverse("projekt_file_check", args=[self.projekt.pk, 1])
        with patch("core.views.check_anlage1") as mock_func:
            mock_func.return_value = {"task": "check_anlage1"}
            resp = self.client.post(url, {"model_category": "anlagen"})
        self.assertEqual(resp.status_code, 200)
        mock_func.assert_called_with(self.projekt.pk, model_name="a")

    def test_forms_show_categories(self):
        edit_url = reverse("projekt_edit", args=[self.projekt.pk])
        resp = self.client.get(edit_url)
        self.assertContains(resp, "Standard")
        self.assertContains(resp, "Gutachten")
        self.assertContains(resp, "Anlagen")

        view_url = reverse(
            "projekt_file_check_view", args=[self.projekt.anlagen.first().pk]
        )
        with patch("core.views.check_anlage1") as mock_func:
            mock_func.return_value = {"task": "check_anlage1"}
            resp = self.client.get(view_url)
        self.assertRedirects(
            resp,
            reverse("projekt_file_edit_json", args=[self.projekt.anlagen.first().pk]),
        )


    def test_functions_check_uses_model(self):
        url = reverse("projekt_functions_check", args=[self.projekt.pk])
        with patch("core.views.check_anlage2_functions") as mock_func:
            mock_func.return_value = []
            resp = self.client.post(url, {"model": "mf"})
        self.assertEqual(resp.status_code, 200)
        mock_func.assert_called_with(self.projekt.pk, model_name="mf")


class CommandModelTests(TestCase):
    def test_command_passes_model(self):
        projekt = BVProject.objects.create(software_typen="A", beschreibung="x")
        BVProjectFile.objects.create(
            projekt=projekt,
            anlage_nr=2,
            upload=SimpleUploadedFile("a.txt", b"d"),
            text_content="Text",
        )
        with patch("core.management.commands.check_anlage2.check_anlage2") as mock_func:
            mock_func.return_value = {"ok": True}
            call_command("check_anlage2", str(projekt.pk), "--model", "m3")
        mock_func.assert_called_with(projekt.pk, model_name="m3")

    def test_analyse_command_passes_model(self):
        projekt = BVProject.objects.create(software_typen="A", beschreibung="x")
        BVProjectFile.objects.create(
            projekt=projekt,
            anlage_nr=2,
            upload=SimpleUploadedFile("b.txt", b"d"),
            text_content="- Login",
        )
        with patch(
            "core.management.commands.analyse_anlage2.analyse_anlage2"
        ) as mock_func:
            mock_func.return_value = {"missing": [], "additional": []}
            call_command("analyse_anlage2", str(projekt.pk), "--model", "m4")
        mock_func.assert_called_with(projekt.pk, model_name="m4")



class Anlage2FunctionTests(TestCase):
    def test_check_anlage2_functions_creates_result(self):
        projekt = BVProject.objects.create(software_typen="A", beschreibung="x")
        func = Anlage2Function.objects.create(name="Login")
        llm_reply = json.dumps({
            "technisch_verfuegbar": True,
            "ki_beteiligung": False,
        })
        with patch("core.llm_tasks.query_llm", return_value=llm_reply):
            data = check_anlage2_functions(projekt.pk)
        res = Anlage2FunctionResult.objects.get(projekt=projekt, funktion=func)
        self.assertTrue(res.technisch_verfuegbar)
        self.assertIs(res.ki_beteiligung, False)
        self.assertTrue(data[0]["technisch_verfuegbar"])
        self.assertEqual(list(data[0].keys()), ["technisch_verfuegbar", "ki_beteiligung", "source", "funktion"])


class CommandFunctionsTests(TestCase):
    def test_functions_command_passes_model(self):
        projekt = BVProject.objects.create(software_typen="A", beschreibung="x")
        Anlage2Function.objects.create(name="Login")
        with patch(
            "core.management.commands.check_anlage2_functions.check_anlage2_functions"
        ) as mock_func:
            mock_func.return_value = []
            call_command("check_anlage2_functions", str(projekt.pk), "--model", "m5")
        mock_func.assert_called_with(projekt.pk, model_name="m5")







class ProjektDetailAdminButtonTests(TestCase):
    def setUp(self):
        admin_group = Group.objects.create(name="admin")
        self.admin = User.objects.create_user("padmin", password="pass")
        self.admin.groups.add(admin_group)
        self.user = User.objects.create_user("puser", password="pass")
        self.projekt = BVProject.objects.create(software_typen="A", beschreibung="x")

    def test_admin_user_sees_link(self):
        self.client.login(username="padmin", password="pass")
        resp = self.client.get(reverse("projekt_detail", args=[self.projekt.pk]))
        self.assertContains(resp, reverse("admin_projects"))

    def test_regular_user_hides_link(self):
        self.client.login(username="puser", password="pass")
        resp = self.client.get(reverse("projekt_detail", args=[self.projekt.pk]))
        self.assertNotContains(resp, reverse("admin_projects"))


class FunctionImportExportTests(TestCase):
    def setUp(self):
        admin_group = Group.objects.create(name="admin")
        self.user = User.objects.create_user("adminie", password="pass")
        self.user.groups.add(admin_group)
        self.client.login(username="adminie", password="pass")

    def test_export_returns_json(self):
        func = Anlage2Function.objects.create(name="Login")
        Anlage2SubQuestion.objects.create(funktion=func, frage_text="Warum?")
        url = reverse("anlage2_function_export")
        resp = self.client.get(url)
        self.assertEqual(resp.status_code, 200)
        data = json.loads(resp.content)
        self.assertEqual(data[0]["name"], "Login")
        self.assertEqual(data[0]["subquestions"][0]["frage_text"], "Warum?")

    def test_import_creates_functions(self):
        payload = json.dumps([
            {"name": "Login", "subquestions": ["Frage"]}
        ])
        file = SimpleUploadedFile("func.json", payload.encode("utf-8"))
        url = reverse("anlage2_function_import")
        resp = self.client.post(
            url,
            {"json_file": file, "clear_first": "on"},
            format="multipart",
        )
        self.assertRedirects(resp, reverse("anlage2_function_list"))
        self.assertTrue(Anlage2Function.objects.filter(name="Login").exists())

    def test_import_accepts_german_keys(self):
        payload = json.dumps([
            {
                "funktion": "Anwesenheit",
                "unterfragen": [
                    {"frage": "Testfrage"}
                ],
            }
        ])
        file = SimpleUploadedFile("func_de.json", payload.encode("utf-8"))
        url = reverse("anlage2_function_import")
        resp = self.client.post(
            url,
            {"json_file": file, "clear_first": "on"},
            format="multipart",
        )
        self.assertRedirects(resp, reverse("anlage2_function_list"))
        self.assertTrue(Anlage2Function.objects.filter(name="Anwesenheit").exists())
        self.assertEqual(
            Anlage2SubQuestion.objects.filter(funktion__name="Anwesenheit").count(),
            1,
        )


class GutachtenLLMCheckTests(TestCase):
    def setUp(self):
        self.user = User.objects.create_user("gcheck", password="pass")
        self.client.login(username="gcheck", password="pass")
        self.projekt = BVProject.objects.create(software_typen="A", beschreibung="x")
        self.knowledge = SoftwareKnowledge.objects.create(
            projekt=self.projekt,
            software_name="A",
            is_known_by_llm=True,
        )
        self.gutachten = Gutachten.objects.create(software_knowledge=self.knowledge, text="Test")

    def test_endpoint_updates_note(self):
        url = reverse("gutachten_llm_check", args=[self.gutachten.pk])
        with patch("core.views.check_gutachten_functions") as mock_func:
            mock_func.return_value = "Hinweis"
            resp = self.client.post(url)
        self.assertRedirects(resp, reverse("gutachten_view", args=[self.gutachten.pk]))
        self.projekt.refresh_from_db()
        self.assertEqual(self.projekt.gutachten_function_note, "Hinweis")


class FeatureVerificationTests(TestCase):
    def setUp(self):
        self.projekt = BVProject.objects.create(
            software_typen="Word, Excel",
            beschreibung="x",
        )
        BVProjectFile.objects.create(
            projekt=self.projekt,
            anlage_nr=2,
            upload=SimpleUploadedFile("a.txt", b"data"),
        )
        self.func = Anlage2Function.objects.create(name="Export")
        self.sub = Anlage2SubQuestion.objects.create(
            funktion=self.func,
            frage_text="Warum?",
        )

    def test_any_yes_returns_true(self):
        with patch(
            "core.llm_tasks.query_llm",
            side_effect=["Ja", "Nein", "Begruendung", "Nein"],
        ) as mock_q:
            result = worker_verify_feature(self.projekt.pk, "function", self.func.pk)
        self.assertEqual(
            result,
            {
                "technisch_verfuegbar": True,
                "ki_begruendung": "Begruendung",
                "ki_beteiligt": False,
                "ki_beteiligt_begruendung": "",
            },
        )
        self.assertEqual(mock_q.call_count, 4)
        pf = BVProjectFile.objects.get(projekt=self.projekt, anlage_nr=2)
        self.assertEqual(
            pf.verification_json["Export"],
            {
                "technisch_verfuegbar": True,
                "ki_begruendung": "Begruendung",
                "ki_beteiligt": False,
                "ki_beteiligt_begruendung": "",
            },
        )

    def test_all_no_returns_false(self):
        with patch(
            "core.llm_tasks.query_llm",
            side_effect=["Nein", "Nein"],
        ):
            result = worker_verify_feature(self.projekt.pk, "subquestion", self.sub.pk)
        self.assertEqual(
            result,
            {
                "technisch_verfuegbar": False,
                "ki_begruendung": "",
                "ki_beteiligt": None,
                "ki_beteiligt_begruendung": "",
            },
        )

    def test_subquestion_context_contains_question(self):
        """Die Subquestion wird korrekt im Kontext übergeben."""
        with patch(
            "core.llm_tasks.query_llm",
            side_effect=["Nein", "Nein"],
        ) as mock_q:
            worker_verify_feature(self.projekt.pk, "subquestion", self.sub.pk)
        first_call_ctx = mock_q.call_args_list[0].args[1]
        self.assertEqual(first_call_ctx["function_name"], self.sub.frage_text)

    def test_mixed_returns_none(self):
        with patch(
            "core.llm_tasks.query_llm",
            side_effect=["Unsicher", "Nein"],
        ):
            result = worker_verify_feature(self.projekt.pk, "function", self.func.pk)
        self.assertIsNone(result["technisch_verfuegbar"])
        self.assertEqual(result["ki_begruendung"], "")
        self.assertIsNone(result["ki_beteiligt"])
        self.assertEqual(result["ki_beteiligt_begruendung"], "")


class InitialCheckTests(TestCase):
    def setUp(self):
        self.projekt = BVProject.objects.create(software_typen="A", beschreibung="x")

    def test_known_software_stores_description(self):
        with patch(
            "core.llm_tasks.query_llm",
            side_effect=["Ja", "Beschreibung"],
        ) as mock_q:
            sk = SoftwareKnowledge.objects.create(
                projekt=self.projekt,
                software_name="A",
            )
            result = worker_run_initial_check(sk.pk)
        self.assertTrue(result["is_known_by_llm"])
        self.assertEqual(result["description"], "Beschreibung")
        self.assertEqual(mock_q.call_count, 2)
        sk.refresh_from_db()
        self.assertTrue(sk.is_known_by_llm)
        self.assertEqual(sk.description, "Beschreibung")

    def test_unknown_sets_flags(self):
        with patch("core.llm_tasks.query_llm", return_value="Nein") as mock_q:
            sk = SoftwareKnowledge.objects.create(
                projekt=self.projekt,
                software_name="A",
            )
            result = worker_run_initial_check(sk.pk)
        self.assertFalse(result["is_known_by_llm"])
        self.assertEqual(result["description"], "")
        self.assertEqual(mock_q.call_count, 1)
        sk.refresh_from_db()
        self.assertFalse(sk.is_known_by_llm)
        self.assertEqual(sk.description, "")

    def test_context_is_passed_to_prompt(self):
        with patch("core.llm_tasks.query_llm", return_value="Nein") as mock_q:
            sk = SoftwareKnowledge.objects.create(
                projekt=self.projekt,
                software_name="A",
            )
            worker_run_initial_check(sk.pk, user_context="Hint")
        prompt_text = mock_q.call_args[0][0].text
        self.assertIn("Hint", prompt_text)



class EditKIJustificationTests(TestCase):
    def setUp(self):
        self.user = User.objects.create_user("justi", password="pass")
        self.client.login(username="justi", password="pass")
        self.projekt = BVProject.objects.create(software_typen="A", beschreibung="x")
        self.file = BVProjectFile.objects.create(
            projekt=self.projekt,
            anlage_nr=2,
            upload=SimpleUploadedFile("a.txt", b"data"),

            verification_json={
                "Export": {"technisch_verfuegbar": True, "ki_begruendung": "Alt"}
            },
        )
        self.func = Anlage2Function.objects.create(name="Export")

    def test_get_returns_form(self):
        url = reverse(
            "edit_ki_justification",
            args=[self.file.pk],
        ) + f"?function={self.func.pk}"
        resp = self.client.get(url)
        self.assertEqual(resp.status_code, 200)
        self.assertContains(resp, "Alt")

    def test_post_updates_value(self):
        url = reverse("edit_ki_justification", args=[self.file.pk])
        resp = self.client.post(
            url,
            {"function": self.func.pk, "ki_begruendung": "Neu"},
        )
        self.assertRedirects(resp, reverse("projekt_file_edit_json", args=[self.file.pk]))
        self.file.refresh_from_db()
        self.assertEqual(
            self.file.verification_json["Export"]["ki_begruendung"],
            "Neu",
        )


class VerificationToInitialTests(TestCase):
    def setUp(self):
        self.project = BVProject.objects.create(software_typen="A", beschreibung="x")
        BVProjectFile.objects.create(
            projekt=self.project,
            anlage_nr=2,
            upload=SimpleUploadedFile("v.txt", b"data"),
        )
        self.func = Anlage2Function.objects.create(name="Export")
        self.sub = Anlage2SubQuestion.objects.create(
            funktion=self.func,
            frage_text="Warum?",
        )

    def test_conversion_reads_ai_fields(self):
        data = {
            "Export": {
                "technisch_verfuegbar": True,
                "ki_beteiligt": True,
                "ki_beteiligt_begruendung": "Grund",
            },
            "Export: Warum?": {
                "technisch_verfuegbar": False,
                "ki_beteiligt": False,
                "ki_beteiligt_begruendung": "Nein",
            },
        }

        result = _verification_to_initial(data)
        func_data = result["functions"][str(self.func.id)]
        self.assertTrue(func_data["technisch_vorhanden"])
        self.assertTrue(func_data["ki_beteiligt"])
        self.assertEqual(func_data["ki_beteiligt_begruendung"], "Grund")

        sub_data = func_data["subquestions"][str(self.sub.id)]
        self.assertFalse(sub_data["technisch_vorhanden"])
        self.assertFalse(sub_data["ki_beteiligt"])
        self.assertEqual(sub_data["ki_beteiligt_begruendung"], "Nein")


class UserImportExportTests(TestCase):
    def setUp(self):
        admin_group = Group.objects.create(name="admin")
        self.user = User.objects.create_user("uadmin", password="pass")
        self.user.groups.add(admin_group)
        self.client.login(username="uadmin", password="pass")

        self.group = Group.objects.create(name="testgroup")
        area = Area.objects.get_or_create(slug="work", defaults={"name": "Work"})[0]
        self.tile = Tile.objects.create(slug="t1", name="T", bereich=area, url_name="tile")

    def test_export_json(self):
        self.user.groups.add(self.group)
        self.user.tiles.add(self.tile)
        url = reverse("admin_export_users_permissions")
        resp = self.client.get(url)
        self.assertEqual(resp.status_code, 200)
        data = json.loads(resp.content)
        entry = next(u for u in data if u["username"] == "uadmin")
        self.assertIn("testgroup", entry["groups"])
        self.assertIn("tile", entry["tiles"])

    def test_import_creates_user(self):
        payload = json.dumps(
            [
                {
                    "username": "neu",
                    "email": "a@b.c",
                    "groups": ["testgroup"],
                    "tiles": ["tile"],
                }
            ]
        )
        file = SimpleUploadedFile("u.json", payload.encode("utf-8"))
        url = reverse("admin_import_users_permissions")
        resp = self.client.post(url, {"json_file": file}, format="multipart")
        self.assertRedirects(resp, reverse("admin_user_list"))
        user = User.objects.get(username="neu")
        self.assertTrue(user.groups.filter(name="testgroup").exists())
        self.assertTrue(user.tiles.filter(url_name="tile").exists())


<<<<<<< HEAD
class Anlage1ImportTests(TestCase):
    def setUp(self):
        admin_group = Group.objects.create(name="admin")
        self.user = User.objects.create_user("a1import", password="pass")
        self.user.groups.add(admin_group)
        self.client.login(username="a1import", password="pass")

    def test_clear_first_resets_questions(self):
        Anlage1Question.objects.create(num=99, text="Alt?", enabled=True)
        payload = json.dumps([{"text": "Neu?"}])
        file = SimpleUploadedFile("a1.json", payload.encode("utf-8"))
        url = reverse("admin_anlage1_import")
        resp = self.client.post(
            url,
            {"json_file": file, "clear_first": "on"},
            format="multipart",
        )
        self.assertRedirects(resp, reverse("admin_anlage1"))
        self.assertEqual(Anlage1Question.objects.count(), 1)
        q = Anlage1Question.objects.first()
        self.assertEqual(q.text, "Neu?")
        self.assertEqual(q.num, 1)
=======
class Anlage2ConfigImportExportTests(TestCase):
    def setUp(self):
        admin_group = Group.objects.create(name="admin")
        self.user = User.objects.create_user("cfgadmin", password="pass")
        self.user.groups.add(admin_group)
        self.client.login(username="cfgadmin", password="pass")
        self.cfg = Anlage2Config.get_instance()

    def test_export_contains_headings_and_phrases(self):
        Anlage2ColumnHeading.objects.create(
            config=self.cfg,
            field_name="technisch_vorhanden",
            text="Verfügbar?",
        )
        Anlage2GlobalPhrase.objects.create(
            config=self.cfg,
            phrase_type="technisch_verfuegbar_true",
            phrase_text="ja",
        )
        url = reverse("admin_anlage2_config_export")
        resp = self.client.get(url)
        self.assertEqual(resp.status_code, 200)
        data = json.loads(resp.content)
        self.assertIn(
            {"field_name": "technisch_vorhanden", "text": "Verfügbar?"},
            data["column_headings"],
        )
        self.assertIn(
            {
                "phrase_type": "technisch_verfuegbar_true",
                "phrase_text": "ja",
            },
            data["global_phrases"],
        )

    def test_import_creates_headings(self):
        payload = json.dumps(
            {
                "column_headings": [
                    {"field_name": "ki_beteiligung", "text": "KI?"}
                ],
                "global_phrases": [
                    {
                        "phrase_type": "ki_beteiligung_true",
                        "phrase_text": "Ja",
                    }
                ],
            }
        )
        file = SimpleUploadedFile("cfg.json", payload.encode("utf-8"))
        url = reverse("admin_anlage2_config_import")
        resp = self.client.post(url, {"json_file": file}, format="multipart")
        self.assertRedirects(resp, reverse("anlage2_config"))
        self.assertTrue(
            Anlage2ColumnHeading.objects.filter(
                field_name="ki_beteiligung", text="KI?"
            ).exists()
        )
>>>>>>> 9713b4f5






<|MERGE_RESOLUTION|>--- conflicted
+++ resolved
@@ -2412,7 +2412,6 @@
         self.assertTrue(user.tiles.filter(url_name="tile").exists())
 
 
-<<<<<<< HEAD
 class Anlage1ImportTests(TestCase):
     def setUp(self):
         admin_group = Group.objects.create(name="admin")
@@ -2435,7 +2434,7 @@
         q = Anlage1Question.objects.first()
         self.assertEqual(q.text, "Neu?")
         self.assertEqual(q.num, 1)
-=======
+
 class Anlage2ConfigImportExportTests(TestCase):
     def setUp(self):
         admin_group = Group.objects.create(name="admin")
@@ -2494,10 +2493,10 @@
                 field_name="ki_beteiligung", text="KI?"
             ).exists()
         )
->>>>>>> 9713b4f5
-
-
-
-
-
-
+
+
+
+
+
+
+
