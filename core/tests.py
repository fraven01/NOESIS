from django.contrib.auth.models import User, Group
from django.urls import reverse
from django.test import TestCase

from .models import BVProject


<<<<<<< HEAD
class AdminProjectsTests(TestCase):
    def setUp(self):
        admin_group = Group.objects.create(name="admin")
        self.user = User.objects.create_user("admin", password="pass")
        self.user.groups.add(admin_group)
        self.client.login(username="admin", password="pass")

        self.p1 = BVProject.objects.create(software_typen="A", beschreibung="x")
        self.p2 = BVProject.objects.create(software_typen="B", beschreibung="y")

    def test_delete_selected_projects(self):
        url = reverse("admin_projects")
        resp = self.client.post(url, {"delete": [self.p1.id]})
        self.assertRedirects(resp, url)
        self.assertFalse(BVProject.objects.filter(id=self.p1.id).exists())
        self.assertTrue(BVProject.objects.filter(id=self.p2.id).exists())
=======
class BVProjectModelTest(TestCase):
    """Tests für das BVProject-Modell."""

    def test_duplicate_titles_allowed(self):
        """Mehrere Projekte mit identischen Software-Typen können gespeichert werden."""
        BVProject.objects.create(software_typen="Test")
        BVProject.objects.create(software_typen="Test")
        self.assertEqual(BVProject.objects.filter(software_typen="Test").count(), 2)
>>>>>>> ecced587
<|MERGE_RESOLUTION|>--- conflicted
+++ resolved
@@ -5,7 +5,7 @@
 from .models import BVProject
 
 
-<<<<<<< HEAD
+
 class AdminProjectsTests(TestCase):
     def setUp(self):
         admin_group = Group.objects.create(name="admin")
@@ -22,13 +22,4 @@
         self.assertRedirects(resp, url)
         self.assertFalse(BVProject.objects.filter(id=self.p1.id).exists())
         self.assertTrue(BVProject.objects.filter(id=self.p2.id).exists())
-=======
-class BVProjectModelTest(TestCase):
-    """Tests für das BVProject-Modell."""
 
-    def test_duplicate_titles_allowed(self):
-        """Mehrere Projekte mit identischen Software-Typen können gespeichert werden."""
-        BVProject.objects.create(software_typen="Test")
-        BVProject.objects.create(software_typen="Test")
-        self.assertEqual(BVProject.objects.filter(software_typen="Test").count(), 2)
->>>>>>> ecced587
