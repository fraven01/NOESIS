--- conflicted
+++ resolved
@@ -1190,11 +1190,8 @@
         m_tab.assert_not_called()
         m_text.assert_called_once()
 
-<<<<<<< HEAD
     def test_run_anlage2_analysis_auto_prefers_table(self):
-=======
-    def test_run_anlage2_analysis_parser_order_text_first(self):
->>>>>>> 0ed99cf7
+
         projekt = BVProject.objects.create(software_typen="A", beschreibung="x")
         pf = BVProjectFile.objects.create(
             projekt=projekt,
@@ -1203,7 +1200,7 @@
             text_content="t",
         )
         cfg = Anlage2Config.get_instance()
-<<<<<<< HEAD
+
         cfg.parser_mode = "auto"
         cfg.save()
         table_result = [{"funktion": "Login"}]
@@ -1237,27 +1234,7 @@
         m_tab.assert_called_once()
         m_text.assert_called_once()
         self.assertEqual(result, [{"funktion": "Login"}])
-=======
-        cfg.parser_order = "text_first"
-        cfg.save()
-        calls: list[str] = []
-
-        def tab(*_a, **_kw):
-            calls.append("table")
-            return []
-
-        def txt(*_a, **_kw):
-            calls.append("text")
-            return [{"funktion": "Login", "technisch_verfuegbar": {"value": True, "note": None}}]
-
-        with patch("core.llm_tasks.parse_anlage2_table", side_effect=tab) as m_tab, patch(
-            "core.llm_tasks.parse_anlage2_text", side_effect=txt
-        ) as m_text:
-            result = run_anlage2_analysis(pf)
-        self.assertEqual(calls[0], "text")
-        self.assertEqual(calls[1], "table")
-        self.assertEqual(result[0]["funktion"], "Login")
->>>>>>> 0ed99cf7
+
 
     def test_check_anlage2_table_error_fallback(self):
         projekt = BVProject.objects.create(software_typen="A", beschreibung="x")
