from django.contrib.auth.models import User, Group
from django.urls import reverse
from django.test import TestCase


from django.apps import apps
from .models import (
    BVProject,
    BVProjectFile,
    Recording,
    Prompt,
    LLMConfig,
    Tile,
    UserTileAccess,
    Anlage1Question,
    Anlage1Config,
)
from .docx_utils import extract_text
from pathlib import Path
from tempfile import NamedTemporaryFile
from docx import Document

from django.core.files.uploadedfile import SimpleUploadedFile
from .workflow import set_project_status
from .llm_tasks import (
    classify_system,
    check_anlage1,
    check_anlage2,
    get_prompt,
    generate_gutachten,
    parse_anlage1_questions,
)
from .reporting import generate_gap_analysis, generate_management_summary
from unittest.mock import patch
from django.test import override_settings
import json





class AdminProjectsTests(TestCase):
    def setUp(self):
        admin_group = Group.objects.create(name="admin")
        self.user = User.objects.create_user("admin", password="pass")
        self.user.groups.add(admin_group)
        self.client.login(username="admin", password="pass")

        self.p1 = BVProject.objects.create(software_typen="A", beschreibung="x")
        self.p2 = BVProject.objects.create(software_typen="B", beschreibung="y")

    def test_delete_selected_projects(self):
        url = reverse("admin_projects")
        resp = self.client.post(url, {"delete": [self.p1.id]})
        self.assertRedirects(resp, url)
        self.assertFalse(BVProject.objects.filter(id=self.p1.id).exists())
        self.assertTrue(BVProject.objects.filter(id=self.p2.id).exists())

    def test_delete_single_project(self):
        url = reverse("admin_project_delete", args=[self.p2.id])
        resp = self.client.post(url)
        self.assertRedirects(resp, reverse("admin_projects"))
        self.assertFalse(BVProject.objects.filter(id=self.p2.id).exists())

    def test_delete_single_requires_post(self):
        url = reverse("admin_project_delete", args=[self.p1.id])
        resp = self.client.get(url)
        self.assertEqual(resp.status_code, 405)
        self.assertTrue(BVProject.objects.filter(id=self.p1.id).exists())



class DocxExtractTests(TestCase):
    def test_extract_text(self):
        doc = Document()
        doc.add_paragraph("Das ist ein Test")
        tmp = NamedTemporaryFile(delete=False, suffix=".docx")
        doc.save(tmp.name)
        tmp.close()
        try:
            text = extract_text(Path(tmp.name))
        finally:
            Path(tmp.name).unlink(missing_ok=True)
        self.assertIn("Das ist ein Test", text)

class BVProjectFileTests(TestCase):
    def test_create_project_with_files(self):
        projekt = BVProject.objects.create(software_typen="A", beschreibung="x")
        for i in range(1, 4):
            f = SimpleUploadedFile(f"f{i}.txt", b"data")
            BVProjectFile.objects.create(
                projekt=projekt,
                anlage_nr=i,
                upload=f,
                text_content="data",
            )
        self.assertEqual(projekt.anlagen.count(), 3)
        self.assertListEqual(list(projekt.anlagen.values_list("anlage_nr", flat=True)), [1, 2, 3])


class ProjektFileUploadTests(TestCase):
    def setUp(self):
        self.user = User.objects.create_user("user", password="pass")
        self.client.login(username="user", password="pass")
        self.projekt = BVProject.objects.create(software_typen="A", beschreibung="x")

    def test_docx_upload_extracts_text(self):
        doc = Document()
        doc.add_paragraph("Docx Inhalt")
        tmp = NamedTemporaryFile(delete=False, suffix=".docx")
        doc.save(tmp.name)
        tmp.close()
        with open(tmp.name, "rb") as fh:
            upload = SimpleUploadedFile("t.docx", fh.read())
        Path(tmp.name).unlink(missing_ok=True)

        url = reverse("projekt_file_upload", args=[self.projekt.pk])
        resp = self.client.post(
            url,
            {"anlage_nr": 1, "upload": upload, "manual_comment": ""},
            format="multipart",
        )
        self.assertEqual(resp.status_code, 302)
        file_obj = self.projekt.anlagen.first()
        self.assertIsNotNone(file_obj)
        self.assertIn("Docx Inhalt", file_obj.text_content)


class WorkflowTests(TestCase):
    def test_default_status(self):
        projekt = BVProject.objects.create(software_typen="A", beschreibung="x")
        self.assertEqual(projekt.status, BVProject.STATUS_NEW)

    def test_set_project_status(self):
        projekt = BVProject.objects.create(software_typen="A", beschreibung="x")
        set_project_status(projekt, BVProject.STATUS_CLASSIFIED)
        projekt.refresh_from_db()
        self.assertEqual(projekt.status, BVProject.STATUS_CLASSIFIED)

    def test_invalid_status(self):
        projekt = BVProject.objects.create(software_typen="A", beschreibung="x")
        with self.assertRaises(ValueError):
            set_project_status(projekt, "XXX")

    def test_set_project_status_new_states(self):
        projekt = BVProject.objects.create(software_typen="A", beschreibung="x")
        for status in [
            BVProject.STATUS_IN_PRUEFUNG_ANLAGE_X,
            BVProject.STATUS_FB_IN_PRUEFUNG,
            BVProject.STATUS_ENDGEPRUEFT,
        ]:
            set_project_status(projekt, status)
            projekt.refresh_from_db()
            self.assertEqual(projekt.status, status)

    def test_status_history_created(self):
        projekt = BVProject.objects.create(software_typen="A", beschreibung="x")
        self.assertEqual(projekt.status_history.count(), 1)
        set_project_status(projekt, BVProject.STATUS_CLASSIFIED)
        self.assertEqual(projekt.status_history.count(), 2)


class LLMTasksTests(TestCase):
    maxDiff = None
    def test_classify_system(self):
        projekt = BVProject.objects.create(software_typen="A", beschreibung="x")
        BVProjectFile.objects.create(
            projekt=projekt,
            anlage_nr=1,
            upload=SimpleUploadedFile("a.txt", b"data"),
            text_content="Testtext",
        )
        with patch("core.llm_tasks.query_llm", return_value='{"kategorie":"X","begruendung":"ok"}'):
            data = classify_system(projekt.pk)
        projekt.refresh_from_db()
        self.assertEqual(projekt.classification_json["kategorie"]["value"], "X")
        self.assertEqual(projekt.status, BVProject.STATUS_CLASSIFIED)
        self.assertEqual(data["kategorie"]["value"], "X")

    def test_check_anlage2(self):
        projekt = BVProject.objects.create(software_typen="A", beschreibung="x")
        BVProjectFile.objects.create(
            projekt=projekt,
            anlage_nr=2,
            upload=SimpleUploadedFile("a.txt", b"data"),
            text_content="Anlagetext",
        )
        with patch("core.llm_tasks.query_llm", return_value='{"ok": true}'):
            data = check_anlage2(projekt.pk)
        file_obj = projekt.anlagen.get(anlage_nr=2)
        self.assertTrue(file_obj.analysis_json["ok"]["value"])
        self.assertTrue(data["ok"]["value"])

    def test_check_anlage1_new_schema(self):
        projekt = BVProject.objects.create(software_typen="A", beschreibung="x")
        BVProjectFile.objects.create(
            projekt=projekt,
            anlage_nr=1,
            upload=SimpleUploadedFile("a.txt", b"data"),
            text_content="Text",
        )
        expected = {
            "task": "check_anlage1",
            "version": 1,
            "anlage": 1,
            "companies": {"value": ["ACME"], "editable": True},
            "departments": {"value": ["IT"], "editable": True},
            "it_integration_summary": {"value": "Summe", "editable": True},
            "vendors": {"value": [], "editable": True},
            "question4_raw": {"value": "raw", "editable": False},
            "purpose_summary": {"value": "Zweck", "editable": True},
            "purpose_missing": {"value": False, "editable": True},
            "documentation_links": {"value": [], "editable": True},
            "replaced_systems": {"value": [], "editable": True},
            "legacy_functions": {"value": [], "editable": True},
            "question9_raw": {"value": "", "editable": True},
            "inconsistencies": {"value": [], "editable": True},
            "keywords": {"value": [], "editable": True},
            "plausibility_score": {"value": 0.5, "editable": True},
            "manual_comments": {"value": {}, "editable": True},
        }
        llm_reply = json.dumps({**expected, "questions": {}})
        eval_reply = json.dumps({"status": "ok", "hinweis": "", "vorschlag": ""})
        with patch("core.llm_tasks.query_llm", side_effect=[llm_reply] + [eval_reply] * 9):
            data = check_anlage1(projekt.pk)
        file_obj = projekt.anlagen.get(anlage_nr=1)
        answers = [["ACME"], ["IT"], "leer", "raw", "Zweck", "leer", "leer", "leer", "leer"]
        nums = [q.num for q in Anlage1Question.objects.order_by("num")]
        expected["questions"] = {
            str(i): {
                "answer": answers[i - 1],
                "status": "ok",
                "hinweis": "",
                "vorschlag": "",
            }
            for i in nums
        }
        self.assertEqual(file_obj.analysis_json, expected)
        self.assertEqual(data, expected)

    def test_check_anlage1_parser(self):
        projekt = BVProject.objects.create(software_typen="A", beschreibung="x")
        text = (
            "Frage 1: Extrahiere alle Unternehmen als Liste.\u00b6A1\u00b6"
            "Frage 2: Extrahiere alle Fachbereiche als Liste.\u00b6A2"
        )
        BVProjectFile.objects.create(
            projekt=projekt,
            anlage_nr=1,
            upload=SimpleUploadedFile("a.txt", b"data"),
            text_content=text,
        )
        eval_reply = json.dumps({"status": "ok", "hinweis": "", "vorschlag": ""})
        with patch("core.llm_tasks.query_llm", side_effect=[eval_reply] * 9):
            data = check_anlage1(projekt.pk)
        answers = {
            "1": "A1",
            "2": "A2",
        }
        nums = [q.num for q in Anlage1Question.objects.order_by("num")]
        expected_questions = {
            str(i): {
                "answer": answers.get(str(i), "leer"),
                "status": "ok",
                "hinweis": "",
                "vorschlag": "",
            }
            for i in nums
        }
        file_obj = projekt.anlagen.get(anlage_nr=1)
        self.assertEqual(data["source"], "parser")
        self.assertEqual(data["questions"]["1"]["answer"], "A1")
        self.assertEqual(data["questions"]["2"]["answer"], "A2")
        self.assertEqual(file_obj.analysis_json, data)

    def test_parse_anlage1_questions_extra(self):
        Anlage1Question.objects.create(
            num=10,
            text="Frage 10: Test?",
            enabled=True,
            parser_enabled=True,
            llm_enabled=True,
        )
        projekt = BVProject.objects.create(software_typen="A", beschreibung="x")
        text = (
            "Frage 1: Extrahiere alle Unternehmen als Liste.\u00b6A1\u00b6"
            "Frage 10: Test?\u00b6A10"
        )
        BVProjectFile.objects.create(
            projekt=projekt,
            anlage_nr=1,
            upload=SimpleUploadedFile("a.txt", b"data"),
            text_content=text,
        )
        eval_reply = json.dumps({"status": "ok", "hinweis": "", "vorschlag": ""})
        nums = [q.num for q in Anlage1Question.objects.order_by("num")]
        with patch("core.llm_tasks.query_llm", side_effect=[eval_reply] * len(nums)):
            data = check_anlage1(projekt.pk)
        q_data = data["questions"]
        self.assertEqual(q_data["10"]["answer"], "A10")

    def test_parse_anlage1_questions_without_numbers(self):
        """Prüft die Extraktion ohne nummerierte Fragen."""
        # Frage-Texte ohne Präfix "Frage X:" speichern
        q1 = Anlage1Question.objects.get(num=1)
        q2 = Anlage1Question.objects.get(num=2)
        q1.text = q1.text.split(": ", 1)[1]
        q2.text = q2.text.split(": ", 1)[1]
        q1.save(update_fields=["text"])
        q2.save(update_fields=["text"])
        v1 = q1.variants.first()
        v2 = q2.variants.first()
        v1.text = q1.text
        v2.text = q2.text
        v1.save()
        v2.save()

        text = f"{q1.text}\u00b6A1\u00b6{q2.text}\u00b6A2"
        parsed = parse_anlage1_questions(text)
        self.assertEqual(parsed, {"1": "A1", "2": "A2"})

    def test_parse_anlage1_questions_with_variant(self):
        q1 = Anlage1Question.objects.get(num=1)
        q1.variants.create(text="Alternative Frage 1?")
        text = "Alternative Frage 1?\u00b6A1"
        parsed = parse_anlage1_questions(text)
        self.assertEqual(parsed, {"1": "A1"})

    def test_parse_anlage1_questions_with_newlines(self):
        """Extraktion funktioniert trotz Zeilenumbr\u00fcche."""
        text = (
            "Frage 1:\nExtrahiere alle Unternehmen als Liste.\nA1\n"
            "Frage 2:\nExtrahiere alle Fachbereiche als Liste.\nA2"
        )
        parsed = parse_anlage1_questions(text)
        self.assertEqual(parsed, {"1": "A1", "2": "A2"})

    def test_parse_anlage1_questions_respects_parser_enabled(self):
        q2 = Anlage1Question.objects.get(num=2)
        q2.parser_enabled = False
        q2.save(update_fields=["parser_enabled"])
        text = "Frage 1: Extrahiere alle Unternehmen als Liste.\u00b6A1"
        parsed = parse_anlage1_questions(text)
        self.assertEqual(parsed, {"1": "A1"})

    def test_generate_gutachten_twice_replaces_file(self):
        projekt = BVProject.objects.create(software_typen="A", beschreibung="x")
        first = generate_gutachten(projekt.pk, text="Alt")
        second = generate_gutachten(projekt.pk, text="Neu")
        try:
            self.assertTrue(second.exists())
            self.assertNotEqual(first, second)
            self.assertFalse(first.exists())
        finally:
            second.unlink(missing_ok=True)

    def test_check_anlage1_ignores_disabled_questions(self):
        Anlage1Config.objects.create()  # Standardwerte
        q1 = Anlage1Question.objects.get(num=1)
        q1.llm_enabled = False
        q1.save(update_fields=["llm_enabled"])
        projekt = BVProject.objects.create(software_typen="A", beschreibung="x")
        BVProjectFile.objects.create(
            projekt=projekt,
            anlage_nr=1,
            upload=SimpleUploadedFile("a.txt", b"data"),
            text_content="Text",
        )
        eval_reply = json.dumps({"status": "ok", "hinweis": "", "vorschlag": ""})
        enabled_count = Anlage1Question.objects.filter(llm_enabled=True).count()
        with patch(
            "core.llm_tasks.query_llm",
            side_effect=["{\"task\": \"check_anlage1\"}"]
            + [eval_reply] * enabled_count,
        ) as mock_q:
            data = check_anlage1(projekt.pk)
        prompt = mock_q.call_args_list[0].args[0]
        self.assertNotIn("Frage 1", prompt)
        self.assertIn("1", data["questions"])
        self.assertIsNone(data["questions"]["1"]["status"])


class PromptTests(TestCase):
    def test_get_prompt_returns_default(self):
        self.assertEqual(get_prompt("unknown", "foo"), "foo")

    def test_get_prompt_returns_db_value(self):
        p, _ = Prompt.objects.get_or_create(name="classify_system", defaults={"text": "orig"})
        p.text = "DB"
        p.save()
        self.assertEqual(get_prompt("classify_system", "x"), "DB")

    def test_check_anlage1_prompt_text(self):
        p = Prompt.objects.get(name="check_anlage1")
        expected = (
            "System: Du bist ein juristisch-technischer Prüf-Assistent für Systembeschreibungen.\n\n"
            "Frage 1: Extrahiere alle Unternehmen als Liste.\n"
            "Frage 2: Extrahiere alle Fachbereiche als Liste.\n"
            "IT-Landschaft: Fasse den Abschnitt zusammen, der die Einbettung in die IT-Landschaft beschreibt.\n"
            "Frage 3: Liste alle Hersteller und Produktnamen auf.\n"
            "Frage 4: Lege den Textblock als question4_raw ab.\n"
            "Frage 5: Fasse den Zweck des Systems in einem Satz.\n"
            "Frage 6: Extrahiere Web-URLs.\n"
            "Frage 7: Extrahiere ersetzte Systeme.\n"
            "Frage 8: Extrahiere Legacy-Funktionen.\n"
            "Frage 9: Lege den Text als question9_raw ab.\n"
            "Konsistenzprüfung und Stichworte. Gib ein JSON im vorgegebenen Schema zurück.\n\n"
        )
        self.assertEqual(p.text, expected)


class AdminPromptsViewTests(TestCase):
    def setUp(self):
        admin_group = Group.objects.create(name="admin")
        self.user = User.objects.create_user("padmin", password="pass")
        self.user.groups.add(admin_group)
        self.client.login(username="padmin", password="pass")
        self.prompt = Prompt.objects.create(name="p1", text="orig")

    def test_update_prompt(self):
        url = reverse("admin_prompts")
        resp = self.client.post(url, {"pk": self.prompt.id, "text": "neu", "action": "save"})
        self.assertRedirects(resp, url)
        self.prompt.refresh_from_db()
        self.assertEqual(self.prompt.text, "neu")

    def test_delete_prompt(self):
        url = reverse("admin_prompts")
        resp = self.client.post(url, {"pk": self.prompt.id, "action": "delete"})
        self.assertRedirects(resp, url)
        self.assertFalse(Prompt.objects.filter(id=self.prompt.id).exists())


class ReportingTests(TestCase):
    def test_gap_analysis_file_created(self):
        projekt = BVProject.objects.create(software_typen="A", beschreibung="x")
        BVProjectFile.objects.create(
            projekt=projekt,
            anlage_nr=1,
            upload=SimpleUploadedFile("a.txt", b"data"),
            text_content="Testtext",
            analysis_json={"ok": {"value": True, "editable": True}},
        )
        path = generate_gap_analysis(projekt)
        try:
            self.assertTrue(path.exists())
        finally:
            path.unlink(missing_ok=True)

    def test_management_summary_includes_comment(self):
        projekt = BVProject.objects.create(software_typen="A", beschreibung="x")
        BVProjectFile.objects.create(
            projekt=projekt,
            anlage_nr=1,
            upload=SimpleUploadedFile("a.txt", b"data"),
            text_content="Testtext",
            manual_comment="Hinweis",
        )
        path = generate_management_summary(projekt)
        try:
            doc = Document(path)
            text = "\n".join(p.text for p in doc.paragraphs)
            self.assertIn("Hinweis", text)
        finally:
            path.unlink(missing_ok=True)

    def test_manual_analysis_overrides(self):
        projekt = BVProject.objects.create(software_typen="A", beschreibung="x")
        BVProjectFile.objects.create(
            projekt=projekt,
            anlage_nr=1,
            upload=SimpleUploadedFile("a.txt", b"data"),
            text_content="Testtext",
            analysis_json={"foo": {"value": "orig", "editable": True}},
            manual_analysis_json={"foo": "manual"},
        )
        path1 = generate_gap_analysis(projekt)
        try:
            doc = Document(path1)
            text = "\n".join(p.text for p in doc.paragraphs)
            self.assertIn('"foo": "manual"', text)
            self.assertNotIn('"foo": "orig"', text)
        finally:
            path1.unlink(missing_ok=True)

        path2 = generate_management_summary(projekt)
        try:
            doc = Document(path2)
            text = "\n".join(p.text for p in doc.paragraphs)
            self.assertIn('"foo": "manual"', text)
            self.assertNotIn('"foo": "orig"', text)
        finally:
            path2.unlink(missing_ok=True)


class ProjektFileCheckViewTests(TestCase):
    def setUp(self):
        self.user = User.objects.create_user("user2", password="pass")
        self.client.login(username="user2", password="pass")
        self.projekt = BVProject.objects.create(software_typen="A", beschreibung="x")
        BVProjectFile.objects.create(
            projekt=self.projekt,
            anlage_nr=1,
            upload=SimpleUploadedFile("a.txt", b"data"),
            text_content="Text",
        )

    def test_file_check_endpoint_saves_json(self):
        url = reverse("projekt_file_check", args=[self.projekt.pk, 1])
        expected = {
            "task": "check_anlage1",
        }
        llm_reply = json.dumps({"companies": None, "departments": None, "vendors": None, "question4_raw": None, "purpose_summary": None, "documentation_links": None, "replaced_systems": None, "legacy_functions": None, "question9_raw": None})
        eval_reply = json.dumps({"status": "ok", "hinweis": "", "vorschlag": ""})
        with patch("core.llm_tasks.query_llm", side_effect=[llm_reply] + [eval_reply]*9):
            resp = self.client.post(url)
        self.assertEqual(resp.status_code, 200)
        file_obj = self.projekt.anlagen.get(anlage_nr=1)
        nums = [q.num for q in Anlage1Question.objects.order_by("num")]
        expected["questions"] = {str(i): {"answer": "leer", "status": "ok", "hinweis": "", "vorschlag": ""} for i in nums}
        self.assertEqual(file_obj.analysis_json, expected)

    def test_file_check_pk_endpoint_saves_json(self):
        file_obj = self.projekt.anlagen.get(anlage_nr=1)
        url = reverse("projekt_file_check_pk", args=[file_obj.pk])
        expected = {"task": "check_anlage1"}
        llm_reply = json.dumps({"companies": None, "departments": None, "vendors": None, "question4_raw": None, "purpose_summary": None, "documentation_links": None, "replaced_systems": None, "legacy_functions": None, "question9_raw": None})
        eval_reply = json.dumps({"status": "ok", "hinweis": "", "vorschlag": ""})
        with patch("core.llm_tasks.query_llm", side_effect=[llm_reply] + [eval_reply]*9):
            resp = self.client.post(url)
        self.assertEqual(resp.status_code, 200)
        file_obj.refresh_from_db()
        nums = [q.num for q in Anlage1Question.objects.order_by("num")]
        expected["questions"] = {str(i): {"answer": "leer", "status": "ok", "hinweis": "", "vorschlag": ""} for i in nums}
        self.assertEqual(file_obj.analysis_json, expected)


class ProjektFileJSONEditTests(TestCase):
    def setUp(self):
        self.user = User.objects.create_user("user3", password="pass")
        self.client.login(username="user3", password="pass")
        self.projekt = BVProject.objects.create(software_typen="A", beschreibung="x")
        self.file = BVProjectFile.objects.create(
            projekt=self.projekt,
            anlage_nr=2,
            upload=SimpleUploadedFile("a.txt", b"data"),
            text_content="Text",
            analysis_json={"old": {"value": True, "editable": True}},
        )
        self.anlage1 = BVProjectFile.objects.create(
            projekt=self.projekt,
            anlage_nr=1,
            upload=SimpleUploadedFile("b.txt", b"data"),
            text_content="Text",
            analysis_json={
                "questions": {
                    "1": {"answer": "foo", "status": None, "hinweis": "", "vorschlag": ""}
                }
            },
        )

    def test_edit_json_updates_and_reports(self):
        url = reverse("projekt_file_edit_json", args=[self.file.pk])
        resp = self.client.post(
            url,
            {
                "analysis_json": "{\"new\": 1}",
                "manual_analysis_json": "{\"manual\": 2}",
            },
        )
        self.assertEqual(resp.status_code, 302)
        self.file.refresh_from_db()
        self.assertEqual(self.file.analysis_json["new"], 1)
        self.assertEqual(self.file.manual_analysis_json["manual"], 2)
        path = generate_gap_analysis(self.projekt)
        try:
            doc = Document(path)
            text = "\n".join(p.text for p in doc.paragraphs)
            self.assertIn('"manual": 2', text)
            self.assertNotIn('"old": true', text.lower())
        finally:
            path.unlink(missing_ok=True)

    def test_invalid_json_shows_error(self):
        url = reverse("projekt_file_edit_json", args=[self.file.pk])
        resp = self.client.post(
            url,
            {"analysis_json": "{", "manual_analysis_json": "{}"},
        )
        self.assertEqual(resp.status_code, 200)
        self.file.refresh_from_db()
        self.assertEqual(self.file.analysis_json, {"old": {"value": True, "editable": True}})

    def test_question_review_saved(self):
        url = reverse("projekt_file_edit_json", args=[self.anlage1.pk])
        resp = self.client.post(
            url,
            {"q1_ok": "on", "q1_note": "Hinweis"},
        )
        self.assertRedirects(resp, reverse("projekt_detail", args=[self.projekt.pk]))
        self.anlage1.refresh_from_db()
        self.assertTrue(self.anlage1.question_review["1"]["ok"])
        self.assertEqual(self.anlage1.question_review["1"]["note"], "Hinweis")

    def test_question_review_extended_fields_saved(self):
        url = reverse("projekt_file_edit_json", args=[self.anlage1.pk])
        resp = self.client.post(
            url,
            {
                "q1_status": "unvollst\u00e4ndig",
                "q1_hinweis": "Fehlt",
                "q1_vorschlag": "Mehr Infos",
            },
        )
        self.assertRedirects(resp, reverse("projekt_detail", args=[self.projekt.pk]))
        self.anlage1.refresh_from_db()
        data = self.anlage1.question_review["1"]
        self.assertEqual(data["status"], "unvollst\u00e4ndig")
        self.assertEqual(data["hinweis"], "Fehlt")
        self.assertEqual(data["vorschlag"], "Mehr Infos")


class ProjektGutachtenViewTests(TestCase):
    def setUp(self):
        self.user = User.objects.create_user("guser", password="pass")
        self.client.login(username="guser", password="pass")
        self.projekt = BVProject.objects.create(software_typen="A", beschreibung="x")
        BVProjectFile.objects.create(
            projekt=self.projekt,
            anlage_nr=1,
            upload=SimpleUploadedFile("a.txt", b"data"),
            text_content="Text",
        )

    def test_gutachten_view_creates_file(self):
        url = reverse("projekt_gutachten", args=[self.projekt.pk])
        with patch("core.views.query_llm", return_value="Gutachtentext"):
            resp = self.client.post(url, {"prompt": "foo"})
        self.assertRedirects(resp, reverse("projekt_detail", args=[self.projekt.pk]))
        self.projekt.refresh_from_db()
        self.assertTrue(self.projekt.gutachten_file.name)
        self.assertEqual(self.projekt.status, BVProject.STATUS_GUTACHTEN_OK)
        Path(self.projekt.gutachten_file.path).unlink(missing_ok=True)


class GutachtenEditDeleteTests(TestCase):
    def setUp(self):
        self.user = User.objects.create_user("euser", password="pass")
        self.client.login(username="euser", password="pass")
        self.projekt = BVProject.objects.create(software_typen="A", beschreibung="x")
        doc = Document()
        doc.add_paragraph("Alt")
        tmp = NamedTemporaryFile(delete=False, suffix=".docx")
        doc.save(tmp.name)
        tmp.close()
        with open(tmp.name, "rb") as fh:
            self.projekt.gutachten_file.save("g.docx", SimpleUploadedFile("g.docx", fh.read()))
        Path(tmp.name).unlink(missing_ok=True)

    def test_view_shows_content(self):
        url = reverse("gutachten_view", args=[self.projekt.pk])
        resp = self.client.get(url)
        self.assertContains(resp, "Alt")

    def test_edit_replaces_file(self):
        old_path = Path(self.projekt.gutachten_file.path)
        url = reverse("gutachten_edit", args=[self.projekt.pk])
        resp = self.client.post(url, {"text": "Neu"})
        self.assertRedirects(resp, reverse("gutachten_view", args=[self.projekt.pk]))
        self.projekt.refresh_from_db()
        new_path = Path(self.projekt.gutachten_file.path)
        self.assertNotEqual(old_path, new_path)
        self.assertTrue(new_path.exists())
        text = extract_text(new_path)
        self.assertIn("Neu", text)
        self.assertFalse(old_path.exists())

    def test_delete_removes_file(self):
        path = Path(self.projekt.gutachten_file.path)
        url = reverse("gutachten_delete", args=[self.projekt.pk])
        resp = self.client.post(url)
        self.assertRedirects(resp, reverse("projekt_detail", args=[self.projekt.pk]))
        self.projekt.refresh_from_db()
        self.assertEqual(self.projekt.gutachten_file.name, "")
        self.assertFalse(path.exists())


class ProjektFileCheckResultTests(TestCase):
    def setUp(self):
        self.user = User.objects.create_user("vuser", password="pass")
        self.client.login(username="vuser", password="pass")
        self.projekt = BVProject.objects.create(software_typen="A", beschreibung="x")
        self.file = BVProjectFile.objects.create(
            projekt=self.projekt,
            anlage_nr=1,
            upload=SimpleUploadedFile("a.txt", b"data"),
            text_content="Text",
        )

    def test_get_runs_check_and_shows_form(self):
        url = reverse("projekt_file_check_view", args=[self.file.pk])
        expected = {"task": "check_anlage1"}
        llm_reply = json.dumps({"companies": None, "departments": None, "vendors": None, "question4_raw": None, "purpose_summary": None, "documentation_links": None, "replaced_systems": None, "legacy_functions": None, "question9_raw": None})
        eval_reply = json.dumps({"status": "ok", "hinweis": "", "vorschlag": ""})
        with patch("core.llm_tasks.query_llm", side_effect=[llm_reply] + [eval_reply]*9):
            resp = self.client.get(url)
        self.assertEqual(resp.status_code, 200)
        self.file.refresh_from_db()
        nums = [q.num for q in Anlage1Question.objects.order_by("num")]
        expected["questions"] = {str(i): {"answer": "leer", "status": "ok", "hinweis": "", "vorschlag": ""} for i in nums}
        self.assertEqual(self.file.analysis_json, expected)
        self.assertContains(resp, "name=\"analysis_json\"")

    def test_post_updates_and_redirects(self):
        url = reverse("projekt_file_check_view", args=[self.file.pk])
        resp = self.client.post(url, {"analysis_json": "{}", "manual_analysis_json": "{}"})
        self.assertRedirects(resp, reverse("projekt_detail", args=[self.projekt.pk]))




class LLMConfigTests(TestCase):
    @override_settings(GOOGLE_API_KEY="x")
    @patch("google.generativeai.list_models")
    @patch("google.generativeai.configure")
    def test_ready_populates_models(self, mock_conf, mock_list):
        mock_list.return_value = [type("M", (), {"name": "m1"})(), type("M", (), {"name": "m2"})()]
        apps.get_app_config("core").ready()
        cfg = LLMConfig.objects.first()
        self.assertIsNotNone(cfg)
        self.assertEqual(cfg.available_models, ["m1", "m2"])
        self.assertTrue(cfg.models_changed)

    @override_settings(GOOGLE_API_KEY="x")
    @patch("google.generativeai.list_models")
    @patch("google.generativeai.configure")
    def test_ready_updates_models(self, mock_conf, mock_list):
        LLMConfig.objects.create(available_models=["old"])
        mock_list.return_value = [type("M", (), {"name": "new"})()]
        apps.get_app_config("core").ready()
        cfg = LLMConfig.objects.first()
        self.assertEqual(cfg.available_models, ["new"])
        self.assertTrue(cfg.models_changed)


class AdminModelsViewTests(TestCase):
    def setUp(self):
        admin_group = Group.objects.create(name="admin")
        self.user = User.objects.create_user("amodel", password="pass")
        self.user.groups.add(admin_group)
        self.client.login(username="amodel", password="pass")
        self.cfg = LLMConfig.objects.create(
            default_model="a",
            gutachten_model="a",
            anlagen_model="a",
            available_models=["a", "b"],
        )

    def test_update_models(self):
        url = reverse("admin_models")
        resp = self.client.post(
            url,
            {
                "default_model": "b",
                "gutachten_model": "b",
                "anlagen_model": "b",
            },
        )
        self.assertRedirects(resp, url)
        self.cfg.refresh_from_db()
        self.assertEqual(self.cfg.default_model, "b")
        self.assertEqual(self.cfg.gutachten_model, "b")
        self.assertEqual(self.cfg.anlagen_model, "b")


class Anlage1EmailTests(TestCase):
    def setUp(self):
        self.user = User.objects.create_user("emailer", password="pass")
        self.client.login(username="emailer", password="pass")
        self.projekt = BVProject.objects.create(software_typen="A", beschreibung="x")
        self.file = BVProjectFile.objects.create(
            projekt=self.projekt,
            anlage_nr=1,
            upload=SimpleUploadedFile("a.txt", b"data"),
            question_review={"1": {"vorschlag": "Text"}},
        )

    def test_generate_email(self):
        url = reverse("anlage1_generate_email", args=[self.file.pk])
        with patch("core.views.query_llm", return_value="Mail"):
            resp = self.client.post(url)
        self.assertEqual(resp.status_code, 200)
        self.assertEqual(resp.json()["text"], "Mail")



class TileVisibilityTests(TestCase):
    def setUp(self):
        admin_group = Group.objects.create(name="admin")
        self.user = User.objects.create_user("tileuser", password="pass")
        self.user.groups.add(admin_group)
        self.talkdiary = Tile.objects.get_or_create(
            slug="talkdiary",
            defaults={
                "name": "TalkDiary",
                "bereich": Tile.PERSONAL,
                "url_name": "talkdiary_personal",
            },
        )[0]
        self.projekt = Tile.objects.get_or_create(
            slug="projektverwaltung",
            defaults={
                "name": "Projektverwaltung",
                "bereich": Tile.WORK,
                "url_name": "projekt_list",
            },
        )[0]
        self.cfg = LLMConfig.objects.first() or LLMConfig.objects.create(models_changed=False)
        self.client.login(username="tileuser", password="pass")

    def test_personal_without_access(self):
        resp = self.client.get(reverse("personal"))
        self.assertNotContains(resp, "TalkDiary")

    def test_personal_with_access(self):
        UserTileAccess.objects.create(user=self.user, tile=self.talkdiary)
        resp = self.client.get(reverse("personal"))
        self.assertContains(resp, "TalkDiary")

    def test_personal_with_image(self):
        UserTileAccess.objects.create(user=self.user, tile=self.talkdiary)
        self.talkdiary.image.save(
            "img.png",
            SimpleUploadedFile("img.png", b"data"),
            save=True,
        )
        resp = self.client.get(reverse("personal"))
        self.assertContains(resp, "<img", html=False)

    def test_work_with_projekt_access(self):
        UserTileAccess.objects.create(user=self.user, tile=self.projekt)
        resp = self.client.get(reverse("work"))
        self.assertContains(resp, "Projektverwaltung")
        self.assertNotContains(resp, "TalkDiary")

    def test_flag_reset_on_get(self):
        self.cfg.models_changed = True
        self.cfg.save(update_fields=["models_changed"])
        url = reverse("admin_models")
        self.client.get(url)
        self.cfg.refresh_from_db()
        self.assertFalse(self.cfg.models_changed)


class TileAccessTests(TestCase):
    def setUp(self):
        self.talkdiary = Tile.objects.get_or_create(
            slug="talkdiary",
            defaults={
                "name": "TalkDiary",
                "bereich": Tile.PERSONAL,
                "url_name": "talkdiary_personal",
            },
        )[0]
        self.projekt = Tile.objects.get_or_create(
            slug="projektverwaltung",
            defaults={
                "name": "Projektverwaltung",
                "bereich": Tile.WORK,
                "url_name": "projekt_list",
            },
        )[0]

    def _login(self, name: str) -> User:
        """Erzeugt einen Benutzer und loggt ihn ein."""
        user = User.objects.create_user(name, password="pass")
        self.client.login(username=name, password="pass")
        return user

    def test_talkdiary_access_denied_without_tile(self):
        self._login("nodiac")
        resp = self.client.get(reverse("personal"))
        self.assertNotContains(resp, "TalkDiary")
        resp = self.client.get(reverse("talkdiary_personal"))
        self.assertEqual(resp.status_code, 403)

    def test_talkdiary_access_allowed_with_tile(self):
        user = self._login("withdia")
        UserTileAccess.objects.create(user=user, tile=self.talkdiary)
        resp = self.client.get(reverse("personal"))
        self.assertContains(resp, "TalkDiary")
        resp = self.client.get(reverse("talkdiary_personal"))
        self.assertEqual(resp.status_code, 200)

    def test_projekt_access_denied_without_tile(self):
        self._login("noproj")
        resp = self.client.get(reverse("work"))
        self.assertNotContains(resp, "Projektverwaltung")
        resp = self.client.get(reverse("projekt_list"))
        self.assertEqual(resp.status_code, 403)

    def test_projekt_access_allowed_with_tile(self):
        user = self._login("withproj")
        UserTileAccess.objects.create(user=user, tile=self.projekt)
        resp = self.client.get(reverse("work"))
        self.assertContains(resp, "Projektverwaltung")
        resp = self.client.get(reverse("projekt_list"))
        self.assertEqual(resp.status_code, 200)


class LLMConfigNoticeMiddlewareTests(TestCase):
    def setUp(self):
        admin_group = Group.objects.create(name="admin")
        self.user = User.objects.create_user("llmadmin", password="pass")
        self.user.groups.add(admin_group)
        self.client.login(username="llmadmin", password="pass")
        LLMConfig.objects.create(models_changed=True)

    def test_message_shown(self):
        resp = self.client.get(reverse("home"))
        msgs = [m.message for m in resp.context["messages"]]
        self.assertTrue(any("LLM-Einstellungen" in m for m in msgs))


<<<<<<< HEAD
class RecordingDeleteTests(TestCase):
    def setUp(self):
        self.user = User.objects.create_user("recuser", password="pass")
        self.client.login(username="recuser", password="pass")
        self.tile = Tile.objects.get_or_create(
            slug="talkdiary",
            defaults={
                "name": "TalkDiary",
                "bereich": Tile.PERSONAL,
                "url_name": "talkdiary_personal",
            },
        )[0]
        UserTileAccess.objects.create(user=self.user, tile=self.tile)
        audio = SimpleUploadedFile("a.wav", b"data")
        transcript = SimpleUploadedFile("a.md", b"text")
        self.rec = Recording.objects.create(
            user=self.user,
            bereich=Recording.PERSONAL,
            audio_file=audio,
            transcript_file=transcript,
        )
        self.audio_path = Path(self.rec.audio_file.path)
        self.trans_path = Path(self.rec.transcript_file.path)

    def test_delete_own_recording(self):
        url = reverse("recording_delete", args=[self.rec.pk])
        resp = self.client.post(url)
        self.assertRedirects(resp, reverse("talkdiary_personal"))
        self.assertFalse(Recording.objects.filter(pk=self.rec.pk).exists())
        self.assertFalse(self.audio_path.exists())
        self.assertFalse(self.trans_path.exists())

    def test_delete_requires_post(self):
        url = reverse("recording_delete", args=[self.rec.pk])
        resp = self.client.get(url)
        self.assertEqual(resp.status_code, 405)
        self.assertTrue(Recording.objects.filter(pk=self.rec.pk).exists())

    def test_delete_other_user_recording(self):
        other = User.objects.create_user("other", password="pass")
        rec = Recording.objects.create(
            user=other,
            bereich=Recording.PERSONAL,
            audio_file=SimpleUploadedFile("b.wav", b"d"),
            transcript_file=SimpleUploadedFile("b.md", b"t"),
        )
        url = reverse("recording_delete", args=[rec.pk])
        resp = self.client.post(url)
        self.assertEqual(resp.status_code, 404)
        self.assertTrue(Recording.objects.filter(pk=rec.pk).exists())
=======
class AdminAnlage1ViewTests(TestCase):
    def setUp(self):
        admin_group = Group.objects.create(name="admin")
        self.user = User.objects.create_user("a1admin", password="pass")
        self.user.groups.add(admin_group)
        self.client.login(username="a1admin", password="pass")

    def test_delete_question(self):
        url = reverse("admin_anlage1")
        questions = list(Anlage1Question.objects.all())
        q = questions[0]
        data = {}
        for question in questions:
            if question.id == q.id:
                data[f"delete{question.id}"] = "on"
            if question.parser_enabled:
                data[f"parser_enabled{question.id}"] = "on"
            if question.llm_enabled:
                data[f"llm_enabled{question.id}"] = "on"
            data[f"text{question.id}"] = question.text
        resp = self.client.post(url, data)
        self.assertRedirects(resp, url)
        self.assertFalse(Anlage1Question.objects.filter(id=q.id).exists())
        self.assertEqual(Anlage1Question.objects.count(), len(questions) - 1)
>>>>>>> 8add8ec7

<|MERGE_RESOLUTION|>--- conflicted
+++ resolved
@@ -922,7 +922,7 @@
         self.assertTrue(any("LLM-Einstellungen" in m for m in msgs))
 
 
-<<<<<<< HEAD
+
 class RecordingDeleteTests(TestCase):
     def setUp(self):
         self.user = User.objects.create_user("recuser", password="pass")
@@ -973,7 +973,7 @@
         resp = self.client.post(url)
         self.assertEqual(resp.status_code, 404)
         self.assertTrue(Recording.objects.filter(pk=rec.pk).exists())
-=======
+
 class AdminAnlage1ViewTests(TestCase):
     def setUp(self):
         admin_group = Group.objects.create(name="admin")
@@ -998,5 +998,5 @@
         self.assertRedirects(resp, url)
         self.assertFalse(Anlage1Question.objects.filter(id=q.id).exists())
         self.assertEqual(Anlage1Question.objects.count(), len(questions) - 1)
->>>>>>> 8add8ec7
-
+
+
