--- conflicted
+++ resolved
@@ -1025,7 +1025,7 @@
         self.assertTrue(any("LLM-Einstellungen" in m for m in msgs))
 
 
-<<<<<<< HEAD
+
 class HomeRedirectTests(TestCase):
     def setUp(self):
         self.user = User.objects.create_user("redir", password="pass")
@@ -1043,7 +1043,7 @@
     def test_redirect_personal(self):
         resp = self.client.get(reverse("home"))
         self.assertRedirects(resp, reverse("personal"))
-=======
+
 class AreaImageTests(TestCase):
     def setUp(self):
         self.user = User.objects.create_user("areauser", password="pass")
@@ -1064,7 +1064,7 @@
         resp = self.client.get(reverse("home"))
         self.assertContains(resp, f'alt="{work.name}"', html=False)
         self.assertContains(resp, f'alt="{personal.name}"', html=False)
->>>>>>> 33fa463c
+
 
 
 
