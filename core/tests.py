--- conflicted
+++ resolved
@@ -39,11 +39,10 @@
 )
 
 from . import text_parser
-<<<<<<< HEAD
+
 from .text_parser import parse_anlage2_text
-=======
-from core.text_parser import parse_anlage2_text
->>>>>>> 8498a86c
+
+
 from .anlage4_parser import parse_anlage4
 
 from .parser_manager import parser_manager
