--- conflicted
+++ resolved
@@ -3800,10 +3800,8 @@
 
     def test_export_json(self):
         self.user.groups.add(self.group)
-<<<<<<< HEAD
-=======
-        self.user.tiles.add(self.tile)
->>>>>>> 0d045451
+
+
         url = reverse("admin_export_users_permissions")
         resp = self.client.get(url)
         self.assertEqual(resp.status_code, 200)
@@ -3819,10 +3817,7 @@
                     "username": "neu",
                     "email": "a@b.c",
                     "groups": ["testgroup"],
-<<<<<<< HEAD
-=======
-                    "tiles": ["tile"],
->>>>>>> 0d045451
+
                 }
             ]
         )
@@ -3832,11 +3827,7 @@
         self.assertRedirects(resp, reverse("admin_user_list"))
         user = User.objects.get(username="neu")
         self.assertTrue(user.groups.filter(name="testgroup").exists())
-<<<<<<< HEAD
-        self.assertIn(self.tile, get_user_tiles(user, "work"))
-=======
-        self.assertTrue(user.tiles.filter(url_name="tile").exists())
->>>>>>> 0d045451
+
 
 
 class Anlage1ImportTests(NoesisTestCase):
