--- conflicted
+++ resolved
@@ -734,7 +734,7 @@
         pf = _save_project_file(self.projekt, form)
         self.assertEqual(pf.anlage_nr, 1)
 
-<<<<<<< HEAD
+
     def test_save_multiple_files_unique_numbers(self):
         projekt = BVProject.objects.create(software_typen="A", beschreibung="x")
         for nr in range(1, 7):
@@ -754,7 +754,7 @@
             sorted(qs.values_list("anlage_nr", flat=True)),
             [1, 2, 3, 4, 5, 6],
         )
-=======
+
     def test_upload_uses_filename_when_no_anlage_nr(self):
         doc = Document()
         doc.add_paragraph("x")
@@ -774,7 +774,7 @@
         self.assertEqual(resp.status_code, 302)
         pf = self.projekt.anlagen.get()
         self.assertEqual(pf.anlage_nr, 4)
->>>>>>> 68ddd6c2
+
 
 
 class AutoApprovalTests(NoesisTestCase):
