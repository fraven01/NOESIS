from django.contrib.auth.models import User, Group
from django.urls import reverse
from django.test import TestCase
from django.conf import settings
from django.http import QueryDict
from django.db import IntegrityError
from types import SimpleNamespace


from django.apps import apps
from ..models import (
    BVProject,
    BVProjectFile,
    Recording,
    Prompt,
    LLMConfig,
    Tile,
    UserTileAccess,
    Anlage1Question,
    Anlage1Config,
    Area,
    Anlage2Function,
    Anlage2Config,
    Anlage2ColumnHeading,
    Anlage2SubQuestion,

    AnlagenFunktionsMetadaten,
    FunktionsErgebnis,

    SoftwareKnowledge,
    BVSoftware,
    Gutachten,
    FormatBParserRule,
    AntwortErkennungsRegel,
    Anlage4Config,
    Anlage4ParserConfig,
    ZweckKategorieA,
)
from ..docx_utils import (
    extract_text,
    get_docx_page_count,
    get_pdf_page_count,
    extract_images,
    parse_anlage2_table,
    _normalize_header_text,
)

from .. import text_parser

from core.text_parser import parse_anlage2_text, PHRASE_TYPE_CHOICES

from ..anlage4_parser import parse_anlage4

from ..parser_manager import parser_manager
from ..parsers import AbstractParser

from pathlib import Path
from tempfile import NamedTemporaryFile
from docx import Document
import shutil
from PIL import Image
import fitz
from django.conf import settings

from django.core.files.uploadedfile import SimpleUploadedFile
from ..forms import (
    BVProjectForm,
    BVProjectUploadForm,
    BVProjectFileJSONForm,
    Anlage2ConfigForm,
    Anlage2ReviewForm,
)
from ..workflow import set_project_status
from ..models import ProjectStatus
from ..llm_tasks import (
    classify_system,
    check_anlage1,
    check_anlage2,
    analyse_anlage3,
    analyse_anlage4,
    analyse_anlage4_async,
    check_anlage3_vision,
    check_anlage5,
    run_conditional_anlage2_check,
    worker_verify_feature,
    worker_generate_gutachten,
    worker_run_initial_check,
    worker_run_anlage3_vision,
    worker_anlage4_evaluate,
    worker_generate_gap_summary,
    get_prompt,
    generate_gutachten,
    run_anlage2_analysis,
    parse_anlage1_questions,
    _parse_anlage2,
)
from ..views import _verification_to_initial, _build_row_data
from ..reporting import generate_gap_analysis, generate_management_summary
from unittest.mock import patch, ANY
from django.core.management import call_command
from django.test import override_settings
from django.conf import settings
import json



def create_statuses() -> None:
    ProjectStatus.objects.all().delete()
    data = [
        ("NEW", "Neu"),
        ("CLASSIFIED", "Klassifiziert"),
        ("GUTACHTEN_OK", "Gutachten OK"),
        ("GUTACHTEN_FREIGEGEBEN", "Gutachten freigegeben"),
        ("IN_PRUEFUNG_ANLAGE_X", "In Prüfung Anlage X"),
        ("FB_IN_PRUEFUNG", "FB in Prüfung"),
        ("ENDGEPRUEFT", "Endgeprüft"),
    ]
    for idx, (key, name) in enumerate(data, start=1):
        ProjectStatus.objects.create(
            name=name,
            key=key,
            ordering=idx,
            is_default=key == "NEW",
            is_done_status=key == "ENDGEPRUEFT",
        )


def setUpModule():
    pass


def create_project(software: list[str] | None = None, **kwargs) -> BVProject:
    projekt = BVProject.objects.create(**kwargs)
    for name in software or []:
        BVSoftware.objects.create(projekt=projekt, name=name)
    return projekt


def seed_test_data(*, skip_prompts: bool = False) -> None:
    """Befüllt die Test-Datenbank mit Initialdaten.

    Bestehende Einträge werden zuvor gelöscht. Optional können die
    Prompt-Definitionen übersprungen werden.
    """
    BVProject.objects.all().delete()
    Prompt.objects.all().delete()
    Tile.objects.all().delete()
    Area.objects.all().delete()
    Anlage2Function.objects.all().delete()
    Anlage2SubQuestion.objects.all().delete()
    Anlage2ColumnHeading.objects.all().delete()
    Anlage2Config.objects.all().delete()
    Anlage1Question.objects.all().delete()
    apps.get_model("core", "Anlage1QuestionVariant").objects.all().delete()
    apps.get_model("core", "LLMRole").objects.all().delete()
    FormatBParserRule.objects.all().delete()
    AntwortErkennungsRegel.objects.all().delete()
    Anlage4Config.objects.all().delete()
    LLMConfig.objects.all().delete()
    from django.apps import apps as django_apps
    from importlib import import_module
    create_initial_data = import_module(
        "core.migrations.0002_seed_initial_data"
    ).create_initial_data
    from ..llm_tasks import (
        ANLAGE1_QUESTIONS,
        _ANLAGE1_INTRO,
        _ANLAGE1_IT,
        _ANLAGE1_SUFFIX,
    )

    try:
        create_initial_data(django_apps, None)
    except LookupError:
        # Falls die Migrationsfunktion wegen entfernter Modelle
        # fehlschlägt, legen wir die benötigten Objekte manuell an.
        Anlage1QuestionModel = apps.get_model("core", "Anlage1Question")
        Anlage1QuestionVariant = apps.get_model("core", "Anlage1QuestionVariant")
        for idx, text in enumerate(ANLAGE1_QUESTIONS, start=1):
            question, _ = Anlage1QuestionModel.objects.update_or_create(
                num=idx,
                defaults={
                    "text": text,
                    "enabled": True,
                    "parser_enabled": True,
                    "llm_enabled": True,
                },
            )
            Anlage1QuestionVariant.objects.get_or_create(question=question, text=text)
    create_statuses()

    # Anlage1 Fragen aktualisieren
    Anlage1QuestionModel = apps.get_model("core", "Anlage1Question")
    Anlage1QuestionVariant = apps.get_model("core", "Anlage1QuestionVariant")
    for idx, text in enumerate(ANLAGE1_QUESTIONS, start=1):
        try:
            question = Anlage1QuestionModel.objects.get(num=idx)
            question.text = text
            question.parser_enabled = True
            question.llm_enabled = True
            question.save()
        except Anlage1QuestionModel.DoesNotExist:
            question = Anlage1QuestionModel.objects.create(
                num=idx,
                text=text,
                parser_enabled=True,
                llm_enabled=True,
            )
        Anlage1QuestionVariant.objects.get_or_create(question=question, text=text)

    if skip_prompts:
        return

    for idx, text in enumerate(ANLAGE1_QUESTIONS, start=1):
        Prompt.objects.update_or_create(name=f"anlage1_q{idx}", defaults={"text": text})

    check_anlage1_text = (
        _ANLAGE1_INTRO
        + ANLAGE1_QUESTIONS[0]
        + "\n"
        + ANLAGE1_QUESTIONS[1]
        + "\n"
        + _ANLAGE1_IT
        + "".join(f"{q}\n" for q in ANLAGE1_QUESTIONS[2:])
        + _ANLAGE1_SUFFIX
    )
    Prompt.objects.update_or_create(name="check_anlage1", defaults={"text": check_anlage1_text})
    Prompt.objects.update_or_create(
        name="check_anlage3_vision",
        defaults={"text": "Prüfe die folgenden Bilder der Anlage. Gib ein JSON mit 'ok' und 'hinweis' zurück:\n\n"},
    )
    # Weitere Prompts für Tests bereitstellen
    roles = {r.name: r for r in apps.get_model("core", "LLMRole").objects.all()}
    prompt_data = {
        "anlage1_email": {
            "text": (
                "Formuliere eine freundliche E-Mail an den Fachbereich. "
                "Wir haben die Anlage 1 geprüft und noch folgende Vorschläge, "
                "bevor der Mitbestimmungsprozess weiter gehen kann. "
                "Bitte fasse die folgenden Vorschläge zusammen:\r\n\r\n"
            )
        },
        "anlage2_ai_involvement_check": {
            "text": (
                "Antworte ausschließlich mit 'Ja' oder 'Nein'. Frage: "
                "Beinhaltet die Funktion '{function_name}' der Software "
                "'{software_name}' typischerweise eine KI-Komponente? "
                "Eine KI-Komponente liegt vor, wenn die Funktion "
                "unstrukturierte Daten (Text, Bild, Ton) verarbeitet, "
                "Sentiment-Analysen durchführt oder nicht-deterministische, "
                "probabilistische Ergebnisse liefert."
            )
        },
        "anlage2_ai_involvement_justification": {
            "text": (
                "Gib eine kurze Begründung, warum die Funktion '{function_name}' "
                "der Software '{software_name}' eine KI-Komponente beinhaltet oder "
                "beinhalten kann, insbesondere im Hinblick auf die Verarbeitung "
                "unstrukturierter Daten oder nicht-deterministischer Ergebnisse."
            )
        },
        "anlage2_feature_justification": {
            "text": (
                "Warum besitzt die Software '{software_name}' typischerweise die "
                "Funktion oder Eigenschaft '{function_name}'?   Ist es möglich "
                "mit der {function_name} eine Leistungskontrolle oder eine "
                "Verhaltenskontrolle  Ist damit eine Leistungskontrolle oder "
                "eine Verhaltenskontrolle im Sinne des §87 Abs. 1 Nr. 6 möglich? "
                "Wenn ja, wie?"
            )
        },
        "anlage2_subquestion_possibility_check": {
            "text": (
                "Im Kontext der Funktion '{function_name}' der Software "
                "'{software_name}': Ist die spezifische Anforderung "
                "'{subquestion_text}' technisch möglich? Antworte nur mit 'Ja', "
                "'Nein' oder 'Unsicher'."
            )
        },
        "anlage2_subquestion_justification_check": {
            "text": (
                " [SYSTEM]\nDu bist Fachautor*in für IT-Mitbestimmung (§87 Abs. 1 Nr. 6 BetrVG).\n"
                "Antworte Unterfrage prägnant in **maximal zwei Sätzen** (insgesamt ≤ 65 Wörter) und erfülle folgende Regeln :\n\n"
                "1. Starte Teil A mit „Typischer Zweck: …“  \n2. Starte Teil B mit „Kontrolle: Ja, …“ oder „Kontrolle: Nein, …“.  \n"
                "3. Nenne exakt die übergebene Funktion/Eigenschaft, erfinde nichts dazu.  \n"
                "4. Erkläre knapp *warum* mit der Funktion die Unterfrage (oder warum nicht) eine Leistungs- oder Verhaltenskontrolle möglich ist.  \n"
                "5. Verwende Alltagssprache, keine Marketing-Floskeln.\n\n"
                " [USER]\nSoftware: {{software_name}}  \nFunktion/Eigenschaft: {{function_name}}  \nUnterfrage: \"{{subquestion_text}}\""
            )
        },
        "anlage2_ai_verification_prompt": {
            "text": (
                "Gib eine kurze Begründung, warum die Funktion '{function_name}' "
                "(oder die Unterfrage '{subquestion_text}') der Software "
                "'{software_name}' eine KI-Komponente beinhaltet oder beinhalten kann, "
                "insbesondere im Hinblick auf die Verarbeitung unstrukturierter Daten "
                "oder nicht-deterministischer Ergebnisse."
            )
        },
        "anlage2_feature_verification": {
            "text": (
                "Deine einzige Aufgabe ist es, die folgende Frage mit einem einzigen "
                "Wort zu beantworten. Deine Antwort darf AUSSCHLIESSLICH \"Ja\", "
                "\"Nein\", oder \"Unsicher\" sein. Gib keine Einleitung, keine "
                "Begründung und keine weiteren Erklärungen ab.\r\n\r\nFrage: "
                "Besitzt die Software '{software_name}' basierend auf allgemeinem "
                "Wissen typischerweise die Funktion oder Eigenschaft "
                "'{function_name}'?\n\n{gutachten}"
            ),
            "role": roles.get("Standard"),
            "use_system_role": False,
        },
        "check_anlage2_function": {
            "text": (
                "Prüfe anhand des folgenden Textes, ob die genannte Funktion "
                "vorhanden ist. Gib ein JSON mit den Schlüsseln \"technisch_verfuegbar\", "
                "\"einsatz_telefonica\", \"zur_lv_kontrolle\" und \"ki_beteiligung\" "
                "zurück.\n\n"
            )
        },
        "check_anlage3": {"text": "Prüfe die folgende Anlage auf Vollständigkeit. Gib ein JSON mit 'ok' und 'hinweis' zurück:\n\n"},
        "check_anlage4": {"text": "Prüfe die folgende Anlage auf Vollständigkeit. Gib ein JSON mit 'ok' und 'hinweis' zurück:\n\n"},
        "check_anlage5": {"text": "Prüfe die folgende Anlage auf Vollständigkeit. Gib ein JSON mit 'ok' und 'hinweis' zurück:\n\n"},
        "classify_system": {
            "text": (
                "Bitte klassifiziere das folgende Softwaresystem. "
                "Gib ein JSON mit den Schlüsseln 'kategorie' und 'begruendung' zurück.\n\n"
            )
        },
        "generate_gutachten": {
            "text": (
                "Erstelle ein tiefgehendes Gutachten zu der Software im Sinne des § 87 Abs. 1 Nr. 6 BetrVG. "
                "Richte das Gutachten ausschließlich an Betriebsräte und überspringe allgemeine Erläuterungen "
                "zu DSGVO oder Datenschutzrecht ebenso musst du nicht erläutern, wann Mitbestimmungsrechte "
                "nach §87 (1) Nr. 6 gelten.\n\nDein Gutachten soll folgende Punkte abdecken: \n\n1. **Mitbestimmungspflichtige Funktionen**   \n- Liste alleFeatures auf, die der Leistungs- oder Verhaltenskontrolle dienen (z. B. Analyse von Nutzungshistorien, App- und Kommunikationsauswertung, Dateizugriffsprotokolle).\n- Erläutere kurz, warum jede einzelne Funktion unter § 87 1 Nr. 6 BetrVG fällt. \n\n2. **Eingriffsintensität aus Mitarbeitersicht**   \n   - Beschreibe, wie stark jede dieser Funktionen in den Arbeitsablauf eingreift und welche Verhaltensaspekte sie überwacht (z. B. Häufigkeit von App-Nutzung, Kommunikationsverhalten, Standortdaten).   \n   - Nutze eine Skala (gering – mittel – hoch) und begründe die Einstufung anhand typischer Betriebsabläufe in einem Telekommunikationsunternehmen. \n\n3. **Betroffene Leistungs- und Verhaltensaspekte**   \n   - Identifiziere konkret, welche Leistungskennzahlen (z. B. Aktivitätszeiten, App-Nutzungsdauer) und Verhaltensmuster (z. B. Kommunikationshäufigkeit, Datenübertragung) erfasst und ausgewertet werden.   \n   - Schätze ab, wie umfassend und detailliert die Auswertung jeweils ausfällt. \n\n4. **Handlungsbedarf für den Betriebsrat**   \n   - Fasse zusammen, bei welchen Funktionen und Einsatzszenarien eine Betriebsvereinbarung zwingend erforderlich ist. \n\n5. **Weitere Mitbestimmungsrechte (Kurzhinweise)**   \n   - Wenn offensichtlich erkennbar ist, dass andere relevante Mitbestimmungsrechte nach BetrVG (z. B. §§ 80 ff. zur Informationspflicht) berührt sind, bewerte kurz, warum diese Software dieses Recht des Betriebsrats berühren könnte. \n\nArbeite strukturiert mit klaren Überschriften und Bullet-Points. Wo sinnvoll, nutze kurze Tabellen oder Zusammenfassungen zur Übersicht. \n. Antworte auf deutsch.\nSoftware: \n"
            ),
            "role": roles.get("Gutachten"),
        },
        "initial_check_knowledge": {
            "text": "Kennst du die Software '{name}'? Antworte ausschließlich mit einem einzigen Wort: 'Ja' oder 'Nein'.",
            "use_system_role": False,
        },
        "initial_check_knowledge_with_context": {
            "text": (
                "Kennst du die Software '{name}'? Hier ist zusätzlicher Kontext, um sie zu identifizieren: \"{user_context}\". "
                "Antworte ausschließlich mit einem einigen Wort: 'Ja' oder 'Nein'."
            )
        },
        "initial_llm_check": {
            "text": (
                "Erstelle eine kurze, technisch korrekte Beschreibung für die Software '{name}'. "
                "Nutze Markdown mit Überschriften, Listen oder Fettdruck, um den Text zu strukturieren. "
                "Erläutere, was sie tut und wie sie typischerweise eingesetzt wird."
            ),
            "role": roles.get("Gutachten"),
        },
    }

    for name, data in prompt_data.items():
        Prompt.objects.update_or_create(
            name=name,
            defaults={
                "text": data["text"],
                "role": data.get("role"),
                "use_system_role": data.get("use_system_role", True),
            },
        )


class NoesisTestCase(TestCase):
    """Basisklasse für alle Tests mit gefüllter Datenbank."""

    @classmethod
    def setUpTestData(cls):
        seed_test_data()
        cls.user = User.objects.create_user("baseuser", password="pass")
        cls.superuser = User.objects.create_superuser(
            "basesuper", "admin@example.com", password="pass"
        )


class BVProjectFileTests(NoesisTestCase):
    def test_create_project_with_files(self):
        projekt = BVProject.objects.create(software_typen="A", beschreibung="x")
        for i in range(1, 4):
            f = SimpleUploadedFile(f"f{i}.txt", b"data")
            BVProjectFile.objects.create(
                projekt=projekt,
                anlage_nr=i,
                upload=f,
                text_content="data",
            )
        self.assertEqual(projekt.anlagen.count(), 3)
        self.assertListEqual(
            list(projekt.anlagen.values_list("anlage_nr", flat=True)), [1, 2, 3]
        )

    def test_default_flags(self):
        projekt = BVProject.objects.create(software_typen="A", beschreibung="x")
        pf = BVProjectFile.objects.create(
            projekt=projekt,
            anlage_nr=1,
            upload=SimpleUploadedFile("a.txt", b"data"),
            text_content="d",
        )
        self.assertFalse(pf.manual_reviewed)
        self.assertFalse(pf.verhandlungsfaehig)
        pf.manual_reviewed = True
        pf.verhandlungsfaehig = True
        pf.save()
        pf.refresh_from_db()
        self.assertTrue(pf.manual_reviewed)
        self.assertTrue(pf.verhandlungsfaehig)

    def test_json_form_shows_analysis_field_for_anlage3(self):
        projekt = BVProject.objects.create(software_typen="A", beschreibung="x")
        pf = BVProjectFile.objects.create(
            projekt=projekt,
            anlage_nr=3,
            upload=SimpleUploadedFile("a.txt", b"x"),
            text_content="t",
            analysis_json={"ok": True},
        )
        form = BVProjectFileJSONForm(instance=pf)
        self.assertIn("analysis_json", form.fields)

    def test_save_stores_task_id(self):
        projekt = BVProject.objects.create(software_typen="A", beschreibung="x")
        Anlage2Function.objects.create(name="Login")
        with patch("core.models.async_task", return_value="tid1") as mock_task:
            pf = BVProjectFile.objects.create(
                projekt=projekt,
                anlage_nr=2,
                upload=SimpleUploadedFile("a.txt", b"x"),
                text_content="t",
            )
        self.assertEqual(pf.verification_task_id, "tid1")
        mock_task.assert_called_with(
            "core.llm_tasks.run_conditional_anlage2_check",
            projekt.pk,
        )

    def test_is_verification_running(self):
        projekt = BVProject.objects.create(software_typen="A", beschreibung="x")
        pf = BVProjectFile(
            projekt=projekt,
            anlage_nr=2,
            upload=SimpleUploadedFile("a.txt", b"x"),
            verification_task_id="tid",
        )
        with patch("core.models.fetch") as mock_fetch:
            mock_fetch.return_value = SimpleNamespace(success=None)
            self.assertTrue(pf.is_verification_running())
            mock_fetch.return_value = SimpleNamespace(success=True)
            self.assertFalse(pf.is_verification_running())

    def test_check_functions_clears_task_id(self):
        projekt = BVProject.objects.create(software_typen="A", beschreibung="x")
        pf = BVProjectFile.objects.create(
            projekt=projekt,
            anlage_nr=2,
            upload=SimpleUploadedFile("a.txt", b"x"),
            verification_task_id="tid",
        )
        Anlage2Function.objects.create(name="Login")
        with patch("core.llm_tasks.query_llm", return_value="{}"):
            run_conditional_anlage2_check(projekt.pk)
        pf.refresh_from_db()
        self.assertEqual(pf.verification_task_id, "")

    def test_template_shows_disabled_state_when_task_running(self):
        projekt = BVProject.objects.create(software_typen="A", beschreibung="x")
        BVProjectFile.objects.create(
            projekt=projekt,
            anlage_nr=2,
            upload=SimpleUploadedFile("a.txt", b"x"),
            verification_task_id="tid",
        )
        self.client.login(username=self.superuser.username, password="pass")
        with patch("core.models.fetch") as mock_fetch:
            mock_fetch.return_value = SimpleNamespace(success=None)
            url = reverse("projekt_detail", args=[projekt.pk])
            resp = self.client.get(url)
        self.assertContains(resp, "disabled-btn")

    def test_hx_project_file_status_running(self):
        projekt = BVProject.objects.create(software_typen="A", beschreibung="x")
        pf = BVProjectFile.objects.create(
            projekt=projekt,
            anlage_nr=2,
            upload=SimpleUploadedFile("a.txt", b"x"),
            verification_task_id="tid",
        )
        self.client.login(username=self.superuser.username, password="pass")
        with patch("core.models.fetch") as mock_fetch:
            mock_fetch.return_value = SimpleNamespace(success=None)
            url = reverse("hx_project_file_status", args=[pf.pk])
            resp = self.client.get(url)
        self.assertContains(resp, "hx-trigger")
        self.assertContains(resp, "spinner")

    def test_hx_project_file_status_ready(self):
        projekt = BVProject.objects.create(software_typen="A", beschreibung="x")
        pf = BVProjectFile.objects.create(
            projekt=projekt,
            anlage_nr=2,
            upload=SimpleUploadedFile("a.txt", b"x"),
            verification_task_id="tid",
        )
        self.client.login(username=self.user.username, password="pass")
        with patch("core.models.fetch") as mock_fetch:
            mock_fetch.return_value = SimpleNamespace(success=True)
            url = reverse("hx_project_file_status", args=[pf.pk])
            resp = self.client.get(url)
        self.assertNotContains(resp, "hx-trigger")
        self.assertContains(resp, "Prüfen")


class ProjektFileUploadTests(NoesisTestCase):
    def setUp(self):
        self.user = User.objects.create_user("user", password="pass")
        self.client.login(username="user", password="pass")
        self.projekt = BVProject.objects.create(software_typen="A", beschreibung="x")

    def test_docx_upload_extracts_text(self):
        doc = Document()
        doc.add_paragraph("Docx Inhalt")
        tmp = NamedTemporaryFile(delete=False, suffix=".docx")
        doc.save(tmp.name)
        tmp.close()
        with open(tmp.name, "rb") as fh:
            upload = SimpleUploadedFile("t.docx", fh.read())
        Path(tmp.name).unlink(missing_ok=True)

        url = reverse("projekt_file_upload", args=[self.projekt.pk])
        resp = self.client.post(
            url,
            {"anlage_nr": 1, "upload": upload, "manual_comment": ""},
            format="multipart",
        )
        self.assertEqual(resp.status_code, 302)
        file_obj = self.projekt.anlagen.first()
        self.assertIsNotNone(file_obj)
        self.assertIn("Docx Inhalt", file_obj.text_content)

    def test_pdf_upload_stores_bytes(self):
        pdf = fitz.open()
        pdf.new_page()
        tmp = NamedTemporaryFile(delete=False, suffix=".pdf")
        tmp.close()
        pdf.save(tmp.name)
        with open(tmp.name, "rb") as fh:
            upload = SimpleUploadedFile("t.pdf", fh.read())
        Path(tmp.name).unlink(missing_ok=True)

        url = reverse("projekt_file_upload", args=[self.projekt.pk])
        resp = self.client.post(
            url,
            {"anlage_nr": 3, "upload": upload, "manual_comment": ""},
            format="multipart",
        )
        self.assertEqual(resp.status_code, 302)
        file_obj = self.projekt.anlagen.get(anlage_nr=3)
        self.assertEqual(file_obj.text_content, "")

    def test_anlage2_upload_queues_check(self):
        doc = Document()
        table = doc.add_table(rows=2, cols=2)
        table.cell(0, 0).text = "Funktion"
        table.cell(0, 1).text = "Technisch vorhanden"
        table.cell(1, 0).text = "Login"
        table.cell(1, 1).text = "Ja"
        tmp = NamedTemporaryFile(delete=False, suffix=".docx")
        doc.save(tmp.name)
        tmp.close()
        with open(tmp.name, "rb") as fh:
            upload = SimpleUploadedFile("t.docx", fh.read())
        Path(tmp.name).unlink(missing_ok=True)

        Anlage2Function.objects.create(name="Login")

        url = reverse("projekt_file_upload", args=[self.projekt.pk])
        with patch("core.models.async_task", return_value="tid1") as mock_async:
            resp = self.client.post(
                url,
                {"anlage_nr": 2, "upload": upload, "manual_comment": ""},
                format="multipart",
            )
        self.assertEqual(resp.status_code, 302)
        pf = self.projekt.anlagen.get(anlage_nr=2)
        self.assertIsNone(pf.analysis_json)
        self.assertEqual(pf.verification_task_id, "tid1")
        mock_async.assert_called_with(
            "core.llm_tasks.run_conditional_anlage2_check",
            self.projekt.pk,
        )


class AutoApprovalTests(NoesisTestCase):
    """Tests für die automatische Genehmigung von Dokumenten."""

    def setUp(self) -> None:
        self.user = User.objects.create_user("auto", password="pass")
        self.client.login(username="auto", password="pass")
        self.projekt = BVProject.objects.create(software_typen="A", beschreibung="x")

    def _upload_doc(self, document: Document) -> BVProjectFile:
        """Hilfsfunktion zum Hochladen eines DOCX-Dokuments."""
        tmp = NamedTemporaryFile(delete=False, suffix=".docx")
        document.save(tmp.name)
        tmp.close()
        with open(tmp.name, "rb") as fh:
            upload = SimpleUploadedFile("t.docx", fh.read())
        Path(tmp.name).unlink(missing_ok=True)
        url = reverse("projekt_file_upload", args=[self.projekt.pk])
        resp = self.client.post(
            url,
            {"anlage_nr": 1, "upload": upload, "manual_comment": ""},
            format="multipart",
        )
        self.assertEqual(resp.status_code, 302)
        return self.projekt.anlagen.get(anlage_nr=1)

    def test_single_page_auto_approved(self):
        doc = Document()
        doc.add_paragraph("Seite 1")
        pf = self._upload_doc(doc)
        self.assertFalse(pf.manual_reviewed)
        self.assertFalse(pf.verhandlungsfaehig)

    def test_multi_page_requires_manual_review(self):
        img = Image.new("RGB", (10, 10), color="red")
        img_tmp = NamedTemporaryFile(delete=False, suffix=".png")
        img.save(img_tmp.name)
        img_tmp.close()

        doc = Document()
        doc.add_paragraph("Seite 1")
        doc.add_page_break()
        doc.add_paragraph("Seite 2")
        doc.add_picture(img_tmp.name)
        Path(img_tmp.name).unlink(missing_ok=True)

        pf = self._upload_doc(doc)
        self.assertFalse(pf.manual_reviewed)
        self.assertFalse(pf.verhandlungsfaehig)

    def test_toggle_manual_review_sets_flag(self):
        doc = Document()
        doc.add_paragraph("Seite 1")
        doc.add_page_break()
        doc.add_paragraph("Seite 2")
        pf = self._upload_doc(doc)

        url = reverse("project_file_toggle_flag", args=[pf.pk, "manual_reviewed"])
        resp = self.client.post(url, {"value": "1"})
        self.assertEqual(resp.status_code, 302)
        pf.refresh_from_db()
        self.assertTrue(pf.manual_reviewed)
        self.assertFalse(pf.verhandlungsfaehig)

    def test_project_status_updated_after_all_anlage3_reviewed(self):
        pf1 = BVProjectFile.objects.create(
            projekt=self.projekt,
            anlage_nr=3,
            upload=SimpleUploadedFile("a.txt", b"x"),
            text_content="x",
        )
        pf2 = BVProjectFile.objects.create(
            projekt=self.projekt,
            anlage_nr=3,
            upload=SimpleUploadedFile("b.txt", b"x"),
            text_content="y",
        )

        for pf in (pf1, pf2):
            url = reverse("project_file_toggle_flag", args=[pf.pk, "manual_reviewed"])
            self.client.post(url, {"value": "1"})

        self.projekt.refresh_from_db()
        self.assertEqual(self.projekt.status.key, "ENDGEPRUEFT")


class Anlage3AutomationTests(NoesisTestCase):
    def setUp(self) -> None:
        self.user = User.objects.create_user("auto3", password="pass")
        self.client.login(username="auto3", password="pass")
        self.projekt = BVProject.objects.create(software_typen="A", beschreibung="x")

    def _upload_docx(self, document: Document) -> BVProjectFile:
        tmp = NamedTemporaryFile(delete=False, suffix=".docx")
        document.save(tmp.name)
        tmp.close()
        with open(tmp.name, "rb") as fh:
            upload = SimpleUploadedFile("t.docx", fh.read())
        Path(tmp.name).unlink(missing_ok=True)
        url = reverse("projekt_file_upload", args=[self.projekt.pk])
        resp = self.client.post(
            url,
            {"anlage_nr": 3, "upload": upload, "manual_comment": ""},
            format="multipart",
        )
        self.assertEqual(resp.status_code, 302)
        return BVProjectFile.objects.get(projekt=self.projekt, anlage_nr=3)

    def test_single_page_sets_negotiable(self):
        doc = Document()
        doc.add_paragraph("Seite 1")
        pf = self._upload_docx(doc)
        self.assertTrue(pf.verhandlungsfaehig)

    def test_review_save_marks_checked(self):
        pf = BVProjectFile.objects.create(
            projekt=self.projekt,
            anlage_nr=3,
            upload=SimpleUploadedFile("a.docx", b""),
            text_content="",
        )
        url = reverse("projekt_file_edit_json", args=[pf.pk])
        resp = self.client.post(url, {"analysis_json": "{}"})
        self.assertRedirects(resp, reverse("projekt_detail", args=[self.projekt.pk]))
        pf.refresh_from_db()
        self.assertTrue(pf.manual_reviewed)


class BVProjectModelTests(NoesisTestCase):
    def test_title_auto_set_from_software(self):
        projekt = BVProject.objects.create(software_typen="A, B", beschreibung="x")
        self.assertEqual(projekt.title, "A, B")

    def test_title_preserved_when_set(self):
        projekt = BVProject.objects.create(
            title="X", software_typen="A", beschreibung="x"
        )
        self.assertEqual(projekt.title, "X")

    def test_save_accepts_list_for_software_typen(self):
        projekt = BVProject.objects.create(
            software_typen=["A", "", "B "],
            beschreibung="x",
        )
        self.assertEqual(projekt.software_typen, "A, B")


class AnlagenFunktionsMetadatenModelTests(NoesisTestCase):
    def test_manual_result_field(self):
        projekt = BVProject.objects.create(software_typen="A", beschreibung="x")
        func = Anlage2Function.objects.create(name="Login")
        pf = BVProjectFile.objects.create(
            projekt=projekt,
            anlage_nr=2,
            upload=SimpleUploadedFile("a.txt", b"x"),
        )
        res = AnlagenFunktionsMetadaten.objects.create(
            anlage_datei=pf,
            funktion=func,
        )
        FunktionsErgebnis.objects.create(
            projekt=projekt,
            anlage_datei=pf,
            funktion=func,
            quelle="manuell",
            technisch_verfuegbar=True,
            ki_beteiligung=False,
        )
        latest = FunktionsErgebnis.objects.filter(
            projekt=projekt,
            funktion=func,
            quelle="manuell",
        ).first()
        self.assertTrue(latest.technisch_verfuegbar)
        self.assertFalse(latest.ki_beteiligung)


class WorkflowTests(NoesisTestCase):
    def test_default_status(self):
        projekt = BVProject.objects.create(software_typen="A", beschreibung="x")
        self.assertEqual(projekt.status.key, "NEW")

    def test_set_project_status(self):
        projekt = BVProject.objects.create(software_typen="A", beschreibung="x")
        set_project_status(projekt, "CLASSIFIED")
        projekt.refresh_from_db()
        self.assertEqual(projekt.status.key, "CLASSIFIED")

    def test_invalid_status(self):
        projekt = BVProject.objects.create(software_typen="A", beschreibung="x")
        with self.assertRaises(ValueError):
            set_project_status(projekt, "XXX")

    def test_set_project_status_new_states(self):
        projekt = BVProject.objects.create(software_typen="A", beschreibung="x")
        for status in [
            "IN_PRUEFUNG_ANLAGE_X",
            "FB_IN_PRUEFUNG",
            "ENDGEPRUEFT",
        ]:
            set_project_status(projekt, status)
            projekt.refresh_from_db()
            self.assertEqual(projekt.status.key, status)

    def test_status_history_created(self):
        projekt = BVProject.objects.create(software_typen="A", beschreibung="x")
        self.assertEqual(projekt.status_history.count(), 1)
        set_project_status(projekt, "CLASSIFIED")
        self.assertEqual(projekt.status_history.count(), 2)


class BuildRowDataTests(NoesisTestCase):
    def setUp(self):
        self.func = Anlage2Function.objects.create(name="Testfunktion")
        self.form = Anlage2ReviewForm()

    def test_flag_set_on_difference(self):
        analysis = {"Testfunktion": {"technisch_vorhanden": True}}
        verification = {"Testfunktion": {"technisch_vorhanden": False}}
        row = _build_row_data(
            "Testfunktion",
            "Testfunktion",
            self.func.id,
            f"func{self.func.id}_",
            self.form,
            {},
            {},
            {},
            analysis,
            verification,
            {},
            {},
        )
        self.assertTrue(row["requires_manual_review"])

    def test_flag_not_set_when_manual(self):
        analysis = {"Testfunktion": {"technisch_vorhanden": True}}
        verification = {"Testfunktion": {"technisch_vorhanden": False}}
        manual = {"Testfunktion": {"technisch_vorhanden": True}}
        row = _build_row_data(
            "Testfunktion",
            "Testfunktion",
            self.func.id,
            f"func{self.func.id}_",
            self.form,
            {},
            {},
            {},
            analysis,
            verification,
            manual,
            {},
        )
        self.assertFalse(row["requires_manual_review"])

    def test_manual_flags_propagated(self):
        analysis = {}
        verification = {}
        manual = {"Testfunktion": {"technisch_vorhanden": True}}
        row = _build_row_data(
            "Testfunktion",
            "Testfunktion",
            self.func.id,
            f"func{self.func.id}_",
            self.form,
            {},
            {},
            {},
            analysis,
            verification,
            manual,
            {},
        )
        self.assertTrue(row["manual_flags"]["technisch_vorhanden"])

    def test_manual_flags_false_when_absent(self):
        row = _build_row_data(
            "Testfunktion",
            "Testfunktion",
            self.func.id,
            f"func{self.func.id}_",
            self.form,
            {},
            {},
            {},
            {},
            {},
            {},
            {},
        )
        self.assertFalse(row["manual_flags"]["technisch_vorhanden"])

    def test_doc_ai_from_result_map_main(self):
        projekt = BVProject.objects.create(software_typen="A", beschreibung="x")
        pf = BVProjectFile.objects.create(
            projekt=projekt,
            anlage_nr=2,
            upload=SimpleUploadedFile("a.txt", b"x"),
        )
        res = AnlagenFunktionsMetadaten.objects.create(
            anlage_datei=pf,
            funktion=self.func,
        )
        FunktionsErgebnis.objects.create(
            projekt=projekt,
            anlage_datei=pf,
            funktion=self.func,
            quelle="parser",
            technisch_verfuegbar=True,
        )
        FunktionsErgebnis.objects.create(
            projekt=projekt,
            anlage_datei=pf,
            funktion=self.func,
            quelle="ki",
            technisch_verfuegbar=False,
        )

        analysis = {self.func.name: {"technisch_vorhanden": False}}
        verification = {self.func.name: {"technisch_vorhanden": True}}
        result_map = {res.get_lookup_key(): res}

        row = _build_row_data(
            self.func.name,
            self.func.name,
            self.func.id,
            f"func{self.func.id}_",
            self.form,
            {},
            {},
            {},
            analysis,
            verification,
            {},
            result_map,
        )

        self.assertTrue(row["doc_result"]["technisch_vorhanden"])
        self.assertFalse(row["ai_result"]["technisch_vorhanden"])

    def test_doc_ai_from_result_map_subquestion(self):
        projekt = BVProject.objects.create(software_typen="A", beschreibung="x")
        sub = Anlage2SubQuestion.objects.create(
            funktion=self.func, frage_text="Unterfrage?"
        )
        form = Anlage2ReviewForm()  # Formular nach dem Erstellen der Unterfrage
        pf = BVProjectFile.objects.create(
            projekt=projekt,
            anlage_nr=2,
            upload=SimpleUploadedFile("a.txt", b"x"),
        )
        res = AnlagenFunktionsMetadaten.objects.create(
            anlage_datei=pf,
            funktion=self.func,
            subquestion=sub,
        )
        FunktionsErgebnis.objects.create(
            projekt=projekt,
            anlage_datei=pf,
            funktion=self.func,
            subquestion=sub,
            quelle="parser",
            technisch_verfuegbar=False,
        )
        FunktionsErgebnis.objects.create(
            projekt=projekt,
            anlage_datei=pf,
            funktion=self.func,
            subquestion=sub,
            quelle="ki",
            technisch_verfuegbar=True,
        )

        lookup = res.get_lookup_key()
        analysis = {lookup: {"technisch_vorhanden": True}}
        verification = {lookup: {"technisch_vorhanden": False}}
        result_map = {lookup: res}

        row = _build_row_data(
            sub.frage_text,
            lookup,
            self.func.id,
            f"sub{sub.id}_",
            form,
            {},
            {},
            {},
            analysis,
            verification,
            {},
            result_map,
            sub_id=sub.id,
        )

        self.assertFalse(row["doc_result"]["technisch_vorhanden"])
        self.assertTrue(row["ai_result"]["technisch_vorhanden"])


class LLMTasksTests(NoesisTestCase):
    maxDiff = None

    def test_classify_system(self):
        projekt = BVProject.objects.create(software_typen="A", beschreibung="x")
        BVProjectFile.objects.create(
            projekt=projekt,
            anlage_nr=1,
            upload=SimpleUploadedFile("a.txt", b"data"),
            text_content="Testtext",
        )
        with patch(
            "core.llm_tasks.query_llm",
            return_value='{"kategorie":"X","begruendung":"ok"}',
        ):
            data = classify_system(projekt.pk)
        projekt.refresh_from_db()
        self.assertEqual(projekt.classification_json["kategorie"]["value"], "X")
        self.assertEqual(projekt.status.key, "CLASSIFIED")
        self.assertEqual(data["kategorie"]["value"], "X")

    def test_check_anlage2(self):
        projekt = BVProject.objects.create(software_typen="A", beschreibung="x")
        pf = BVProjectFile.objects.create(
            projekt=projekt,
            anlage_nr=2,
            upload=SimpleUploadedFile("a.txt", b"data"),
            text_content="Anlagetext",
        )
        func = Anlage2Function.objects.create(name="Login")
        llm_reply = json.dumps({"technisch_verfuegbar": True})
        with patch("core.llm_tasks.query_llm", return_value=llm_reply) as mock_q:
            data = check_anlage2(projekt.pk)
        mock_q.assert_called()
        file_obj = projekt.anlagen.get(anlage_nr=2)
        self.assertTrue(data["functions"][0]["technisch_verfuegbar"])
        self.assertEqual(data["functions"][0]["source"], "llm")
        res = AnlagenFunktionsMetadaten.objects.get(
            anlage_datei=pf, funktion=func
        )
        fe = FunktionsErgebnis.objects.filter(
            anlage_datei=pf, funktion=func, quelle="llm"
        ).first()
        self.assertIsNotNone(fe)
        self.assertTrue(fe.technisch_verfuegbar)

    def test_check_anlage2_functions_stores_result(self):
        projekt = BVProject.objects.create(software_typen="A", beschreibung="x")
        pf = BVProjectFile.objects.create(
            projekt=projekt,
            anlage_nr=2,
            upload=SimpleUploadedFile("a.txt", b"data"),
        )
        func = Anlage2Function.objects.create(name="Login")
        llm_reply = json.dumps({"technisch_verfuegbar": True})
        with patch("core.llm_tasks.query_llm", return_value=llm_reply):
            run_conditional_anlage2_check(projekt.pk)

        res = AnlagenFunktionsMetadaten.objects.get(
            anlage_datei=pf, funktion=func
        )
        fe = FunktionsErgebnis.objects.filter(
            anlage_datei=pf, funktion=func, quelle="ki"
        ).first()
        self.assertIsNotNone(fe)
        self.assertTrue(fe.technisch_verfuegbar)


    def test_check_anlage2_llm_receives_text(self):
        """Der LLM-Prompt enthält den bekannten Text."""
        projekt = BVProject.objects.create(software_typen="A", beschreibung="x")
        BVProjectFile.objects.create(
            projekt=projekt,
            anlage_nr=2,
            upload=SimpleUploadedFile("a.txt", b"data"),
            text_content="Testinhalt Anlage2",
        )
        func = Anlage2Function.objects.create(name="Login")
        llm_reply = json.dumps({"technisch_verfuegbar": False})
        with patch("core.llm_tasks.query_llm", return_value=llm_reply) as mock_q:
            data = check_anlage2(projekt.pk)
        self.assertIn("Testinhalt Anlage2", mock_q.call_args_list[0].args[0].text)
        file_obj = projekt.anlagen.get(anlage_nr=2)
        self.assertEqual(data["functions"][0]["funktion"], "Login")

    def test_check_anlage2_prompt_contains_text(self):
        """Der Prompt enth\u00e4lt den gesamten Anlagentext."""
        projekt = BVProject.objects.create(software_typen="A", beschreibung="x")
        BVProjectFile.objects.create(
            projekt=projekt,
            anlage_nr=2,
            upload=SimpleUploadedFile("a.txt", b"data"),
            text_content="Testinhalt Anlage2",
        )
        func = Anlage2Function.objects.create(name="Login")
        llm_reply = json.dumps({"technisch_verfuegbar": False})
        with patch("core.llm_tasks.query_llm", return_value=llm_reply) as mock_q:
            data = check_anlage2(projekt.pk)
        prompt = mock_q.call_args_list[0].args[0].text
        self.assertIn("Testinhalt Anlage2", prompt)
        file_obj = projekt.anlagen.get(anlage_nr=2)
        self.assertEqual(data["functions"][0]["funktion"], "Login")

    def test_check_anlage2_parser(self):
        projekt = BVProject.objects.create(software_typen="A", beschreibung="x")
        doc = Document()
        table = doc.add_table(rows=2, cols=5)
        table.cell(0, 0).text = "Funktion"
        table.cell(0, 1).text = "Technisch vorhanden"
        table.cell(0, 2).text = "Einsatz bei Telefónica"
        table.cell(0, 3).text = "Zur LV-Kontrolle"
        table.cell(0, 4).text = "KI-Beteiligung"
        table.cell(1, 0).text = "Login"
        table.cell(1, 1).text = "Ja"
        table.cell(1, 2).text = "Nein"
        table.cell(1, 3).text = "Nein"
        table.cell(1, 4).text = "Ja"
        tmp = NamedTemporaryFile(delete=False, suffix=".docx")
        doc.save(tmp.name)
        tmp.close()
        with open(tmp.name, "rb") as fh:
            upload = SimpleUploadedFile("b.docx", fh.read())
        Path(tmp.name).unlink(missing_ok=True)
        BVProjectFile.objects.create(
            projekt=projekt,
            anlage_nr=2,
            upload=upload,
            text_content="ignored",
        )
        func = Anlage2Function.objects.create(name="Login")

        with patch("core.llm_tasks.query_llm") as mock_q:
            data = check_anlage2(projekt.pk)
        mock_q.assert_not_called()
        expected = {
            "task": "check_anlage2",
            "functions": [
                {
                    "funktion": "Login",
                    "technisch_verfuegbar": {"value": True, "note": None},
                    "ki_beteiligung": {"value": True, "note": None},
                    "source": "parser",
                }
            ],
        }
        file_obj = projekt.anlagen.get(anlage_nr=2)
        self.assertEqual(data, expected)
        self.assertEqual(file_obj.analysis_json, expected)

    def test_run_anlage2_analysis_table(self):
        projekt = BVProject.objects.create(software_typen="A", beschreibung="x")
        doc = Document()
        table = doc.add_table(rows=2, cols=5)
        table.cell(0, 0).text = "Funktion"
        table.cell(0, 1).text = "Technisch vorhanden"
        table.cell(0, 2).text = "Einsatz bei Telefónica"
        table.cell(0, 3).text = "Zur LV-Kontrolle"
        table.cell(0, 4).text = "KI-Beteiligung"
        table.cell(1, 0).text = "Login"
        table.cell(1, 1).text = "Ja"
        table.cell(1, 2).text = "Nein"
        table.cell(1, 3).text = "Nein"
        table.cell(1, 4).text = "Ja"
        tmp = NamedTemporaryFile(delete=False, suffix=".docx")
        doc.save(tmp.name)
        tmp.close()
        with open(tmp.name, "rb") as fh:
            upload = SimpleUploadedFile("b.docx", fh.read())
        Path(tmp.name).unlink(missing_ok=True)
        pf = BVProjectFile.objects.create(
            projekt=projekt,
            anlage_nr=2,
            upload=upload,
            text_content="ignored",
        )
        func = Anlage2Function.objects.create(name="Login")

        result = run_anlage2_analysis(pf)
        expected = [
            {
                "funktion": "Login",
                "technisch_verfuegbar": {"value": True, "note": None},
                "einsatz_telefonica": {"value": False, "note": None},
                "zur_lv_kontrolle": {"value": False, "note": None},
                "ki_beteiligung": {"value": True, "note": None},
            }
        ]

        pf.refresh_from_db()

        res = AnlagenFunktionsMetadaten.objects.get(
            anlage_datei=pf,
            funktion=func,
        )
        fe = FunktionsErgebnis.objects.filter(
            anlage_datei=pf, funktion=func, quelle="parser"
        ).first()
        self.assertIsNotNone(fe)
        self.assertTrue(fe.technisch_verfuegbar)

        self.assertEqual(result, expected)
        self.assertEqual(pf.analysis_json["functions"], expected)

    def test_run_anlage2_analysis_sets_negotiable_on_match(self):
        projekt = BVProject.objects.create(software_typen="A", beschreibung="x")
        doc = Document()
        table = doc.add_table(rows=2, cols=5)
        table.cell(0, 0).text = "Funktion"
        table.cell(0, 1).text = "Technisch vorhanden"
        table.cell(0, 2).text = "Einsatz bei Telefónica"
        table.cell(0, 3).text = "Zur LV-Kontrolle"
        table.cell(0, 4).text = "KI-Beteiligung"
        table.cell(1, 0).text = "Login"
        table.cell(1, 1).text = "Ja"
        table.cell(1, 2).text = "Nein"
        table.cell(1, 3).text = "Nein"
        table.cell(1, 4).text = "Ja"
        tmp = NamedTemporaryFile(delete=False, suffix=".docx")
        doc.save(tmp.name)
        tmp.close()
        with open(tmp.name, "rb") as fh:
            upload = SimpleUploadedFile("b.docx", fh.read())
        Path(tmp.name).unlink(missing_ok=True)
        pf = BVProjectFile.objects.create(
            projekt=projekt,
            anlage_nr=2,
            upload=upload,
            text_content="ignored",
        )
        func = Anlage2Function.objects.create(name="Login")
        AnlagenFunktionsMetadaten.objects.create(
            anlage_datei=pf,
            funktion=func,
        )
        FunktionsErgebnis.objects.create(
            projekt=projekt,
            anlage_datei=pf,
            funktion=func,
            quelle="ki",
            technisch_verfuegbar=True,
        )

        run_anlage2_analysis(pf)

        res = AnlagenFunktionsMetadaten.objects.get(anlage_datei=pf, funktion=func)
        self.assertFalse(res.negotiable)

    def test_parser_manager_fallback(self):
        class FailParser(AbstractParser):
            name = "fail"

            def parse(self, project_file):
                raise ValueError("boom")

        class DummyParser(AbstractParser):
            name = "dummy"

            def parse(self, project_file):
                return [{"funktion": "Dummy"}]

        parser_manager.register(FailParser)
        parser_manager.register(DummyParser)
        cfg = Anlage2Config.get_instance()
        cfg.parser_order = ["fail", "dummy"]
        cfg.parser_mode = "manager"
        cfg.save()

        projekt = BVProject.objects.create(software_typen="A", beschreibung="x")
        doc = Document()
        table = doc.add_table(rows=1, cols=1)
        tmp = NamedTemporaryFile(delete=False, suffix=".docx")
        doc.save(tmp.name)
        tmp.close()
        with open(tmp.name, "rb") as fh:
            upload = SimpleUploadedFile("c.docx", fh.read())
        pf = BVProjectFile.objects.create(
            projekt=projekt,
            anlage_nr=2,
            upload=upload,
        )

        try:
            result = run_anlage2_analysis(pf)
        finally:
            Path(tmp.name).unlink(missing_ok=True)
            parser_manager._parsers.pop("fail")
            parser_manager._parsers.pop("dummy")
            cfg.parser_order = ["table"]
            cfg.parser_mode = "auto"
            cfg.save()

        self.assertEqual(result, [{"funktion": "Dummy"}])

    def test_parser_manager_order(self):
        class P1(AbstractParser):
            name = "one"

            def parse(self, project_file):
                return [{"val": 1}]

        class P2(AbstractParser):
            name = "two"

            def parse(self, project_file):
                return [{"val": 2}]

        parser_manager.register(P1)
        parser_manager.register(P2)
        cfg = Anlage2Config.get_instance()
        cfg.parser_order = ["two", "one"]
        cfg.parser_mode = "manager"
        cfg.save()

        projekt = BVProject.objects.create(software_typen="A", beschreibung="x")
        doc = Document()
        table = doc.add_table(rows=1, cols=1)
        tmp = NamedTemporaryFile(delete=False, suffix=".docx")
        doc.save(tmp.name)
        tmp.close()
        with open(tmp.name, "rb") as fh:
            upload = SimpleUploadedFile("d.docx", fh.read())
        pf = BVProjectFile.objects.create(
            projekt=projekt,
            anlage_nr=2,
            upload=upload,
        )
        try:
            result = run_anlage2_analysis(pf)
        finally:
            Path(tmp.name).unlink(missing_ok=True)
            parser_manager._parsers.pop("one")
            parser_manager._parsers.pop("two")
            cfg.parser_order = ["table"]
            cfg.parser_mode = "auto"
            cfg.save()

        self.assertEqual(result, [{"val": 2}])

    def test_parser_manager_selects_best(self):
        class P1(AbstractParser):
            name = "p1"

            def parse(self, project_file):
                return [
                    {"funktion": "A", "technisch_verfuegbar": {"value": False}}
                ]

        class P2(AbstractParser):
            name = "p2"

            def parse(self, project_file):
                return [
                    {"funktion": "A", "technisch_verfuegbar": {"value": True}}
                ]

        parser_manager.register(P1)
        parser_manager.register(P2)
        cfg = Anlage2Config.get_instance()
        cfg.parser_order = ["p1", "p2"]
        cfg.parser_mode = "manager"
        cfg.save()

        projekt = BVProject.objects.create(software_typen="A", beschreibung="x")
        doc = Document()
        doc.add_table(rows=1, cols=1)
        tmp = NamedTemporaryFile(delete=False, suffix=".docx")
        doc.save(tmp.name)
        tmp.close()
        with open(tmp.name, "rb") as fh:
            upload = SimpleUploadedFile("e.docx", fh.read())
        pf = BVProjectFile.objects.create(
            projekt=projekt,
            anlage_nr=2,
            upload=upload,
        )

        try:
            with patch(
                "core.llm_tasks.parse_anlage2_table", return_value=[]
            ) as m_tab, patch(
                "core.llm_tasks.parse_anlage2_text", return_value=[]
            ) as m_text:
                run_anlage2_analysis(pf)
        finally:
            Path(tmp.name).unlink(missing_ok=True)
            parser_manager._parsers.pop("p1", None)
            parser_manager._parsers.pop("p2", None)
            cfg.parser_order = ["table"]
            cfg.parser_mode = "auto"
            cfg.save()

        m_tab.assert_not_called()
        m_text.assert_not_called()

    def test_run_anlage2_analysis_auto_prefers_table(self):

        projekt = BVProject.objects.create(software_typen="A", beschreibung="x")
        pf = BVProjectFile.objects.create(
            projekt=projekt,
            anlage_nr=2,
            upload=SimpleUploadedFile("a.txt", b"x"),
            text_content="t",
        )
        cfg = Anlage2Config.get_instance()

        cfg.parser_mode = "auto"
        cfg.save()
        table_result = [{"funktion": "Login"}]
        with patch(
            "core.llm_tasks.parse_anlage2_table", return_value=table_result
        ) as m_tab, patch(
            "core.llm_tasks.parse_anlage2_text", return_value=[{"funktion": "Alt"}]
        ) as m_text:
            result = run_anlage2_analysis(pf)
        m_tab.assert_called_once()
        m_text.assert_not_called()
        self.assertEqual(result, table_result)

    def test_run_anlage2_analysis_auto_fallback_empty_table(self):
        projekt = BVProject.objects.create(software_typen="A", beschreibung="x")
        pf = BVProjectFile.objects.create(
            projekt=projekt,
            anlage_nr=2,
            upload=SimpleUploadedFile("a.txt", b"x"),
            text_content="t",
        )
        cfg = Anlage2Config.get_instance()
        cfg.parser_mode = "auto"
        cfg.save()
        with patch(
            "core.llm_tasks.parse_anlage2_table", return_value=[]
        ) as m_tab, patch(
            "core.llm_tasks.parse_anlage2_text", return_value=[{"funktion": "Login"}]
        ) as m_text:
            result = run_anlage2_analysis(pf)
        m_tab.assert_called_once()
        m_text.assert_called_once()
        self.assertEqual(result, [{"funktion": "Login"}])

    def test_run_anlage2_analysis_includes_missing_functions(self):
        projekt = BVProject.objects.create(software_typen="A", beschreibung="x")
        pf = BVProjectFile.objects.create(
            projekt=projekt,
            anlage_nr=2,
            upload=SimpleUploadedFile("a.txt", b"x"),
            text_content="",
        )
        func = Anlage2Function.objects.create(name="Login")

        result = run_anlage2_analysis(pf)

        self.assertEqual(len(result), 1)
        self.assertEqual(result[0]["funktion"], "Login")
        self.assertTrue(result[0].get("not_found") or result[0].get("technisch_verfuegbar") is None)
        pf.refresh_from_db()
        self.assertEqual(pf.analysis_json["functions"], result)


        res = AnlagenFunktionsMetadaten.objects.get(
            anlage_datei=pf,
            funktion=func,
        )
        fe = FunktionsErgebnis.objects.filter(
            anlage_datei=pf, funktion=func, quelle="parser"
        ).first()
        self.assertIsNotNone(fe)
        self.assertIsNone(fe.technisch_verfuegbar)

    def test_run_anlage2_analysis_includes_missing_subquestions(self):
        projekt = BVProject.objects.create(software_typen="A", beschreibung="x")
        pf = BVProjectFile.objects.create(
            projekt=projekt,
            anlage_nr=2,
            upload=SimpleUploadedFile("a.txt", b"x"),
            text_content="",
        )
        func = Anlage2Function.objects.create(name="Login")
        Anlage2SubQuestion.objects.create(funktion=func, frage_text="Warum?")

        result = run_anlage2_analysis(pf)

        self.assertEqual(len(result), 2)
        names = [row["funktion"] for row in result]
        self.assertIn("Login", names)
        self.assertTrue(any("Warum?" in n for n in names))
        pf.refresh_from_db()
        self.assertEqual(pf.analysis_json["functions"], result)

    def test_run_anlage2_analysis_fuzzy_match(self):
        projekt = BVProject.objects.create(software_typen="A", beschreibung="x")
        pf = BVProjectFile.objects.create(
            projekt=projekt,
            anlage_nr=2,
            upload=SimpleUploadedFile("a.txt", b"x"),
            text_content="Logn: ja",
        )
        func = Anlage2Function.objects.create(name="Login")
        cfg = Anlage2Config.get_instance()
        cfg.text_technisch_verfuegbar_true = ["ja"]
        cfg.save()

        result = run_anlage2_analysis(pf)

        self.assertEqual(len(result), 1)
        self.assertTrue(result[0]["technisch_verfuegbar"]["value"])


    def test_check_anlage2_table_error_fallback(self):
        class P1(AbstractParser):
            name = "p1"

            def parse(self, project_file):
                return [
                    {"funktion": "A", "technisch_verfuegbar": {"value": False}}
                ]

        class P2(AbstractParser):
            name = "p2"

            def parse(self, project_file):
                return [
                    {"funktion": "A", "technisch_verfuegbar": {"value": True}}
                ]

        parser_manager.register(P1)
        parser_manager.register(P2)
        cfg = Anlage2Config.get_instance()
        cfg.parser_order = ["p1", "p2"]
        cfg.save()

        projekt = BVProject.objects.create(software_typen="A", beschreibung="x")
        pf = BVProjectFile.objects.create(
            projekt=projekt,
            anlage_nr=2,
            upload=SimpleUploadedFile("b.txt", b"x"),
        )

        try:
            result = parser_manager.parse_anlage2(pf)
        finally:
            parser_manager._parsers.pop("p1", None)
            parser_manager._parsers.pop("p2", None)
            cfg.parser_order = ["table"]
            cfg.save()

        self.assertTrue(result[0]["technisch_verfuegbar"]["value"])



    def test_analyse_anlage3_auto_ok(self):
        projekt = BVProject.objects.create(software_typen="A", beschreibung="x")
        doc = Document()
        doc.add_paragraph("Seite 1")
        tmp = NamedTemporaryFile(delete=False, suffix=".docx")
        doc.save(tmp.name)
        tmp.close()
        with open(tmp.name, "rb") as fh:
            upload = SimpleUploadedFile("c.docx", fh.read())
        Path(tmp.name).unlink(missing_ok=True)
        BVProjectFile.objects.create(
            projekt=projekt,
            anlage_nr=3,
            upload=upload,
            text_content="ignored",
        )

        data = analyse_anlage3(projekt.pk)
        file_obj = projekt.anlagen.get(anlage_nr=3)
        self.assertTrue(data["auto_ok"])  # pages <= 1
        self.assertEqual(file_obj.analysis_json["auto_ok"], True)
        if hasattr(file_obj, "verhandlungsfaehig"):
            self.assertTrue(file_obj.verhandlungsfaehig)

    def test_analyse_anlage3_manual_required(self):
        projekt = BVProject.objects.create(software_typen="A", beschreibung="x")
        doc = Document()
        doc.add_paragraph("Seite 1")
        doc.add_page_break()
        doc.add_paragraph("Seite 2")
        tmp = NamedTemporaryFile(delete=False, suffix=".docx")
        doc.save(tmp.name)
        tmp.close()
        with open(tmp.name, "rb") as fh:
            upload = SimpleUploadedFile("d.docx", fh.read())
        Path(tmp.name).unlink(missing_ok=True)
        BVProjectFile.objects.create(
            projekt=projekt,
            anlage_nr=3,
            upload=upload,
            text_content="ignored",
        )

        data = analyse_anlage3(projekt.pk)
        file_obj = projekt.anlagen.get(anlage_nr=3)
        self.assertTrue(data["manual_required"])  # pages > 1
        self.assertEqual(file_obj.analysis_json["manual_required"], True)
        if hasattr(file_obj, "verhandlungsfaehig"):
            self.assertFalse(file_obj.verhandlungsfaehig)

    def test_analyse_anlage3_pdf_auto_ok(self):
        projekt = BVProject.objects.create(software_typen="A", beschreibung="x")
        pdf = fitz.open()
        pdf.new_page()
        tmp = NamedTemporaryFile(delete=False, suffix=".pdf")
        tmp.close()
        pdf.save(tmp.name)
        with open(tmp.name, "rb") as fh:
            upload = SimpleUploadedFile("c.pdf", fh.read())
        Path(tmp.name).unlink(missing_ok=True)
        BVProjectFile.objects.create(
            projekt=projekt,
            anlage_nr=3,
            upload=upload,
            text_content="ignored",
        )

        data = analyse_anlage3(projekt.pk)
        file_obj = projekt.anlagen.get(anlage_nr=3)
        self.assertTrue(data["auto_ok"])  # pages <= 1
        self.assertEqual(file_obj.analysis_json["auto_ok"], True)

    def test_analyse_anlage3_pdf_manual_required(self):
        projekt = BVProject.objects.create(software_typen="A", beschreibung="x")
        pdf = fitz.open()
        pdf.new_page()
        pdf.new_page()
        tmp = NamedTemporaryFile(delete=False, suffix=".pdf")
        tmp.close()
        pdf.save(tmp.name)
        with open(tmp.name, "rb") as fh:
            upload = SimpleUploadedFile("d.pdf", fh.read())
        Path(tmp.name).unlink(missing_ok=True)
        BVProjectFile.objects.create(
            projekt=projekt,
            anlage_nr=3,
            upload=upload,
            text_content="ignored",
        )

        data = analyse_anlage3(projekt.pk)
        file_obj = projekt.anlagen.get(anlage_nr=3)
        self.assertTrue(data["manual_required"])  # pages > 1
        self.assertEqual(file_obj.analysis_json["manual_required"], True)

    def test_analyse_anlage3_multiple_files(self):
        projekt = BVProject.objects.create(software_typen="A", beschreibung="x")

        doc1 = Document()
        doc1.add_paragraph("Seite 1")
        tmp1 = NamedTemporaryFile(delete=False, suffix=".docx")
        doc1.save(tmp1.name)
        tmp1.close()
        with open(tmp1.name, "rb") as fh:
            upload1 = SimpleUploadedFile("e.docx", fh.read())
        Path(tmp1.name).unlink(missing_ok=True)
        pf1 = BVProjectFile.objects.create(
            projekt=projekt,
            anlage_nr=3,
            upload=upload1,
            text_content="x",
        )

        doc2 = Document()
        doc2.add_paragraph("Seite 1")
        doc2.add_page_break()
        doc2.add_paragraph("Seite 2")
        tmp2 = NamedTemporaryFile(delete=False, suffix=".docx")
        doc2.save(tmp2.name)
        tmp2.close()
        with open(tmp2.name, "rb") as fh:
            upload2 = SimpleUploadedFile("f.docx", fh.read())
        Path(tmp2.name).unlink(missing_ok=True)
        pf2 = BVProjectFile.objects.create(
            projekt=projekt,
            anlage_nr=3,
            upload=upload2,
            text_content="y",
        )

        analyse_anlage3(projekt.pk)
        pf1.refresh_from_db()
        pf2.refresh_from_db()
        self.assertIsNotNone(pf1.analysis_json)
        self.assertIsNotNone(pf2.analysis_json)

    def test_check_anlage3_vision_stores_json(self):
        projekt = BVProject.objects.create(software_typen="A", beschreibung="x")
        doc = Document()
        doc.add_paragraph("A")
        tmp = NamedTemporaryFile(delete=False, suffix=".docx")
        doc.save(tmp.name)
        tmp.close()
        with open(tmp.name, "rb") as fh:
            upload = SimpleUploadedFile("g.docx", fh.read())
        Path(tmp.name).unlink(missing_ok=True)
        BVProjectFile.objects.create(
            projekt=projekt,
            anlage_nr=3,
            upload=upload,
            text_content="ignored",
        )

        llm_reply = json.dumps({"ok": True, "hinweis": "x"})
        with patch("core.llm_tasks.query_llm_with_images", return_value=llm_reply):
            data = check_anlage3_vision(projekt.pk)
        file_obj = projekt.anlagen.get(anlage_nr=3)
        self.assertTrue(data["ok"]["value"])
        self.assertTrue(file_obj.analysis_json["ok"]["value"])

    def test_check_anlage1_new_schema(self):
        projekt = BVProject.objects.create(software_typen="A", beschreibung="x")
        BVProjectFile.objects.create(
            projekt=projekt,
            anlage_nr=1,
            upload=SimpleUploadedFile("a.txt", b"data"),
            text_content="Text",
        )
        expected = {
            "task": "check_anlage1",
            "version": 1,
            "anlage": 1,
            "companies": {"value": ["ACME"], "editable": True},
            "departments": {"value": ["IT"], "editable": True},
            "it_integration_summary": {"value": "Summe", "editable": True},
            "vendors": {"value": [], "editable": True},
            "question4_raw": {"value": "raw", "editable": False},
            "purpose_summary": {"value": "Zweck", "editable": True},
            "purpose_missing": {"value": False, "editable": True},
            "documentation_links": {"value": [], "editable": True},
            "replaced_systems": {"value": [], "editable": True},
            "legacy_functions": {"value": [], "editable": True},
            "question9_raw": {"value": "", "editable": True},
            "inconsistencies": {"value": [], "editable": True},
            "keywords": {"value": [], "editable": True},
            "plausibility_score": {"value": 0.5, "editable": True},
            "manual_comments": {"value": {}, "editable": True},
        }
        llm_reply = json.dumps({**expected, "questions": {}})
        eval_reply = json.dumps({"status": "ok", "hinweis": "", "vorschlag": ""})
        with patch(
            "core.llm_tasks.query_llm", side_effect=[llm_reply] + [eval_reply] * 9
        ):
            data = check_anlage1(projekt.pk)
        file_obj = projekt.anlagen.get(anlage_nr=1)
        answers = [
            ["ACME"],
            ["IT"],
            "leer",
            "raw",
            "Zweck",
            "leer",
            "leer",
            "leer",
            "leer",
        ]
        nums = [q.num for q in Anlage1Question.objects.order_by("num")]
        expected["questions"] = {
            str(i): {
                "answer": answers[i - 1],
                "status": "ok",
                "hinweis": "",
                "vorschlag": "",
            }
            for i in nums
        }
        self.assertEqual(file_obj.analysis_json, expected)
        self.assertEqual(data, expected)

    def test_check_anlage1_parser(self):
        projekt = BVProject.objects.create(software_typen="A", beschreibung="x")
        text = (
            "Frage 1: Extrahiere alle Unternehmen als Liste.\u00b6A1\u00b6"
            "Frage 2: Extrahiere alle Fachbereiche als Liste.\u00b6A2"
        )
        BVProjectFile.objects.create(
            projekt=projekt,
            anlage_nr=1,
            upload=SimpleUploadedFile("a.txt", b"data"),
            text_content=text,
        )
        eval_reply = json.dumps({"status": "ok", "hinweis": "", "vorschlag": ""})
        with patch("core.llm_tasks.query_llm", side_effect=[eval_reply] * 9):
            data = check_anlage1(projekt.pk)
        answers = {
            "1": "A1",
            "2": "A2",
        }
        nums = [q.num for q in Anlage1Question.objects.order_by("num")]
        expected_questions = {
            str(i): {
                "answer": answers.get(str(i), "leer"),
                "status": "ok",
                "hinweis": "",
                "vorschlag": "",
            }
            for i in nums
        }
        file_obj = projekt.anlagen.get(anlage_nr=1)
        self.assertEqual(data["source"], "parser")
        self.assertEqual(data["questions"]["1"]["answer"], "A1")
        self.assertEqual(data["questions"]["2"]["answer"], "A2")
        self.assertEqual(file_obj.analysis_json, data)

    def test_parse_anlage1_questions_extra(self):
        Anlage1Question.objects.create(
            num=10,
            text="Frage 10: Test?",
            enabled=True,
            parser_enabled=True,
            llm_enabled=True,
        )
        projekt = BVProject.objects.create(software_typen="A", beschreibung="x")
        text = (
            "Frage 1: Extrahiere alle Unternehmen als Liste.\u00b6A1\u00b6"
            "Frage 10: Test?\u00b6A10"
        )
        BVProjectFile.objects.create(
            projekt=projekt,
            anlage_nr=1,
            upload=SimpleUploadedFile("a.txt", b"data"),
            text_content=text,
        )
        eval_reply = json.dumps({"status": "ok", "hinweis": "", "vorschlag": ""})
        nums = [q.num for q in Anlage1Question.objects.order_by("num")]
        with patch("core.llm_tasks.query_llm", side_effect=[eval_reply] * len(nums)):
            data = check_anlage1(projekt.pk)
        q_data = data["questions"]
        self.assertEqual(q_data["10"]["answer"], "A10")

    def test_parse_anlage1_questions_without_numbers(self):
        """Prüft die Extraktion ohne nummerierte Fragen."""
        # Frage-Texte ohne Präfix "Frage X:" speichern
        q1 = Anlage1Question.objects.get(num=1)
        q2 = Anlage1Question.objects.get(num=2)
        q1.text = q1.text.split(": ", 1)[1]
        q2.text = q2.text.split(": ", 1)[1]
        q1.save(update_fields=["text"])
        q2.save(update_fields=["text"])
        v1 = q1.variants.first()
        v2 = q2.variants.first()
        v1.text = q1.text
        v2.text = q2.text
        v1.save()
        v2.save()

        text = f"{q1.text}\u00b6A1\u00b6{q2.text}\u00b6A2"
        parsed = parse_anlage1_questions(text)
        self.assertEqual(
            parsed,
            {
                "1": {"answer": "A1", "found_num": None},
                "2": {"answer": "A2", "found_num": None},
            },
        )

    def test_parse_anlage1_questions_with_variant(self):
        q1 = Anlage1Question.objects.get(num=1)
        q1.variants.create(text="Alternative Frage 1?")
        text = "Alternative Frage 1?\u00b6A1"
        parsed = parse_anlage1_questions(text)
        self.assertEqual(parsed, {"1": {"answer": "A1", "found_num": "1"}})

    def test_parse_anlage1_questions_with_newlines(self):
        """Extraktion funktioniert trotz Zeilenumbr\u00fcche."""
        text = (
            "Frage 1:\nExtrahiere alle Unternehmen als Liste.\nA1\n"
            "Frage 2:\nExtrahiere alle Fachbereiche als Liste.\nA2"
        )
        parsed = parse_anlage1_questions(text)
        self.assertEqual(
            parsed,
            {
                "1": {"answer": "A1", "found_num": "1"},
                "2": {"answer": "A2", "found_num": "2"},
            },
        )

    def test_parse_anlage1_questions_split_lines(self):
        """Fragen werden auch mit Zeilenumbruch nach dem Doppelpunkt erkannt."""
        text = (
            "Frage 1:\n"
            "Extrahiere alle Unternehmen als Liste.\r\n"
            "A1\nFrage 2:\n"
            "Extrahiere alle Fachbereiche als Liste.\r\nA2"
        )
        parsed = parse_anlage1_questions(text)
        self.assertEqual(
            parsed,
            {
                "1": {"answer": "A1", "found_num": "1"},
                "2": {"answer": "A2", "found_num": "2"},
            },
        )

    def test_parse_anlage1_questions_respects_parser_enabled(self):
        q2 = Anlage1Question.objects.get(num=2)
        q2.parser_enabled = False
        q2.save(update_fields=["parser_enabled"])
        text = "Frage 1: Extrahiere alle Unternehmen als Liste.\u00b6A1"
        parsed = parse_anlage1_questions(text)
        self.assertEqual(parsed, {"1": {"answer": "A1", "found_num": "1"}})

    def test_parse_anlage1_questions_detects_wrong_number(self):
        """Die erkannte Nummer wird zur\u00fcckgegeben."""
        text = "Frage 1.2: Extrahiere alle Unternehmen als Liste.\u00b6A1"
        parsed = parse_anlage1_questions(text)
        self.assertEqual(parsed, {"1": {"answer": "A1", "found_num": "1.2"}})

    def test_wrong_question_number_sets_hint(self):
        """Hinweis wird gesetzt, wenn die Nummer nicht passt."""
        projekt = BVProject.objects.create(software_typen="A", beschreibung="x")
        text = "Frage 1.2: Extrahiere alle Unternehmen als Liste.\u00b6A1"
        BVProjectFile.objects.create(
            projekt=projekt,
            anlage_nr=1,
            upload=SimpleUploadedFile("a.txt", b"data"),
            text_content=text,
        )
        eval_reply = json.dumps({"status": "ok", "hinweis": "", "vorschlag": ""})
        with patch("core.llm_tasks.query_llm", side_effect=[eval_reply] * 9):
            analysis = check_anlage1(projekt.pk)
        hint = analysis["questions"]["1"]["hinweis"]
        self.assertIn("Frage 1.2 statt 1", hint)

    def test_wrong_question_number_appends_hint(self):
        """Bestehender Hinweis bleibt erhalten."""
        projekt = BVProject.objects.create(software_typen="A", beschreibung="x")
        text = "Frage 1.2: Extrahiere alle Unternehmen als Liste.\u00b6A1"
        BVProjectFile.objects.create(
            projekt=projekt,
            anlage_nr=1,
            upload=SimpleUploadedFile("a.txt", b"data"),
            text_content=text,
        )
        eval_reply = json.dumps({"status": "ok", "hinweis": "Basis", "vorschlag": ""})
        with patch("core.llm_tasks.query_llm", side_effect=[eval_reply] * 9):
            analysis = check_anlage1(projekt.pk)
        hint = analysis["questions"]["1"]["hinweis"]
        self.assertIn("Basis", hint)
        self.assertIn("Frage 1.2 statt 1", hint)

    def test_generate_gutachten_twice_replaces_file(self):
        projekt = BVProject.objects.create(software_typen="A", beschreibung="x")
        first = generate_gutachten(projekt.pk, text="Alt")
        second = generate_gutachten(projekt.pk, text="Neu")
        try:
            self.assertTrue(second.exists())
            self.assertNotEqual(first, second)
            self.assertFalse(first.exists())
        finally:
            second.unlink(missing_ok=True)

    def test_check_anlage1_ignores_disabled_questions(self):
        Anlage1Config.objects.create()  # Standardwerte
        q1 = Anlage1Question.objects.get(num=1)
        q1.llm_enabled = False
        q1.save(update_fields=["llm_enabled"])
        projekt = BVProject.objects.create(software_typen="A", beschreibung="x")
        BVProjectFile.objects.create(
            projekt=projekt,
            anlage_nr=1,
            upload=SimpleUploadedFile("a.txt", b"data"),
            text_content="Text",
        )
        eval_reply = json.dumps({"status": "ok", "hinweis": "", "vorschlag": ""})
        enabled_count = Anlage1Question.objects.filter(llm_enabled=True).count()
        with patch(
            "core.llm_tasks.query_llm",
            side_effect=['{"task": "check_anlage1"}'] + [eval_reply] * enabled_count,
        ) as mock_q:
            data = check_anlage1(projekt.pk)
        prompt = mock_q.call_args_list[0].args[0].text
        self.assertNotIn("Frage 1", prompt)
        self.assertIn("1", data["questions"])
        self.assertIsNone(data["questions"]["1"]["status"])

    def test_parse_anlage2_question_list(self):
        text = "Welche Funktionen bietet das System?\u00b6- Login\u00b6- Suche"
        parsed = _parse_anlage2(text)
        self.assertEqual(parsed, ["Login", "Suche"])

    def test_parse_anlage2_table_llm(self):
        text = "Funktion | Beschreibung\u00b6Login | a\u00b6Suche | b"
        with patch(
            "core.llm_tasks.query_llm", return_value='["Login", "Suche"]'
        ) as mock_q:
            parsed = _parse_anlage2(text)
        mock_q.assert_called_once()
        self.assertEqual(parsed, ["Login", "Suche"])


class PromptTests(NoesisTestCase):
    def test_get_prompt_returns_default(self):
        self.assertEqual(get_prompt("unknown", "foo"), "foo")

    def test_get_prompt_returns_db_value(self):
        p, _ = Prompt.objects.get_or_create(
            name="classify_system", defaults={"text": "orig"}
        )
        p.text = "DB"
        p.save()
        self.assertEqual(get_prompt("classify_system", "x"), "DB")

    def test_check_anlage1_prompt_text(self):
        p = Prompt.objects.get(name="check_anlage1")
        expected = (
            "System: Du bist ein juristisch-technischer Prüf-Assistent für Systembeschreibungen.\n\n"
            "Frage 1: Extrahiere alle Unternehmen als Liste.\n"
            "Frage 2: Extrahiere alle Fachbereiche als Liste.\n"
            "IT-Landschaft: Fasse den Abschnitt zusammen, der die Einbettung in die IT-Landschaft beschreibt.\n"
            "Frage 3: Liste alle Hersteller und Produktnamen auf.\n"
            "Frage 4: Lege den Textblock als question4_raw ab.\n"
            "Frage 5: Fasse den Zweck des Systems in einem Satz.\n"
            "Frage 6: Extrahiere Web-URLs.\n"
            "Frage 7: Extrahiere ersetzte Systeme.\n"
            "Frage 8: Extrahiere Legacy-Funktionen.\n"
            "Frage 9: Lege den Text als question9_raw ab.\n"
            "Konsistenzprüfung und Stichworte. Gib ein JSON im vorgegebenen Schema zurück.\n\n"
        )
        self.assertEqual(p.text, expected)

    def test_check_anlage3_vision_prompt_text(self):
        p = Prompt.objects.get(name="check_anlage3_vision")
        expected = (
            "Pr\u00fcfe die folgenden Bilder der Anlage. "
            "Gib ein JSON mit 'ok' und 'hinweis' zur\u00fcck:\n\n"
        )
        self.assertEqual(p.text, expected)


class CheckAnlage5Tests(NoesisTestCase):
    def test_check_anlage5_sets_flag(self):
        projekt = BVProject.objects.create(software_typen="A", beschreibung="x")
        pf = BVProjectFile.objects.create(
            projekt=projekt,
            anlage_nr=5,
            upload=SimpleUploadedFile("a.docx", b""),
            text_content="",
        )
        cat1 = ZweckKategorieA.objects.create(beschreibung="A")
        cat2 = ZweckKategorieA.objects.create(beschreibung="B")
        text = f"{cat1.beschreibung} {cat2.beschreibung}"
        with patch("core.llm_tasks.extract_text", return_value=text):
            data = check_anlage5(projekt.pk)
        pf.refresh_from_db()
        review = pf.anlage5review
        self.assertEqual(set(data["purposes"]), {cat1.pk, cat2.pk})
        self.assertTrue(pf.verhandlungsfaehig)
        self.assertEqual(set(review.found_purposes.values_list("pk", flat=True)), {cat1.pk, cat2.pk})

    def test_check_anlage5_detects_other_text(self):
        projekt = BVProject.objects.create(software_typen="A", beschreibung="x")
        pf = BVProjectFile.objects.create(
            projekt=projekt,
            anlage_nr=5,
            upload=SimpleUploadedFile("a.docx", b""),
            text_content="",
        )
        cat = ZweckKategorieA.objects.create(beschreibung="A")
        text = f"{cat.beschreibung} Sonstige Zwecke zur Leistungs- oder und Verhaltenskontrolle Test"
        with patch("core.llm_tasks.extract_text", return_value=text):
            data = check_anlage5(projekt.pk)
        pf.refresh_from_db()
        self.assertFalse(pf.verhandlungsfaehig)
        self.assertEqual(data["sonstige"], "Test")


class PromptImportTests(NoesisTestCase):
    def setUp(self):
        admin_group = Group.objects.create(name="admin")
        self.user = User.objects.create_user("pimport", password="pass")
        self.user.groups.add(admin_group)
        self.client.login(username="pimport", password="pass")

    def test_import_with_clear_first_replaces_prompts(self):
        Prompt.objects.create(name="old", text="x")
        payload = json.dumps([{"name": "neu", "text": "t"}])
        file = SimpleUploadedFile("p.json", payload.encode("utf-8"))
        url = reverse("admin_prompt_import")
        resp = self.client.post(
            url,
            {"json_file": file, "clear_first": "on"},
            format="multipart",
        )
        self.assertRedirects(resp, reverse("admin_prompts"))
        self.assertEqual(Prompt.objects.count(), 1)
        self.assertTrue(Prompt.objects.filter(name="neu").exists())


class ReportingTests(NoesisTestCase):
    def test_gap_analysis_file_created(self):
        projekt = BVProject.objects.create(software_typen="A", beschreibung="x")
        BVProjectFile.objects.create(
            projekt=projekt,
            anlage_nr=1,
            upload=SimpleUploadedFile("a.txt", b"data"),
            text_content="Testtext",
            analysis_json={"ok": {"value": True, "editable": True}},
        )
        path = generate_gap_analysis(projekt)
        try:
            self.assertTrue(path.exists())
        finally:
            path.unlink(missing_ok=True)



class ProjektFileCheckViewTests(NoesisTestCase):
    def setUp(self):
        self.user = User.objects.create_user("user2", password="pass")
        self.client.login(username="user2", password="pass")
        self.projekt = BVProject.objects.create(software_typen="A", beschreibung="x")
        BVProjectFile.objects.create(
            projekt=self.projekt,
            anlage_nr=1,
            upload=SimpleUploadedFile("a.txt", b"data"),
            text_content="Text",
        )

    def test_file_check_endpoint_saves_json(self):
        url = reverse("projekt_file_check", args=[self.projekt.pk, 1])
        expected = {
            "task": "check_anlage1",
        }
        llm_reply = json.dumps(
            {
                "companies": None,
                "departments": None,
                "vendors": None,
                "question4_raw": None,
                "purpose_summary": None,
                "documentation_links": None,
                "replaced_systems": None,
                "legacy_functions": None,
                "question9_raw": None,
            }
        )
        eval_reply = json.dumps({"status": "ok", "hinweis": "", "vorschlag": ""})
        with patch(
            "core.llm_tasks.query_llm", side_effect=[llm_reply] + [eval_reply] * 9
        ):
            resp = self.client.post(url)
        self.assertEqual(resp.status_code, 200)
        resp_json = resp.json()
        file_obj = self.projekt.anlagen.get(anlage_nr=1)
        nums = [q.num for q in Anlage1Question.objects.order_by("num")]
        expected["questions"] = {
            str(i): {"answer": "leer", "status": "ok", "hinweis": "", "vorschlag": ""}
            for i in nums
        }
        self.assertEqual(file_obj.analysis_json, expected)
        self.assertEqual(resp_json["analysis"], expected)

    def test_file_check_pk_endpoint_saves_json(self):
        file_obj = self.projekt.anlagen.get(anlage_nr=1)
        url = reverse("projekt_file_check_pk", args=[file_obj.pk])
        expected = {"task": "check_anlage1"}
        llm_reply = json.dumps(
            {
                "companies": None,
                "departments": None,
                "vendors": None,
                "question4_raw": None,
                "purpose_summary": None,
                "documentation_links": None,
                "replaced_systems": None,
                "legacy_functions": None,
                "question9_raw": None,
            }
        )
        eval_reply = json.dumps({"status": "ok", "hinweis": "", "vorschlag": ""})
        with patch(
            "core.llm_tasks.query_llm", side_effect=[llm_reply] + [eval_reply] * 9
        ):
            resp = self.client.post(url)
        self.assertEqual(resp.status_code, 200)
        resp_json = resp.json()
        file_obj.refresh_from_db()
        nums = [q.num for q in Anlage1Question.objects.order_by("num")]
        expected["questions"] = {
            str(i): {"answer": "leer", "status": "ok", "hinweis": "", "vorschlag": ""}
            for i in nums
        }
        self.assertEqual(file_obj.analysis_json, expected)
        self.assertEqual(resp_json["analysis"], expected)


class Anlage2ReviewTests(NoesisTestCase):
    def setUp(self):
        self.user = User.objects.create_user("rev", password="pass")
        self.client.login(username="rev", password="pass")
        self.projekt = BVProject.objects.create(software_typen="A", beschreibung="x")
        self.file = BVProjectFile.objects.create(
            projekt=self.projekt,
            anlage_nr=2,
            upload=SimpleUploadedFile("c.txt", b"d"),
            text_content="Text",
            analysis_json={
                "functions": [
                    {
                        "funktion": "Login",
                        "technisch_vorhanden": {"value": True, "note": None},
                        "einsatz_bei_telefonica": {"value": False, "note": None},
                        "zur_lv_kontrolle": {"value": False, "note": None},
                        "ki_beteiligung": {"value": True, "note": None},
                    }
                ]
            },
        )
        self.func = Anlage2Function.objects.create(name="Login")
        self.sub = Anlage2SubQuestion.objects.create(funktion=self.func, frage_text="Warum?")

    def test_get_shows_table(self):
        url = reverse("projekt_file_edit_json", args=[self.file.pk])
        resp = self.client.get(url)
        self.assertContains(resp, "Login")
        self.assertContains(resp, "Warum?")
        self.assertContains(resp, f"name=\"func{self.func.id}_technisch_vorhanden\"")

    def test_post_saves_data(self):
        url = reverse("projekt_file_edit_json", args=[self.file.pk])
        resp = self.client.post(
            url,
            {
                f"func{self.func.id}_technisch_vorhanden": "on",
                f"sub{self.sub.id}_ki_beteiligung": "on",
            },
        )
        self.assertRedirects(resp, reverse("projekt_detail", args=[self.projekt.pk]))
        self.file.refresh_from_db()
        data = self.file.manual_analysis_json["functions"][str(self.func.id)]
        self.assertTrue(data["technisch_vorhanden"])
        self.assertTrue(data["subquestions"][str(self.sub.id)]["ki_beteiligung"])

    def test_prefill_from_analysis(self):
        """Die Formulardaten verwenden Analysewerte als Vorgabe."""
        self.file.manual_analysis_json = None
        self.file.analysis_json = {
            "functions": [
                {
                    "funktion": "Login",
                    "technisch_vorhanden": {"value": True, "note": None},
                    "einsatz_bei_telefonica": {"value": True, "note": None},
                    "zur_lv_kontrolle": {"value": True, "note": None},
                }
            ]
        }
        self.file.save()

        url = reverse("projekt_file_edit_json", args=[self.file.pk])
        resp = self.client.get(url)
        field = f"func{self.func.id}_technisch_vorhanden"
        self.assertTrue(resp.context["form"].initial[field])

    def test_rows_include_lookup_key(self):
        url = reverse("projekt_file_edit_json", args=[self.file.pk])
        resp = self.client.get(url)
        rows = resp.context["rows"]
        self.assertEqual(rows[0]["verif_key"], self.func.name)
        self.assertEqual(
            rows[1]["verif_key"], f"{self.func.name}: {self.sub.frage_text}"
        )

    def test_subquestion_justification_link(self):
        self.file.verification_json = {
            f"{self.func.name}: {self.sub.frage_text}": {
                "ki_begruendung": "Text"
            }
        }
        self.file.save()

        url = reverse("projekt_file_edit_json", args=[self.file.pk])
        resp = self.client.get(url)
        link = reverse(
            "justification_detail_edit",
            args=[self.file.pk, f"{self.func.name}: {self.sub.frage_text}"],
        )
        self.assertContains(resp, link)

    def test_no_auto_analysis_on_get(self):
        pf = BVProjectFile.objects.create(
            projekt=self.projekt,
            anlage_nr=2,
            upload=SimpleUploadedFile("n.txt", b"x"),
            text_content="t",
        )
        url = reverse("projekt_file_edit_json", args=[pf.pk])

        def _fake(obj):
            obj.analysis_json = {"functions": []}
            obj.save(update_fields=["analysis_json"])
            return []

        with patch("core.views.run_anlage2_analysis", side_effect=_fake) as mock_func:
            self.client.get(url)
            self.client.get(url)
        self.assertEqual(mock_func.call_count, 0)


class WorkerGenerateGutachtenTests(NoesisTestCase):
    def setUp(self):
        self.projekt = BVProject.objects.create(software_typen="A", beschreibung="x")
        BVProjectFile.objects.create(
            projekt=self.projekt,
            anlage_nr=1,
            upload=SimpleUploadedFile("a.txt", b"data"),
            text_content="Text",
        )
        self.knowledge = SoftwareKnowledge.objects.create(
            projekt=self.projekt,
            software_name="A",
            is_known_by_llm=True,
            description="",
        )

    def test_worker_creates_file(self):
        with patch("core.llm_tasks.query_llm", return_value="Text"):
            path = worker_generate_gutachten(self.projekt.pk, self.knowledge.pk)
        self.projekt.refresh_from_db()
        self.assertTrue(self.projekt.gutachten_file.name)
        self.assertEqual(self.projekt.status.key, "GUTACHTEN_OK")
        self.assertEqual(Gutachten.objects.filter(software_knowledge=self.knowledge).count(), 1)
        Path(path).unlink(missing_ok=True)

    def test_worker_updates_existing_gutachten(self):
        Gutachten.objects.create(software_knowledge=self.knowledge, text="Alt")
        with patch("core.llm_tasks.query_llm", return_value="Neu"):
            path = worker_generate_gutachten(self.projekt.pk, self.knowledge.pk)
        gutachten = Gutachten.objects.get(software_knowledge=self.knowledge)
        self.assertEqual(gutachten.text, "Neu")
        self.assertEqual(Gutachten.objects.filter(software_knowledge=self.knowledge).count(), 1)
        Path(path).unlink(missing_ok=True)


class WorkerAnlage3VisionTests(NoesisTestCase):
    def setUp(self):
        self.projekt = BVProject.objects.create(software_typen="A", beschreibung="x")
        doc = Document()
        doc.add_paragraph("A")
        tmp = NamedTemporaryFile(delete=False, suffix=".docx")
        doc.save(tmp.name)
        tmp.close()
        with open(tmp.name, "rb") as fh:
            upload = SimpleUploadedFile("v.docx", fh.read())
        Path(tmp.name).unlink(missing_ok=True)
        BVProjectFile.objects.create(
            projekt=self.projekt,
            anlage_nr=3,
            upload=upload,
            text_content="ignored",
        )

    def test_worker_runs_vision_check(self):
        reply = json.dumps({"ok": True})
        with patch("core.llm_tasks.query_llm_with_images", return_value=reply):
            data = worker_run_anlage3_vision(self.projekt.pk)
        self.assertTrue(data["ok"]["value"])
        file_obj = self.projekt.anlagen.get(anlage_nr=3)
        self.assertTrue(file_obj.analysis_json["ok"]["value"])

    def test_model_name_is_forwarded(self):
        with patch(
            "core.llm_tasks.query_llm_with_images",
            return_value=json.dumps({"ok": False}),
        ) as mock_q:
            worker_run_anlage3_vision(self.projekt.pk, model_name="vision")
        self.assertEqual(mock_q.call_args[0][2], "vision")


class ProjektFileDeleteResultTests(NoesisTestCase):
    def setUp(self):
        self.user = User.objects.create_user("deluser", password="pass")
        self.client.login(username="deluser", password="pass")
        self.projekt = BVProject.objects.create(software_typen="A", beschreibung="x")
        self.file = BVProjectFile.objects.create(
            projekt=self.projekt,
            anlage_nr=3,
            upload=SimpleUploadedFile("d.txt", b"data"),
            text_content="Text",
            analysis_json={"auto_ok": True},
            manual_reviewed=True,
            verhandlungsfaehig=True,
        )

    def test_delete_resets_fields(self):
        url = reverse("projekt_file_delete_result", args=[self.file.pk])
        resp = self.client.post(url)
        self.assertRedirects(resp, reverse("anlage3_review", args=[self.projekt.pk]))
        self.file.refresh_from_db()
        self.assertIsNone(self.file.analysis_json)
        self.assertFalse(self.file.manual_reviewed)
        self.assertFalse(self.file.verhandlungsfaehig)


class ProjektFileCheckResultTests(NoesisTestCase):
    def setUp(self):
        self.user = User.objects.create_user("vuser", password="pass")
        self.client.login(username="vuser", password="pass")
        self.projekt = BVProject.objects.create(software_typen="A", beschreibung="x")
        self.file = BVProjectFile.objects.create(
            projekt=self.projekt,
            anlage_nr=1,
            upload=SimpleUploadedFile("a.txt", b"data"),
            text_content="Text",
        )
        self.file2 = BVProjectFile.objects.create(
            projekt=self.projekt,
            anlage_nr=2,
            upload=SimpleUploadedFile("b.txt", b"data"),
            text_content="Text2",
        )

    def test_get_runs_check_and_redirects_to_edit(self):
        url = reverse("projekt_file_check_view", args=[self.file.pk])
        expected = {"task": "check_anlage1"}
        llm_reply = json.dumps(
            {
                "companies": None,
                "departments": None,
                "vendors": None,
                "question4_raw": None,
                "purpose_summary": None,
                "documentation_links": None,
                "replaced_systems": None,
                "legacy_functions": None,
                "question9_raw": None,
            }
        )
        eval_reply = json.dumps({"status": "ok", "hinweis": "", "vorschlag": ""})
        with patch(
            "core.llm_tasks.query_llm", side_effect=[llm_reply] + [eval_reply] * 9
        ):
            resp = self.client.get(url)
        self.assertRedirects(resp, reverse("projekt_file_edit_json", args=[self.file.pk]))
        self.file.refresh_from_db()
        nums = [q.num for q in Anlage1Question.objects.order_by("num")]
        expected["questions"] = {
            str(i): {"answer": "leer", "status": "ok", "hinweis": "", "vorschlag": ""}
            for i in nums
        }
        self.assertEqual(self.file.analysis_json, expected)

    def test_post_triggers_check_and_redirects(self):
        url = reverse("projekt_file_check_view", args=[self.file.pk])
        with patch("core.views.check_anlage1") as mock_func:
            mock_func.return_value = {"task": "check_anlage1"}
            resp = self.client.post(url)
        self.assertRedirects(resp, reverse("projekt_file_edit_json", args=[self.file.pk]))
        mock_func.assert_called_with(self.projekt.pk, model_name=None)

    def test_anlage2_uses_parser_by_default(self):
        url = reverse("projekt_file_check_view", args=[self.file2.pk])
        with patch("core.views.run_anlage2_analysis") as mock_func:
            mock_func.return_value = []
            resp = self.client.get(url)
        self.assertRedirects(resp, reverse("projekt_file_edit_json", args=[self.file2.pk]))
        mock_func.assert_called_with(self.file2)

    def test_llm_param_triggers_full_check(self):
        url = reverse("projekt_file_check_view", args=[self.file2.pk]) + "?llm=1"
        with patch("core.views.check_anlage2") as mock_func:
            mock_func.return_value = {"task": "check_anlage2"}
            resp = self.client.get(url)
        self.assertRedirects(resp, reverse("projekt_file_edit_json", args=[self.file2.pk]))
        mock_func.assert_called_with(self.projekt.pk, model_name=None)

    def test_anlage3_uses_analysis(self):
        pf = BVProjectFile.objects.create(
            projekt=self.projekt,
            anlage_nr=3,
            upload=SimpleUploadedFile("c.txt", b"x"),
            text_content="T",
        )
        url = reverse("projekt_file_check_view", args=[pf.pk])
        with patch("core.views.analyse_anlage3") as mock_func:
            mock_func.return_value = {"task": "analyse_anlage3"}
            resp = self.client.get(url)
        self.assertRedirects(resp, reverse("anlage3_review", args=[self.projekt.pk]))
        mock_func.assert_called_with(self.projekt.pk, model_name=None)

    def test_anlage3_llm_param_triggers_vision_check(self):
        pf = BVProjectFile.objects.create(
            projekt=self.projekt,
            anlage_nr=3,
            upload=SimpleUploadedFile("d.txt", b"x"),
            text_content="T",
        )
        url = reverse("projekt_file_check_view", args=[pf.pk]) + "?llm=1"
        with patch("core.views.check_anlage3_vision") as mock_func:
            mock_func.return_value = {"task": "check_anlage3_vision"}
            resp = self.client.get(url)
        self.assertRedirects(resp, reverse("anlage3_review", args=[self.projekt.pk]))
        mock_func.assert_called_with(self.projekt.pk, model_name=None)

    def test_parse_view_runs_parser(self):
        url = reverse("projekt_file_parse_anlage2", args=[self.file2.pk])
        with patch("core.views.run_anlage2_analysis") as mock_func:
            mock_func.return_value = []
            resp = self.client.get(url)
        self.assertRedirects(resp, reverse("projekt_file_edit_json", args=[self.file2.pk]))
        mock_func.assert_called_with(self.file2)

    def test_parse_view_rejects_other_files(self):
        url = reverse("projekt_file_parse_anlage2", args=[self.file.pk])
        resp = self.client.get(url)
        self.assertEqual(resp.status_code, 404)


class LLMConfigTests(NoesisTestCase):
    @override_settings(GOOGLE_API_KEY="x")
    @patch("google.generativeai.list_models")
    @patch("google.generativeai.configure")
    def test_ready_populates_models(self, mock_conf, mock_list):
        mock_list.return_value = [
            type("M", (), {"name": "m1"})(),
            type("M", (), {"name": "m2"})(),
        ]
        from core.signals import init_llm_config

        init_llm_config(None)
        cfg = LLMConfig.objects.first()
        self.assertIsNotNone(cfg)
        self.assertEqual(cfg.available_models, ["m1", "m2"])
        self.assertTrue(cfg.models_changed)

    @override_settings(GOOGLE_API_KEY="x")
    @patch("google.generativeai.list_models")
    @patch("google.generativeai.configure")
    def test_ready_updates_models(self, mock_conf, mock_list):
        LLMConfig.objects.create(available_models=["old"])
        mock_list.return_value = [type("M", (), {"name": "new"})()]
        from core.signals import init_llm_config

        init_llm_config(None)
        cfg = LLMConfig.objects.first()
        self.assertEqual(cfg.available_models, ["new"])
        self.assertTrue(cfg.models_changed)



class Anlage2ConfigSingletonTests(NoesisTestCase):
    def test_single_instance_enforced(self):
        first = Anlage2Config.get_instance()
        from django.db import transaction
        with self.assertRaises(IntegrityError):
            with transaction.atomic():
                Anlage2Config.objects.create()
        self.assertEqual(Anlage2Config.objects.count(), 1)



class TileVisibilityTests(NoesisTestCase):
    def setUp(self):
        admin_group = Group.objects.create(name="admin")
        self.user = User.objects.create_user("tileuser", password="pass")
        self.user.groups.add(admin_group)
        work = Area.objects.get_or_create(slug="work", defaults={"name": "Work"})[0]
        self.personal = Area.objects.get_or_create(
            slug="personal", defaults={"name": "Personal"}
        )[0]
        self.talkdiary = Tile.objects.get_or_create(
            slug="talkdiary",
            defaults={
                "name": "TalkDiary",
                "url_name": "talkdiary_personal",
            },
        )[0]
        self.talkdiary.areas.add(self.personal)
        self.projekt = Tile.objects.get_or_create(
            slug="projektverwaltung",
            defaults={
                "name": "Projektverwaltung",
                "url_name": "projekt_list",
            },
        )[0]
        self.projekt.areas.add(work)
        self.cfg = LLMConfig.objects.first() or LLMConfig.objects.create(
            models_changed=False
        )
        self.client.login(username="tileuser", password="pass")

    def test_personal_without_access(self):
        resp = self.client.get(reverse("personal"))
        self.assertNotContains(resp, "TalkDiary")

    def test_personal_with_access(self):
        UserTileAccess.objects.create(user=self.user, tile=self.talkdiary)
        resp = self.client.get(reverse("personal"))
        self.assertContains(resp, "TalkDiary")

    def test_personal_with_image(self):
        UserTileAccess.objects.create(user=self.user, tile=self.talkdiary)
        self.talkdiary.image.save(
            "img.png",
            SimpleUploadedFile("img.png", b"data"),
            save=True,
        )
        resp = self.client.get(reverse("personal"))
        self.assertContains(resp, "<img", html=False)


    def _login(self, name: str) -> User:
        """Erzeugt einen Benutzer und loggt ihn ein."""
        user = User.objects.create_user(name, password="pass")
        self.client.login(username=name, password="pass")
        return user

    def test_talkdiary_access_denied_without_tile(self):
        self._login("nodiac")
        resp = self.client.get(reverse("personal"))
        self.assertNotContains(resp, "TalkDiary")
        resp = self.client.get(reverse("talkdiary_personal"))
        self.assertEqual(resp.status_code, 403)

    def test_talkdiary_access_allowed_with_tile(self):
        user = self._login("withdia")
        UserTileAccess.objects.create(user=user, tile=self.talkdiary)
        resp = self.client.get(reverse("personal"))
        self.assertContains(resp, "TalkDiary")
        resp = self.client.get(reverse("talkdiary_personal"))
        self.assertEqual(resp.status_code, 200)

    def test_projekt_access_denied_without_tile(self):
        self._login("noproj")
        resp = self.client.get(reverse("work"))
        self.assertNotContains(resp, "Projektverwaltung")
        resp = self.client.get(reverse("projekt_list"))
        self.assertEqual(resp.status_code, 403)

    def test_projekt_access_allowed_with_tile(self):
        user = self._login("withproj")
        UserTileAccess.objects.create(user=user, tile=self.projekt)
        resp = self.client.get(reverse("work"))
        self.assertContains(resp, "Projektverwaltung")
        resp = self.client.get(reverse("projekt_list"))
        self.assertEqual(resp.status_code, 200)


class LLMConfigNoticeMiddlewareTests(NoesisTestCase):
    def setUp(self):
        admin_group = Group.objects.create(name="admin")
        self.user = User.objects.create_user("llmadmin", password="pass")
        self.user.groups.add(admin_group)
        self.client.login(username="llmadmin", password="pass")
        LLMConfig.objects.create(models_changed=True)

    def test_message_shown(self):
        resp = self.client.get(reverse("home"))
        msgs = [m.message for m in resp.context["messages"]]
        self.assertTrue(any("LLM-Einstellungen" in m for m in msgs))


class HomeRedirectTests(NoesisTestCase):
    def setUp(self):
        self.user = User.objects.create_user("redir", password="pass")
        personal = Area.objects.get_or_create(
            slug="personal", defaults={"name": "Personal"}
        )[0]
        tile = Tile.objects.get_or_create(
            slug="talkdiary",
            defaults={
                "name": "TalkDiary",
                "url_name": "talkdiary_personal",
            },
        )[0]
        tile.areas.add(personal)
        UserTileAccess.objects.create(user=self.user, tile=tile)
        self.client.login(username="redir", password="pass")

    def test_redirect_personal(self):
        resp = self.client.get(reverse("home"))
        self.assertRedirects(resp, reverse("personal"))


class AreaImageTests(NoesisTestCase):
    def setUp(self):
        self.user = User.objects.create_user("areauser", password="pass")
        self.client.login(username="areauser", password="pass")

    def test_home_without_images(self):
        Area.objects.get_or_create(slug="work", defaults={"name": "Work"})
        Area.objects.get_or_create(slug="personal", defaults={"name": "Personal"})
        resp = self.client.get(reverse("home"))
        self.assertNotContains(resp, 'alt="Work"', html=False)
        self.assertNotContains(resp, 'alt="Personal"', html=False)

    def test_home_with_images(self):
        work, _ = Area.objects.get_or_create(slug="work", defaults={"name": "Work"})
        personal, _ = Area.objects.get_or_create(
            slug="personal", defaults={"name": "Personal"}
        )
        work.image.save("w.png", SimpleUploadedFile("w.png", b"d"), save=True)
        personal.image.save("p.png", SimpleUploadedFile("p.png", b"d"), save=True)
        resp = self.client.get(reverse("home"))
        self.assertContains(resp, f'alt="{work.name}"', html=False)
        self.assertContains(resp, f'alt="{personal.name}"', html=False)


class RecordingDeleteTests(NoesisTestCase):
    def setUp(self):
        self.user = User.objects.create_user("recuser", password="pass")
        self.client.login(username="recuser", password="pass")
        self.personal = Area.objects.get_or_create(
            slug="personal", defaults={"name": "Personal"}
        )[0]
        self.tile = Tile.objects.get_or_create(
            slug="talkdiary",
            defaults={
                "name": "TalkDiary",
                "url_name": "talkdiary_personal",
            },
        )[0]
        self.tile.areas.add(self.personal)
        UserTileAccess.objects.create(user=self.user, tile=self.tile)
        audio = SimpleUploadedFile("a.wav", b"data")
        transcript = SimpleUploadedFile("a.md", b"text")
        self.rec = Recording.objects.create(
            user=self.user,
            bereich=self.personal,
            audio_file=audio,
            transcript_file=transcript,
        )
        self.audio_path = Path(self.rec.audio_file.path)
        self.trans_path = Path(self.rec.transcript_file.path)

    def test_delete_own_recording(self):
        url = reverse("recording_delete", args=[self.rec.pk])
        resp = self.client.post(url)
        self.assertRedirects(resp, reverse("talkdiary_personal"))
        self.assertFalse(Recording.objects.filter(pk=self.rec.pk).exists())
        self.assertFalse(self.audio_path.exists())
        self.assertFalse(self.trans_path.exists())

    def test_delete_requires_post(self):
        url = reverse("recording_delete", args=[self.rec.pk])
        resp = self.client.get(url)
        self.assertEqual(resp.status_code, 405)
        self.assertTrue(Recording.objects.filter(pk=self.rec.pk).exists())

    def test_delete_other_user_recording(self):
        other = User.objects.create_user("other", password="pass")
        rec = Recording.objects.create(
            user=other,
            bereich=self.personal,
            audio_file=SimpleUploadedFile("b.wav", b"d"),
            transcript_file=SimpleUploadedFile("b.md", b"t"),
        )
        url = reverse("recording_delete", args=[rec.pk])
        resp = self.client.post(url)
        self.assertEqual(resp.status_code, 404)
        self.assertTrue(Recording.objects.filter(pk=rec.pk).exists())


class ModelSelectionTests(NoesisTestCase):
    def setUp(self):
        self.user = User.objects.create_user("modeluser", password="pass")
        self.client.login(username="modeluser", password="pass")
        self.projekt = BVProject.objects.create(software_typen="A", beschreibung="x")
        BVProjectFile.objects.create(
            projekt=self.projekt,
            anlage_nr=1,
            upload=SimpleUploadedFile("a.txt", b"data"),
            text_content="Text",
        )
        LLMConfig.objects.create(
            default_model="d",
            gutachten_model="g",
            anlagen_model="a",
        )


    def test_file_check_uses_category(self):
        url = reverse("projekt_file_check", args=[self.projekt.pk, 1])
        with patch("core.views.check_anlage1") as mock_func:
            mock_func.return_value = {"task": "check_anlage1"}
            resp = self.client.post(url, {"model_category": "anlagen"})
        self.assertEqual(resp.status_code, 200)
        mock_func.assert_called_with(
            self.projekt.pk,
            model_name=LLMConfig.get_instance().anlagen_model,
        )

    def test_forms_show_categories(self):
        edit_url = reverse("projekt_edit", args=[self.projekt.pk])
        resp = self.client.get(edit_url)
        self.assertContains(resp, "Standard")
        self.assertContains(resp, "Gutachten")
        self.assertContains(resp, "Anlagen")

        view_url = reverse(
            "projekt_file_check_view", args=[self.projekt.anlagen.first().pk]
        )
        with patch("core.views.check_anlage1") as mock_func:
            mock_func.return_value = {"task": "check_anlage1"}
            resp = self.client.get(view_url)
        self.assertRedirects(
            resp,
            reverse("projekt_file_edit_json", args=[self.projekt.anlagen.first().pk]),
        )


    def test_functions_check_uses_model(self):
        url = reverse("projekt_functions_check", args=[self.projekt.pk])
        with patch("core.views.async_task") as mock_task:
            resp = self.client.post(url, {"model": "mf"})
        self.assertEqual(resp.status_code, 200)
        mock_task.assert_called_with(
            "core.llm_tasks.run_conditional_anlage2_check",
            self.projekt.pk,
            "mf",
        )

    def test_prompt_save_triggers_async_check(self):
        url = reverse("projekt_detail", args=[self.projekt.pk])
        with patch("core.views.async_task") as mock_task:
            resp = self.client.post(url, {"project_prompt": "Test"})
        self.assertRedirects(resp, url)
        mock_task.assert_called_with(
            "core.llm_tasks.run_conditional_anlage2_check",
            self.projekt.pk,
        )


class FunctionImportExportTests(NoesisTestCase):
    def setUp(self):
        Anlage2Function.objects.all().delete()
        admin_group = Group.objects.create(name="admin")
        self.user = User.objects.create_user("adminie", password="pass")
        self.user.groups.add(admin_group)
        self.client.login(username="adminie", password="pass")

    def test_export_returns_json(self):
        func = Anlage2Function.objects.create(name="Login")
        Anlage2SubQuestion.objects.create(funktion=func, frage_text="Warum?")
        url = reverse("anlage2_function_export")
        resp = self.client.get(url)
        self.assertEqual(resp.status_code, 200)
        data = json.loads(resp.content)
        self.assertEqual(data[0]["name"], "Login")
        self.assertEqual(data[0]["subquestions"][0]["frage_text"], "Warum?")

    def test_import_creates_functions(self):
        payload = json.dumps([
            {"name": "Login", "subquestions": ["Frage"]}
        ])
        file = SimpleUploadedFile("func.json", payload.encode("utf-8"))
        url = reverse("anlage2_function_import")
        resp = self.client.post(
            url,
            {"json_file": file, "clear_first": "on"},
            format="multipart",
        )
        self.assertRedirects(resp, reverse("anlage2_function_list"))
        self.assertTrue(Anlage2Function.objects.filter(name="Login").exists())

    def test_import_accepts_german_keys(self):
        payload = json.dumps([
            {
                "funktion": "Anwesenheit",
                "unterfragen": [
                    {"frage": "Testfrage"}
                ],
            }
        ])
        file = SimpleUploadedFile("func_de.json", payload.encode("utf-8"))
        url = reverse("anlage2_function_import")
        resp = self.client.post(
            url,
            {"json_file": file, "clear_first": "on"},
            format="multipart",
        )
        self.assertRedirects(resp, reverse("anlage2_function_list"))
        self.assertTrue(Anlage2Function.objects.filter(name="Anwesenheit").exists())
        self.assertEqual(
            Anlage2SubQuestion.objects.filter(funktion__name="Anwesenheit").count(),
            1,
        )


class GutachtenLLMCheckTests(NoesisTestCase):
    def setUp(self):
        self.user = User.objects.create_user("gcheck", password="pass")
        self.client.login(username="gcheck", password="pass")
        self.projekt = BVProject.objects.create(software_typen="A", beschreibung="x")
        self.knowledge = SoftwareKnowledge.objects.create(
            projekt=self.projekt,
            software_name="A",
            is_known_by_llm=True,
        )
        self.gutachten = Gutachten.objects.create(software_knowledge=self.knowledge, text="Test")

    def test_endpoint_updates_note(self):
        url = reverse("gutachten_llm_check", args=[self.gutachten.pk])
        with patch("core.views.check_gutachten_functions") as mock_func:
            mock_func.return_value = "Hinweis"
            resp = self.client.post(url)
        self.assertRedirects(resp, reverse("gutachten_view", args=[self.gutachten.pk]))
        self.projekt.refresh_from_db()
        self.assertEqual(self.projekt.gutachten_function_note, "Hinweis")


class FeatureVerificationTests(NoesisTestCase):
    def setUp(self):
        self.projekt = BVProject.objects.create(
            software_typen="Word, Excel",
            beschreibung="x",
        )
        self.pf = BVProjectFile.objects.create(
            projekt=self.projekt,
            anlage_nr=2,
            upload=SimpleUploadedFile("a.txt", b"data"),
        )
        self.func = Anlage2Function.objects.create(name="Export")
        self.sub = Anlage2SubQuestion.objects.create(
            funktion=self.func,
            frage_text="Warum?",
        )

    def test_any_yes_returns_true(self):
        with patch(
            "core.llm_tasks.query_llm",
            side_effect=["Ja", "Nein", "Begruendung", "Nein"],
        ) as mock_q:
            result = worker_verify_feature(self.projekt.pk, "function", self.func.pk)
        self.assertEqual(
            result,
            {
                "technisch_verfuegbar": True,
                "ki_begruendung": "Begruendung",
                "ki_beteiligt": False,
                "ki_beteiligt_begruendung": "",
            },
        )
        self.assertEqual(mock_q.call_count, 4)
        pf = BVProjectFile.objects.get(projekt=self.projekt, anlage_nr=2)
        self.assertEqual(
            pf.verification_json["Export"],
            {
                "technisch_verfuegbar": True,
                "ki_begruendung": "Begruendung",
                "ki_beteiligt": False,
                "ki_beteiligt_begruendung": "",
            },
        )

        pf = BVProjectFile.objects.get(projekt=self.projekt, anlage_nr=2)
        res = AnlagenFunktionsMetadaten.objects.get(
            anlage_datei=pf,
            funktion=self.func,
        )
        fe = FunktionsErgebnis.objects.filter(
            anlage_datei=pf, funktion=self.func, quelle="ki"
        ).first()
        self.assertIsNotNone(fe)
        self.assertTrue(fe.technisch_verfuegbar)


    def test_all_no_returns_false(self):
        with patch(
            "core.llm_tasks.query_llm",
            side_effect=["Nein", "Nein"],
        ):
            result = worker_verify_feature(self.projekt.pk, "subquestion", self.sub.pk)
        self.assertEqual(
            result,
            {
                "technisch_verfuegbar": False,
                "ki_begruendung": "",
                "ki_beteiligt": None,
                "ki_beteiligt_begruendung": "",
            },
        )

        pf = BVProjectFile.objects.get(projekt=self.projekt, anlage_nr=2)
        res = AnlagenFunktionsMetadaten.objects.get(
            anlage_datei=pf,
            funktion=self.func,
        )
        fe = FunktionsErgebnis.objects.filter(
            anlage_datei=pf, funktion=self.func, subquestion=self.sub, quelle="ki"
        ).first()
        self.assertIsNotNone(fe)
        self.assertFalse(fe.technisch_verfuegbar)


    def test_subquestion_context_contains_question(self):
        """Die Subquestion wird korrekt im Kontext übergeben."""
        with patch(
            "core.llm_tasks.query_llm",
            side_effect=["Nein", "Nein"],
        ) as mock_q:
            worker_verify_feature(self.projekt.pk, "subquestion", self.sub.pk)
        first_call_ctx = mock_q.call_args_list[0].args[1]
        self.assertEqual(first_call_ctx["subquestion_text"], self.sub.frage_text)

    def test_gutachten_text_is_added_to_context(self):
        doc = Document()
        doc.add_paragraph("Info")
        tmp = NamedTemporaryFile(delete=False, suffix=".docx")
        doc.save(tmp.name)
        tmp.close()
        dest_dir = Path(settings.MEDIA_ROOT) / "gutachten"
        dest_dir.mkdir(parents=True, exist_ok=True)
        dest = dest_dir / Path(tmp.name).name
        shutil.copy(tmp.name, dest)
        Path(tmp.name).unlink(missing_ok=True)
        self.projekt.gutachten_file.name = f"gutachten/{dest.name}"
        self.projekt.save(update_fields=["gutachten_file"])
        with patch(
            "core.llm_tasks.query_llm",
            side_effect=["Ja", "Nein", "B", "Nein"],
        ) as mock_q:
            worker_verify_feature(self.projekt.pk, "function", self.func.pk)
        ctx = mock_q.call_args_list[0].args[1]
        self.assertIn("Info", ctx["gutachten"])
        dest.unlink(missing_ok=True)

    def test_mixed_returns_none(self):
        with patch(
            "core.llm_tasks.query_llm",
            side_effect=["Unsicher", "Nein", "Begruendung"],
        ):
            result = worker_verify_feature(self.projekt.pk, "function", self.func.pk)
        self.assertIsNone(result["technisch_verfuegbar"])
        self.assertEqual(result["ki_begruendung"], "Begruendung")
        self.assertIsNone(result["ki_beteiligt"])
        self.assertEqual(result["ki_beteiligt_begruendung"], "")

    def test_negotiable_set_on_match(self):
        pf = BVProjectFile.objects.get(projekt=self.projekt, anlage_nr=2)
        AnlagenFunktionsMetadaten.objects.create(
            anlage_datei=pf,
            funktion=self.func,
        )
        FunktionsErgebnis.objects.create(
            projekt=self.projekt,
            anlage_datei=pf,
            funktion=self.func,
            quelle="parser",
            technisch_verfuegbar=True,
        )
        with patch(
            "core.llm_tasks.query_llm",
            side_effect=["Ja", "Nein", "", "Nein"],
        ):
            worker_verify_feature(self.projekt.pk, "function", self.func.pk)
        res = AnlagenFunktionsMetadaten.objects.get(
            anlage_datei=pf,
            funktion=self.func,
        )
        self.assertTrue(res.negotiable)

    def test_negotiable_not_set_on_mismatch(self):
        pf = BVProjectFile.objects.get(projekt=self.projekt, anlage_nr=2)
        AnlagenFunktionsMetadaten.objects.create(
            anlage_datei=pf,
            funktion=self.func,
        )
        FunktionsErgebnis.objects.create(
            projekt=self.projekt,
            anlage_datei=pf,
            funktion=self.func,
            quelle="parser",
            technisch_verfuegbar=False,
        )
        with patch(
            "core.llm_tasks.query_llm",
            side_effect=["Ja", "Nein", "", "Nein"],
        ):
            worker_verify_feature(self.projekt.pk, "function", self.func.pk)
        res = AnlagenFunktionsMetadaten.objects.get(
            anlage_datei=pf,
            funktion=self.func,
        )
        self.assertFalse(res.negotiable)


class InitialCheckTests(NoesisTestCase):
    def setUp(self):
        self.projekt = BVProject.objects.create(software_typen="A", beschreibung="x")

    def test_known_software_stores_description(self):
        with patch(
            "core.llm_tasks.query_llm",
            side_effect=["Ja", "Beschreibung"],
        ) as mock_q:
            sk = SoftwareKnowledge.objects.create(
                projekt=self.projekt,
                software_name="A",
            )
            result = worker_run_initial_check(sk.pk)
        self.assertTrue(result["is_known_by_llm"])
        self.assertEqual(result["description"], "Beschreibung")
        self.assertEqual(mock_q.call_count, 2)
        sk.refresh_from_db()
        self.assertTrue(sk.is_known_by_llm)
        self.assertEqual(sk.description, "Beschreibung")

    def test_unknown_sets_flags(self):
        with patch("core.llm_tasks.query_llm", return_value="Nein") as mock_q:
            sk = SoftwareKnowledge.objects.create(
                projekt=self.projekt,
                software_name="A",
            )
            result = worker_run_initial_check(sk.pk)
        self.assertFalse(result["is_known_by_llm"])
        self.assertEqual(result["description"], "")
        self.assertEqual(mock_q.call_count, 1)
        sk.refresh_from_db()
        self.assertFalse(sk.is_known_by_llm)
        self.assertEqual(sk.description, "")

    def test_context_is_passed_to_prompt(self):
        with patch("core.llm_tasks.query_llm", return_value="Nein") as mock_q:
            sk = SoftwareKnowledge.objects.create(
                projekt=self.projekt,
                software_name="A",
            )
            worker_run_initial_check(sk.pk, user_context="Hint")
        prompt_text = mock_q.call_args[0][0].text
        self.assertIn("Hint", prompt_text)



class EditKIJustificationTests(NoesisTestCase):
    def setUp(self):
        self.user = User.objects.create_user("justi", password="pass")
        self.client.login(username="justi", password="pass")
        self.projekt = BVProject.objects.create(software_typen="A", beschreibung="x")
        self.file = BVProjectFile.objects.create(
            projekt=self.projekt,
            anlage_nr=2,
            upload=SimpleUploadedFile("a.txt", b"data"),

            verification_json={
                "Export": {"technisch_verfuegbar": True, "ki_begruendung": "Alt"}
            },
        )
        self.func = Anlage2Function.objects.create(name="Export")

    def test_get_returns_form(self):
        url = reverse(
            "edit_ki_justification",
            args=[self.file.pk],
        ) + f"?function={self.func.pk}"
        resp = self.client.get(url)
        self.assertEqual(resp.status_code, 200)
        self.assertContains(resp, "Alt")

    def test_post_updates_value(self):
        url = reverse("edit_ki_justification", args=[self.file.pk])
        resp = self.client.post(
            url,
            {"function": self.func.pk, "ki_begruendung": "Neu"},
        )
        self.assertRedirects(resp, reverse("projekt_file_edit_json", args=[self.file.pk]))
        self.file.refresh_from_db()
        self.assertEqual(
            self.file.verification_json["Export"]["ki_begruendung"],
            "Neu",
        )


class VerificationToInitialTests(NoesisTestCase):
    def setUp(self):
        self.project = BVProject.objects.create(software_typen="A", beschreibung="x")
        BVProjectFile.objects.create(
            projekt=self.project,
            anlage_nr=2,
            upload=SimpleUploadedFile("v.txt", b"data"),
        )
        self.func = Anlage2Function.objects.create(name="Export")
        self.sub = Anlage2SubQuestion.objects.create(
            funktion=self.func,
            frage_text="Warum?",
        )

    def test_conversion_reads_ai_fields(self):
        data = {
            "Export": {
                "technisch_verfuegbar": True,
                "ki_beteiligt": True,
                "ki_beteiligt_begruendung": "Grund",
            },
            "Export: Warum?": {
                "technisch_verfuegbar": False,
                "ki_beteiligt": False,
                "ki_beteiligt_begruendung": "Nein",
            },
        }

        result = _verification_to_initial(data)
        func_data = result["functions"][str(self.func.id)]
        self.assertTrue(func_data["technisch_vorhanden"])
        self.assertTrue(func_data["ki_beteiligt"])
        self.assertEqual(func_data["ki_beteiligt_begruendung"], "Grund")

        sub_data = func_data["subquestions"][str(self.sub.id)]
        self.assertFalse(sub_data["technisch_vorhanden"])
        self.assertFalse(sub_data["ki_beteiligt"])
        self.assertEqual(sub_data["ki_beteiligt_begruendung"], "Nein")


class UserImportExportTests(NoesisTestCase):
    def setUp(self):
        admin_group = Group.objects.create(name="admin")
        self.user = User.objects.create_user("uadmin", password="pass")
        self.user.groups.add(admin_group)
        self.client.login(username="uadmin", password="pass")

        self.group = Group.objects.create(name="testgroup")
        self.area = Area.objects.get_or_create(slug="work", defaults={"name": "Work"})[0]
        self.tile = Tile.objects.create(slug="t1", name="T", url_name="tile")
        self.tile.areas.add(self.area)

    def test_export_json(self):
        self.user.groups.add(self.group)
        self.user.tiles.add(self.tile)
        self.user.areas.add(self.area)
        url = reverse("admin_export_users_permissions")
        resp = self.client.get(url)
        self.assertEqual(resp.status_code, 200)
        data = json.loads(resp.content)
        entry = next(u for u in data if u["username"] == "uadmin")
        self.assertIn("testgroup", entry["groups"])
        self.assertIn("work", entry["areas"])
        self.assertIn("tile", entry["tiles"])

    def test_import_creates_user(self):
        payload = json.dumps(
            [
                {
                    "username": "neu",
                    "email": "a@b.c",
                    "groups": ["testgroup"],
                    "areas": ["work"],
                    "tiles": ["tile"],
                }
            ]
        )
        file = SimpleUploadedFile("u.json", payload.encode("utf-8"))
        url = reverse("admin_import_users_permissions")
        resp = self.client.post(url, {"json_file": file}, format="multipart")
        self.assertRedirects(resp, reverse("admin_user_list"))
        user = User.objects.get(username="neu")
        self.assertTrue(user.groups.filter(name="testgroup").exists())
        self.assertTrue(user.areas.filter(slug="work").exists())
        self.assertTrue(user.tiles.filter(url_name="tile").exists())


class Anlage1ImportTests(NoesisTestCase):
    def setUp(self):
        admin_group = Group.objects.create(name="admin")
        self.user = User.objects.create_user("a1import", password="pass")
        self.user.groups.add(admin_group)
        self.client.login(username="a1import", password="pass")

    def test_clear_first_resets_questions(self):
        Anlage1Question.objects.create(num=99, text="Alt?", enabled=True)
        payload = json.dumps([{"text": "Neu?"}])
        file = SimpleUploadedFile("a1.json", payload.encode("utf-8"))
        url = reverse("admin_anlage1_import")
        resp = self.client.post(
            url,
            {"json_file": file, "clear_first": "on"},
            format="multipart",
        )
        self.assertRedirects(resp, reverse("admin_anlage1"))
        self.assertEqual(Anlage1Question.objects.count(), 1)
        q = Anlage1Question.objects.first()
        self.assertEqual(q.text, "Neu?")
        self.assertEqual(q.num, 1)

class Anlage2ConfigImportExportTests(NoesisTestCase):
    def setUp(self):
        admin_group = Group.objects.create(name="admin")
        self.user = User.objects.create_user("cfgadmin", password="pass")
        self.user.groups.add(admin_group)
        self.client.login(username="cfgadmin", password="pass")
        self.cfg = Anlage2Config.get_instance()

    def test_export_contains_headings_and_phrases(self):
        Anlage2ColumnHeading.objects.create(
            config=self.cfg,
            field_name="technisch_vorhanden",
            text="Verfügbar?",
        )
        AntwortErkennungsRegel.objects.create(
            regel_name="R1",
            erkennungs_phrase="ja",
            actions_json=[{"field": "technisch_verfuegbar", "value": True}],
            prioritaet=0,
        )
        a4 = Anlage4ParserConfig.objects.create(delimiter_phrase="X")
        url = reverse("admin_anlage2_config_export")
        resp = self.client.get(url)
        self.assertEqual(resp.status_code, 200)
        data = json.loads(resp.content)
        self.assertEqual(data["config"]["parser_mode"], self.cfg.parser_mode)
        self.assertEqual(data["config"]["parser_order"], self.cfg.parser_order)
        self.assertIn(
            {"field_name": "technisch_vorhanden", "text": "Verfügbar?"},
            data["alias_headings"],
        )
        self.assertIn("answer_rules", data)
        self.assertTrue(any(r["regel_name"] == "R1" for r in data["answer_rules"]))
        self.assertEqual(data["a4_parser"]["delimiter_phrase"], "X")

    def test_import_creates_headings(self):
        payload = json.dumps(
            {
                "config": {
                    "parser_mode": "text_only",
                    "parser_order": ["text"],
                    "enforce_subquestion_override": True,
                    "text_technisch_verfuegbar_true": ["ja"],
                },
                "alias_headings": [
                    {"field_name": "ki_beteiligung", "text": "KI?"}
                ],
                "answer_rules": [
                    {
                        "regel_name": "R2",
                        "erkennungs_phrase": "nein",
                        "actions": [{"field": "technisch_verfuegbar", "value": False}],
                        "prioritaet": 1
                    }
                ],
                "a4_parser": {"delimiter_phrase": "Y"}
            }
        )
        file = SimpleUploadedFile("cfg.json", payload.encode("utf-8"))
        url = reverse("admin_anlage2_config_import")
        resp = self.client.post(url, {"json_file": file}, format="multipart")
        self.assertRedirects(resp, reverse("anlage2_config"))
        self.assertTrue(
            Anlage2ColumnHeading.objects.filter(
                field_name="ki_beteiligung", text="KI?"
            ).exists()
        )
        self.assertTrue(
            AntwortErkennungsRegel.objects.filter(regel_name="R2").exists()
        )
        a4_cfg = Anlage4ParserConfig.objects.first()
        self.assertEqual(a4_cfg.delimiter_phrase, "Y")
        self.cfg.refresh_from_db()
        self.assertEqual(self.cfg.parser_mode, "text_only")
        self.assertEqual(self.cfg.parser_order, ["text"])
        self.assertTrue(self.cfg.enforce_subquestion_override)
        self.assertEqual(self.cfg.text_technisch_verfuegbar_true, ["ja"])


class Anlage2ConfigViewTests(NoesisTestCase):
    def setUp(self):
        admin = Group.objects.create(name="admin")
        self.user = User.objects.create_user("cfguser", password="pass")
        self.user.groups.add(admin)
        self.client.login(username="cfguser", password="pass")
        self.cfg = Anlage2Config.get_instance()


    def test_update_parser_mode(self):
        url = reverse("anlage2_config")
        resp = self.client.post(
            url,
            {
                "parser_mode": "text_only",
                "parser_order": ["text"],
                "action": "save_general",
                "active_tab": "general",
            },
        )
        self.assertRedirects(resp, url + "?tab=general")
        self.cfg.refresh_from_db()
        self.assertEqual(self.cfg.parser_order, ["text"])

    def test_update_parser_order(self):
        url = reverse("anlage2_config")
        resp = self.client.post(
            url,
            {
                "parser_mode": self.cfg.parser_mode,
                "parser_order": ["text"],
                "action": "save_general",
                "active_tab": "general",
            },
        )
        self.assertRedirects(resp, url + "?tab=general")
        self.cfg.refresh_from_db()
        self.assertEqual(self.cfg.parser_order, ["text"])

    def test_save_table_tab(self):
        url = reverse("anlage2_config")
        resp = self.client.post(
            url,
            {
                "new_field": "technisch_vorhanden",
                "new_text": "Verfügbar?",
                "action": "save_table",
                "active_tab": "table",
            },
        )
        self.assertRedirects(resp, url + "?tab=table")
        self.assertTrue(
            Anlage2ColumnHeading.objects.filter(text="Verfügbar?").exists()
        )

    def test_multiline_phrases_saved(self):
        url = reverse("anlage2_config")
        resp = self.client.post(
            url,
            {
                "text_technisch_verfuegbar_true": "ja\nokay\n",
                "parser_mode": self.cfg.parser_mode,
                "parser_order": self.cfg.parser_order,
                "action": "save_general",
                "active_tab": "general",
            },
        )
        self.assertRedirects(resp, url + "?tab=general")
        self.cfg.refresh_from_db()
        self.assertEqual(self.cfg.text_technisch_verfuegbar_true, ["ja", "okay"]) 


class ParserRuleImportExportTests(NoesisTestCase):
    def setUp(self):
        admin_group = Group.objects.create(name="admin")
        self.user = User.objects.create_user(
            "ruleadmin", password="pass", is_staff=True
        )
        self.user.groups.add(admin_group)
        self.client.login(username="ruleadmin", password="pass")

    def test_export_returns_json(self):
        AntwortErkennungsRegel.objects.create(
            regel_name="R1",
            erkennungs_phrase="ja",
            actions_json=[{"field": "tech", "value": True}],
        )
        url = reverse("anlage2_parser_rule_export")
        resp = self.client.get(url)
        self.assertEqual(resp.status_code, 200)
        data = json.loads(resp.content)
        self.assertTrue(any(r["regel_name"] == "R1" for r in data))

    def test_import_creates_rule(self):
        payload = json.dumps([
            {
                "regel_name": "R2",
                "erkennungs_phrase": "nein",
                "actions": [{"field": "tech", "value": False}],
            }
        ])
        file = SimpleUploadedFile("rules.json", payload.encode("utf-8"))
        url = reverse("anlage2_parser_rule_import")
        resp = self.client.post(url, {"json_file": file}, format="multipart")
        self.assertRedirects(resp, reverse("parser_rule_list"))
        self.assertTrue(
            AntwortErkennungsRegel.objects.filter(regel_name="R2").exists()
        )

class AjaxAnlage2ReviewTests(NoesisTestCase):
    def setUp(self):
        self.user = User.objects.create_user("reviewer", password="pw")
        self.client.login(username="reviewer", password="pw")
        self.projekt = BVProject.objects.create(software_typen="A", beschreibung="x")
        self.pf = BVProjectFile.objects.create(
            projekt=self.projekt,
            anlage_nr=2,
            upload=SimpleUploadedFile("a.txt", b"x"),
        )
        self.func = Anlage2Function.objects.create(name="Login")

    def test_manual_result_saved(self):
        url = reverse("ajax_save_anlage2_review")
        resp = self.client.post(
            url,
            data=json.dumps({"project_file_id": self.pf.pk, "function_id": self.func.pk, "status": True}),
            content_type="application/json",
        )
        self.assertEqual(resp.status_code, 200)

        self.pf.refresh_from_db()
        func_data = self.pf.manual_analysis_json["functions"][str(self.func.pk)]
        self.assertTrue(func_data["technisch_vorhanden"])

        fe = FunktionsErgebnis.objects.filter(
            projekt=self.projekt,
            funktion=self.func,
            quelle="manuell",
        ).first()
        self.assertTrue(fe.technisch_verfuegbar)


    def test_gap_generated_on_difference(self):
        AnlagenFunktionsMetadaten.objects.create(
            anlage_datei=self.pf,
            funktion=self.func,
        )
        FunktionsErgebnis.objects.create(
            projekt=self.projekt,
            anlage_datei=self.pf,
            funktion=self.func,
            quelle="ki",
            technisch_verfuegbar=True,
        )
        url = reverse("ajax_save_anlage2_review")
        resp = self.client.post(
            url,
            data=json.dumps({
                "project_file_id": self.pf.pk,
                "function_id": self.func.pk,
                "status": False,
            }),
            content_type="application/json",
        )
        self.assertEqual(resp.status_code, 200)
        data = resp.json()
        self.assertEqual(data.get("gap_summary"), "")
        res = AnlagenFunktionsMetadaten.objects.get(
            anlage_datei=self.pf,
            funktion=self.func,
        )
        self.assertEqual(res.gap_summary, "")

        gap_url = reverse("ajax_generate_gap_summary", args=[res.pk])

        def immediate(name, *args):
            self.assertEqual(name, "core.llm_tasks.worker_generate_gap_summary")
            worker_generate_gap_summary(*args)

        with patch("core.views.async_task", side_effect=immediate), patch(
            "core.llm_tasks.query_llm",
            return_value="Abweichung",
        ):
            resp = self.client.post(gap_url)
        self.assertEqual(resp.status_code, 200)
        res.refresh_from_db()
        self.assertEqual(res.gap_summary, "Abweichung")

    def test_manual_sets_negotiable(self):
        AnlagenFunktionsMetadaten.objects.create(
            anlage_datei=self.pf,
            funktion=self.func,
        )
        FunktionsErgebnis.objects.create(
            projekt=self.projekt,
            anlage_datei=self.pf,
            funktion=self.func,
            quelle="ki",
            technisch_verfuegbar=True,
        )

        url = reverse("ajax_save_anlage2_review")
        resp = self.client.post(
            url,
            data=json.dumps({"project_file_id": self.pf.pk, "function_id": self.func.pk, "status": True}),
            content_type="application/json",
        )
        self.assertEqual(resp.status_code, 200)
        res = AnlagenFunktionsMetadaten.objects.get(
            anlage_datei=self.pf,
            funktion=self.func,
        )
        self.assertFalse(res.negotiable)

    def test_save_einsatz_telefonica(self):
        url = reverse("ajax_save_anlage2_review")
        resp = self.client.post(
            url,
            data=json.dumps({
                "project_file_id": self.pf.pk,
                "function_id": self.func.pk,
                "status": True,
                "field_name": "einsatz_bei_telefonica",
            }),
            content_type="application/json",
        )
        self.assertEqual(resp.status_code, 200)
        fe = (
            FunktionsErgebnis.objects.filter(
                projekt=self.projekt,
                funktion=self.func,
                quelle="manuell",
            )
            .order_by("-created_at")
            .first()
        )
<<<<<<< HEAD
=======
        self.assertTrue(res.einsatz_bei_telefonica)
        fe = FunktionsErgebnis.objects.filter(
            projekt=self.projekt,
            funktion=self.func,
            quelle="manuell",
        ).first()
>>>>>>> 63126ccb
        self.assertTrue(fe.einsatz_bei_telefonica)
        self.pf.refresh_from_db()
        func_data = self.pf.manual_analysis_json["functions"][str(self.func.pk)]
        self.assertTrue(func_data["einsatz_bei_telefonica"])

    def test_save_lv_kontrolle(self):
        url = reverse("ajax_save_anlage2_review")
        resp = self.client.post(
            url,
            data=json.dumps({
                "project_file_id": self.pf.pk,
                "function_id": self.func.pk,
                "status": False,
                "field_name": "zur_lv_kontrolle",
            }),
            content_type="application/json",
        )
        self.assertEqual(resp.status_code, 200)
        fe = (
            FunktionsErgebnis.objects.filter(
                projekt=self.projekt,
                funktion=self.func,
                quelle="manuell",
            )
            .order_by("-created_at")
            .first()
        )
<<<<<<< HEAD
=======
        self.assertFalse(res.zur_lv_kontrolle)
        fe = FunktionsErgebnis.objects.filter(
            projekt=self.projekt,
            funktion=self.func,
            quelle="manuell",
        ).first()
>>>>>>> 63126ccb
        self.assertFalse(fe.zur_lv_kontrolle)
        self.pf.refresh_from_db()
        func_data = self.pf.manual_analysis_json["functions"][str(self.func.pk)]
        self.assertFalse(func_data["zur_lv_kontrolle"])

    def test_manual_result_merge(self):
        url = reverse("ajax_save_anlage2_review")
        self.client.post(
            url,
            data=json.dumps({
                "project_file_id": self.pf.pk,
                "function_id": self.func.pk,
                "status": True,
            }),
            content_type="application/json",
        )
        self.client.post(
            url,
            data=json.dumps({
                "project_file_id": self.pf.pk,
                "function_id": self.func.pk,
                "status": False,
                "field_name": "ki_beteiligung",
            }),
            content_type="application/json",
        )

        self.pf.refresh_from_db()
        func_data = self.pf.manual_analysis_json["functions"][str(self.func.pk)]
        self.assertTrue(func_data["technisch_vorhanden"])
        self.assertFalse(func_data["ki_beteiligung"])
        fes = FunktionsErgebnis.objects.filter(
            projekt=self.projekt,
            funktion=self.func,
            quelle="manuell",
        )
        self.assertEqual(fes.count(), 2)


    def test_set_negotiable_override(self):
        AnlagenFunktionsMetadaten.objects.create(
            anlage_datei=self.pf,
            funktion=self.func,
        )
        FunktionsErgebnis.objects.create(
            projekt=self.projekt,
            anlage_datei=self.pf,
            funktion=self.func,
            quelle="ki",
            technisch_verfuegbar=True,
        )
        url = reverse("ajax_save_anlage2_review")
        resp = self.client.post(
            url,
            data=json.dumps({
                "project_file_id": self.pf.pk,
                "function_id": self.func.pk,
                "set_negotiable": True,
            }),
            content_type="application/json",
        )
        self.assertEqual(resp.status_code, 200)
        res = AnlagenFunktionsMetadaten.objects.get(
            anlage_datei=self.pf,
            funktion=self.func,
        )
        self.assertTrue(res.negotiable)
        self.assertTrue(res.is_negotiable_manual_override)

        self.client.post(
            url,
            data=json.dumps({
                "project_file_id": self.pf.pk,
                "function_id": self.func.pk,
                "set_negotiable": None,
            }),
            content_type="application/json",
        )
        res.refresh_from_db()
        self.assertIsNone(res.is_negotiable_manual_override)

    def test_negotiable_does_not_set_manual_value(self):
        AnlagenFunktionsMetadaten.objects.create(
            anlage_datei=self.pf,
            funktion=self.func,
        )
        FunktionsErgebnis.objects.create(
            projekt=self.projekt,
            anlage_datei=self.pf,
            funktion=self.func,
            quelle="ki",
            technisch_verfuegbar=True,
        )
        url = reverse("ajax_save_anlage2_review")
        self.client.post(
            url,
            data=json.dumps(
                {
                    "project_file_id": self.pf.pk,
                    "function_id": self.func.pk,
                    "set_negotiable": True,
                }
            ),
            content_type="application/json",
        )
        res = AnlagenFunktionsMetadaten.objects.get(
            anlage_datei=self.pf,
            funktion=self.func,
        )
        self.assertFalse(
            FunktionsErgebnis.objects.filter(
                projekt=self.projekt,
                funktion=self.func,
                quelle="manuell",
            ).exists()
        )


class Anlage2ResetTests(NoesisTestCase):
    """Tests zum Zurücksetzen von Anlage-2-Ergebnissen."""

    def setUp(self):
        self.user = User.objects.create_user("reset", password="pw")
        self.client.login(username="reset", password="pw")

    def test_run_anlage2_analysis_resets_results(self):
        projekt = BVProject.objects.create(software_typen="A", beschreibung="x")
        BVProjectFile.objects.create(
            projekt=projekt,
            anlage_nr=2,
            upload=SimpleUploadedFile("old.txt", b"x"),
        )
        func = Anlage2Function.objects.create(name="Login")
        AnlagenFunktionsMetadaten.objects.create(
            projekt=projekt,
            funktion=func,
        )
        FunktionsErgebnis.objects.create(
            projekt=projekt,
            funktion=func,
            quelle="parser",
        )
        pf = BVProjectFile.objects.create(
            projekt=projekt,
            anlage_nr=2,
            upload=SimpleUploadedFile("new.txt", b"x"),
        )
        with patch("core.llm_tasks.parse_anlage2_table", return_value=[{"funktion": "Login"}]), patch(
            "core.llm_tasks.parse_anlage2_text", return_value=[]
        ):
            run_anlage2_analysis(pf)
        results = AnlagenFunktionsMetadaten.objects.filter(
            anlage_datei__projekt=projekt
        )
        self.assertEqual(results.count(), 1)
        fe = FunktionsErgebnis.objects.filter(
            projekt=projekt,
            funktion=func,
            quelle="parser",
        ).first()
        self.assertIsNotNone(fe)

    def test_conditional_check_resets_results(self):
        projekt = BVProject.objects.create(software_typen="A", beschreibung="x")
        BVProjectFile.objects.create(
            projekt=projekt,
            anlage_nr=2,
            upload=SimpleUploadedFile("old.txt", b"x"),
        )
        func = Anlage2Function.objects.create(name="Login")
        AnlagenFunktionsMetadaten.objects.create(
            projekt=projekt,
            funktion=func,
        )
        FunktionsErgebnis.objects.create(
            projekt=projekt,
            funktion=func,
            quelle="ki",
            technisch_verfuegbar=False,
        )

        def fake(_pid, _typ, fid, _model=None):
            pf_latest = BVProjectFile.objects.filter(
                projekt=projekt, anlage_nr=2
            ).first()
            AnlagenFunktionsMetadaten.objects.update_or_create(
                anlage_datei=pf_latest,
                funktion_id=fid,
                defaults={},
            )
            FunktionsErgebnis.objects.create(
                projekt=projekt,
                anlage_datei=pf_latest,
                funktion_id=fid,
                quelle="ki",
                technisch_verfuegbar=True,
            )
            return {}

        with patch("core.llm_tasks.worker_verify_feature", side_effect=fake):
            run_conditional_anlage2_check(projekt.pk)
        results = AnlagenFunktionsMetadaten.objects.filter(
            anlage_datei__projekt=projekt
        )
        self.assertEqual(results.count(), 1)
        fe = FunktionsErgebnis.objects.filter(
            projekt=projekt,
            funktion=func,
            quelle="ki",
        ).first()
        self.assertTrue(fe.technisch_verfuegbar)

    def test_ajax_reset_all_reviews_resets_manual_fields(self):
        projekt = BVProject.objects.create(software_typen="A", beschreibung="x")
        pf = BVProjectFile.objects.create(
            projekt=projekt,
            anlage_nr=2,
            upload=SimpleUploadedFile("a.txt", b"x"),
        )
        func = Anlage2Function.objects.create(name="Login")
        res = AnlagenFunktionsMetadaten.objects.create(
            anlage_datei=pf,
            funktion=func,
            is_negotiable_manual_override=True,
        )
        FunktionsErgebnis.objects.create(
            projekt=projekt,
            anlage_datei=pf,
            funktion=func,
            quelle="parser",
            technisch_verfuegbar=True,
        )
        FunktionsErgebnis.objects.create(
            projekt=projekt,
            anlage_datei=pf,
            funktion=func,
            quelle="ki",
            technisch_verfuegbar=True,
        )
        FunktionsErgebnis.objects.create(
            projekt=projekt,
            anlage_datei=pf,
            funktion=func,
            quelle="manuell",
            technisch_verfuegbar=True,
        )
        self.client.login(username=self.user.username, password="pw")
        url = reverse("ajax_reset_all_reviews", args=[pf.pk])
        resp = self.client.post(url)
        self.assertEqual(resp.status_code, 200)
        res.refresh_from_db()
        self.assertFalse(
            FunktionsErgebnis.objects.filter(
                projekt=projekt,
                anlage_datei=pf,
                funktion=func,
                quelle="manuell",
            ).exists()
        )
        self.assertIsNone(res.is_negotiable_manual_override)
        self.assertTrue(
            FunktionsErgebnis.objects.filter(
                projekt=projekt,
                anlage_datei=pf,
                funktion=func,
                quelle="parser",
                technisch_verfuegbar=True,
            ).exists()
        )
        self.assertTrue(
            FunktionsErgebnis.objects.filter(
                projekt=projekt,
                anlage_datei=pf,
                funktion=func,
                quelle="ki",
                technisch_verfuegbar=True,
            ).exists()
        )

<|MERGE_RESOLUTION|>--- conflicted
+++ resolved
@@ -3581,15 +3581,14 @@
             .order_by("-created_at")
             .first()
         )
-<<<<<<< HEAD
-=======
+
         self.assertTrue(res.einsatz_bei_telefonica)
         fe = FunktionsErgebnis.objects.filter(
             projekt=self.projekt,
             funktion=self.func,
             quelle="manuell",
         ).first()
->>>>>>> 63126ccb
+
         self.assertTrue(fe.einsatz_bei_telefonica)
         self.pf.refresh_from_db()
         func_data = self.pf.manual_analysis_json["functions"][str(self.func.pk)]
@@ -3617,15 +3616,14 @@
             .order_by("-created_at")
             .first()
         )
-<<<<<<< HEAD
-=======
+
         self.assertFalse(res.zur_lv_kontrolle)
         fe = FunktionsErgebnis.objects.filter(
             projekt=self.projekt,
             funktion=self.func,
             quelle="manuell",
         ).first()
->>>>>>> 63126ccb
+
         self.assertFalse(fe.zur_lv_kontrolle)
         self.pf.refresh_from_db()
         func_data = self.pf.manual_analysis_json["functions"][str(self.func.pk)]
