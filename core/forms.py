--- conflicted
+++ resolved
@@ -379,11 +379,6 @@
         label="JSON-Datei der Prompts",
         widget=forms.ClearableFileInput(attrs={"class": "border rounded p-2"}),
     )
-    clear_first = forms.BooleanField(
-        required=False,
-        label="Vorhandene Prompts löschen",
-        widget=forms.CheckboxInput(attrs={"class": "mr-2"}),
-    )
 
 
 class LLMRoleImportForm(forms.Form):
@@ -393,10 +388,7 @@
         label="JSON-Datei der Rollen",
         widget=forms.ClearableFileInput(attrs={"class": "border rounded p-2"}),
     )
-<<<<<<< HEAD
-
-=======
->>>>>>> f9426540
+
 
 class Anlage1ImportForm(forms.Form):
     """Formular für den JSON-Import der Anlage-1-Fragen."""
@@ -588,7 +580,7 @@
 
 
 class Anlage2ConfigImportForm(forms.Form):
-    """Formular für den Import der Anlage-2-Konfiguration."""
+    """Formular für den Import der globalen Phrasen."""
 
     json_file = forms.FileField(
         label="JSON-Datei",
