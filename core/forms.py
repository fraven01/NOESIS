from django import forms
from django.forms import Textarea, modelformset_factory
from pathlib import Path
from .models import (
    Recording,
    BVProject,
    BVProjectFile,
    ProjectStatus,
    Anlage1Question,
    Anlage2Function,
    Anlage2SubQuestion,
    Anlage2Config,
    Anlage2GlobalPhrase,
    SoftwareKnowledge,
    Area,
    LLMRole,
    Prompt,
    Tile,
)
from django.contrib.auth.models import Group

try:
    from .models import SoftwareType
except Exception:  # pragma: no cover - optional model
    SoftwareType = None
from .llm_tasks import ANLAGE1_QUESTIONS


# Auswahloptionen für die Bewertung einer Frage in Anlage 1
REVIEW_STATUS_CHOICES = [
    ("ok", "ok"),
    ("unklar", "unklar"),
    ("unvollständig", "unvollständig"),
]


def get_anlage1_numbers() -> list[int]:
    """Gibt die vorhandenen Fragen-Nummern zurück."""
    qs = list(Anlage1Question.objects.order_by("num"))
    if qs:
        return [q.num for q in qs]
    return list(range(1, len(ANLAGE1_QUESTIONS) + 1))


def get_anlage2_fields() -> list[tuple[str, str]]:
    """Liefert die Spaltenüberschriften für Anlage 2."""
    cfg = Anlage2Config.get_instance()
    out: list[tuple[str, str]] = []
    defaults = {
        "technisch_vorhanden": "Technisch vorhanden",
        "einsatz_bei_telefonica": "Einsatz bei Telefónica",
        "zur_lv_kontrolle": "Zur LV-Kontrolle",
        "ki_beteiligung": "KI-Beteiligung",
    }
    for field, label in defaults.items():
        heading = cfg.headers.filter(field_name=field).first() if cfg else None
        out.append((field, heading.text if heading else label))
    return out


class RecordingForm(forms.ModelForm):
    bereich = forms.ModelChoiceField(
        queryset=Area.objects.all(),
        widget=forms.Select(attrs={"class": "border rounded p-2"}),
    )

    class Meta:
        model = Recording
        fields = ["bereich", "audio_file"]
        widgets = {
            "audio_file": forms.ClearableFileInput(attrs={"class": "border rounded p-2"}),
        }

    def clean_audio_file(self):
        """Prüft die Dateiendung des Uploads."""
        f = self.cleaned_data["audio_file"]
        ext = Path(f.name).suffix.lower()
        if ext not in [".wav", ".mkv"]:
            raise forms.ValidationError("Nur WAV oder MKV erlaubt")
        return f


class TranscriptUploadForm(forms.Form):
    """Formular zum manuellen Hochladen eines Transkripts."""

    recording = forms.ModelChoiceField(queryset=Recording.objects.none())
    transcript_file = forms.FileField(
        widget=forms.ClearableFileInput(attrs={"class": "border rounded p-2"})
    )

    def __init__(self, *args, user=None, **kwargs):
        super().__init__(*args, **kwargs)
        if user:
            self.fields["recording"].queryset = Recording.objects.filter(
                user=user, transcript_file=""
            )
        self.fields["recording"].widget.attrs.update({"class": "border rounded p-2"})

    def clean_transcript_file(self):
        f = self.cleaned_data["transcript_file"]
        if not f.name.endswith(".md"):
            raise forms.ValidationError("Nur .md Dateien erlaubt")
        return f


class DocxValidationMixin:
    """Mixin mit Validierung für DOCX-Dateien."""

    def clean_docx_file(self):
        """Erlaubt nur Dateien mit der Endung .docx."""
        f = self.cleaned_data.get("docx_file")
        if f and not f.name.lower().endswith(".docx"):
            raise forms.ValidationError("Nur .docx Dateien erlaubt")
        return f


class BVProjectForm(DocxValidationMixin, forms.ModelForm):
    if SoftwareType:
        software_type = forms.ModelMultipleChoiceField(
            queryset=SoftwareType.objects.none(),
            widget=forms.CheckboxSelectMultiple,
            required=False,
            label="Software-Typen",
        )
    class Meta:
        model = BVProject
        fields = ["title", "beschreibung", "software_typen", "status"]
        labels = {
            "title": "Name",
            "beschreibung": "Beschreibung",
            "software_typen": "Software-Typen",
            "status": "Status",
        }
        widgets = {
            "title": forms.TextInput(attrs={"class": "border rounded p-2"}),
            "beschreibung": forms.Textarea(attrs={"class": "border rounded p-2", "rows": 5}),
            "software_typen": forms.HiddenInput(),
            "status": forms.Select(attrs={"class": "border rounded p-2"}),
        }

    def __init__(self, *args, **kwargs):
        super().__init__(*args, **kwargs)
        if SoftwareType:
            self.fields["software_type"].queryset = SoftwareType.objects.all()
        if not self.instance or not self.instance.pk:
            self.fields.pop("status", None)
        else:
            self.fields["status"].queryset = ProjectStatus.objects.all()
        if self.data:
            self.software_list = [
                s.strip() for s in self.data.getlist("software") if s.strip()
            ]
        else:
            raw = self.initial.get("software_typen") or getattr(
                self.instance, "software_typen", ""
            )
            self.software_list = [s.strip() for s in raw.split(",") if s.strip()]

    def clean_software_typen(self) -> str:
        """Bereinigt die Eingabe und stellt sicher, dass sie nicht leer ist."""
        raw_list = self.data.getlist("software")
        if raw_list:
            names = [s.strip() for s in raw_list if s.strip()]
        else:
            raw = self.cleaned_data.get("software_typen", "")
            names = [s.strip() for s in raw.split(",") if s.strip()]
        if not names:
            raise forms.ValidationError(
                "Software-Typen dürfen nicht leer sein.")
        cleaned = ", ".join(names)
        self.software_list = names
        return cleaned



class BVProjectUploadForm(DocxValidationMixin, forms.Form):
    docx_file = forms.FileField(
        label="DOCX-Datei",
        widget=forms.ClearableFileInput(attrs={"class": "border rounded p-2"}),
    )



class BVProjectFileForm(forms.ModelForm):
    class Meta:
        model = BVProjectFile
        fields = ["anlage_nr", "upload", "manual_comment", "manual_analysis_json"]
        labels = {
            "anlage_nr": "Anlage Nr",
            "upload": "Datei",
            "manual_comment": "Kommentar",
            "manual_analysis_json": "Manuelle Analyse (JSON)",
        }
        widgets = {
            "anlage_nr": forms.Select(
                choices=[(i, str(i)) for i in range(1, 7)],
                attrs={"class": "border rounded p-2"},
            ),
            "upload": forms.ClearableFileInput(attrs={"class": "border rounded p-2"}),
            "manual_comment": forms.Textarea(
                attrs={"class": "border rounded p-2", "rows": 3}
            ),
            "manual_analysis_json": forms.Textarea(
                attrs={"class": "border rounded p-2", "rows": 5}
            ),
        }


class BVProjectFileJSONForm(forms.ModelForm):
    """Formular zum Bearbeiten der Analyse-Daten einer Anlage."""

    class Meta:
        model = BVProjectFile
        fields = ["analysis_json", "manual_analysis_json"]
        labels = {
            "analysis_json": "Automatische Analyse (JSON)",
            "manual_analysis_json": "Manuelle Analyse (JSON)",
        }
        widgets = {
            "analysis_json": forms.Textarea(
                attrs={"class": "border rounded p-2", "rows": 10}
            ),
            "manual_analysis_json": forms.Textarea(
                attrs={"class": "border rounded p-2", "rows": 10}
            ),
        }


class Anlage1ReviewForm(forms.Form):
    """Manuelle Prüfung der Fragen aus Anlage 1."""

    def __init__(self, *args, initial=None, **kwargs):
        super().__init__(*args, **kwargs)
        data = initial or {}
        for i in get_anlage1_numbers():
            self.fields[f"q{i}_ok"] = forms.BooleanField(
                required=False,
                label=f"Frage {i} geprüft und in Ordnung",
                widget=forms.CheckboxInput(attrs={"class": "mr-2"}),
            )
            self.fields[f"q{i}_note"] = forms.CharField(
                required=False,
                label=f"Frage {i} Kommentar intern",
                widget=forms.Textarea(attrs={"class": "border rounded p-2", "rows": 2}),
            )
            self.fields[f"q{i}_status"] = forms.ChoiceField(
                required=False,
                choices=REVIEW_STATUS_CHOICES,
                label=f"Frage {i} Status",
                widget=forms.Select(attrs={"class": "border rounded p-2"}),
            )
            self.fields[f"q{i}_hinweis"] = forms.CharField(
                required=False,
                label=f"Frage {i} Hinweise PMO",
                widget=forms.Textarea(attrs={"class": "border rounded p-2", "rows": 2}),
            )
            self.fields[f"q{i}_vorschlag"] = forms.CharField(
                required=False,
                label=f"Frage {i} Vorschlag an Fachbereich",
                widget=forms.Textarea(attrs={"class": "border rounded p-2", "rows": 2}),
            )
            self.initial[f"q{i}_ok"] = data.get(str(i), {}).get("ok", False)
            self.initial[f"q{i}_note"] = data.get(str(i), {}).get("note", "")
            self.initial[f"q{i}_status"] = data.get(str(i), {}).get("status", "")
            self.initial[f"q{i}_hinweis"] = data.get(str(i), {}).get("hinweis", "")
            self.initial[f"q{i}_vorschlag"] = data.get(str(i), {}).get("vorschlag", "")

    def get_json(self) -> dict:
        out = {}
        if not self.is_valid():
            return out
        for i in get_anlage1_numbers():
            key = str(i)
            q_data: dict[str, object] = {
                "status": self.cleaned_data.get(f"q{i}_status", ""),
                "hinweis": self.cleaned_data.get(f"q{i}_hinweis", ""),
                "vorschlag": self.cleaned_data.get(f"q{i}_vorschlag", ""),
            }
            if f"q{i}_ok" in self.cleaned_data:
                q_data["ok"] = self.cleaned_data.get(f"q{i}_ok", False)
            if f"q{i}_note" in self.cleaned_data:
                q_data["note"] = self.cleaned_data.get(f"q{i}_note", "")
            out[key] = q_data
        return out





class Anlage2ReviewForm(forms.Form):
    """Manuelle Pr\xfcfung der Funktionen aus Anlage 2."""

    def __init__(self, *args, initial=None, **kwargs):
        super().__init__(*args, **kwargs)
        data = (initial or {}).get("functions", {})
        fields = get_anlage2_fields()
        for func in Anlage2Function.objects.order_by("name"):
            f_data = data.get(str(func.id), {})
            for field, _ in fields:
                name = f"func{func.id}_{field}"
                self.fields[name] = forms.BooleanField(
                    required=False,
                    widget=forms.CheckboxInput(attrs={"class": "mr-2"}),
                )
                self.initial[name] = f_data.get(field, False)
            for sub in func.anlage2subquestion_set.all().order_by("id"):
                s_data = f_data.get("subquestions", {}).get(str(sub.id), {})
                for field, _ in fields:
                    name = f"sub{sub.id}_{field}"
                    self.fields[name] = forms.BooleanField(
                        required=False,
                        widget=forms.CheckboxInput(attrs={"class": "mr-2"}),
                    )
                    self.initial[name] = s_data.get(field, False)

    def get_json(self) -> dict:
        out = {"functions": {}}
        if not self.is_valid():
            return out
        fields = get_anlage2_fields()
        for func in Anlage2Function.objects.order_by("name"):
            item: dict[str, object] = {}
            for field, _ in fields:
                item[field] = self.cleaned_data.get(
                    f"func{func.id}_{field}", False
                )
            sub_dict: dict[str, dict] = {}
            for sub in func.anlage2subquestion_set.all().order_by("id"):
                sub_item = {
                    field: self.cleaned_data.get(f"sub{sub.id}_{field}", False)
                    for field, _ in fields
                }
                sub_dict[str(sub.id)] = sub_item
            if sub_dict:
                item["subquestions"] = sub_dict
            out["functions"][str(func.id)] = item
        return out



class Anlage2FunctionForm(forms.ModelForm):
    """Formular für eine Funktion aus Anlage 2."""

    class Meta:
        model = Anlage2Function
        fields = ["name"]
        widgets = {
            "name": forms.TextInput(attrs={"class": "border rounded p-2"}),
        }


class Anlage2SubQuestionForm(forms.ModelForm):
    """Formular für eine Unterfrage zu Anlage 2."""

    class Meta:
        model = Anlage2SubQuestion
        fields = ["frage_text", "detection_phrases"]
        labels = {"frage_text": "Frage"}
        widgets = {
            "frage_text": Textarea(attrs={"class": "border rounded p-2", "rows": 3}),
            "detection_phrases": Textarea(attrs={"rows": 10}),
        }


class Anlage2FunctionImportForm(forms.Form):
    """Formular für den JSON-Import des Funktionskatalogs."""

    json_file = forms.FileField(
        label="JSON-Datei",
        widget=forms.ClearableFileInput(attrs={"class": "border rounded p-2"}),
    )
    clear_first = forms.BooleanField(
        required=False,
        label="Datenbank vorher leeren",
        widget=forms.CheckboxInput(attrs={"class": "mr-2"}),
    )


class PromptImportForm(forms.Form):
    """Formular für den JSON-Import der Prompts."""

    json_file = forms.FileField(
        label="JSON-Datei der Prompts",
        widget=forms.ClearableFileInput(attrs={"class": "border rounded p-2"}),
    )


<<<<<<< HEAD
class LLMRoleImportForm(forms.Form):
    """Formular für den JSON-Import der LLM-Rollen."""

    json_file = forms.FileField(
        label="JSON-Datei der Rollen",
=======
class Anlage1ImportForm(forms.Form):
    """Formular für den JSON-Import der Anlage-1-Fragen."""

    json_file = forms.FileField(
        label="JSON-Datei",
>>>>>>> aa13b900
        widget=forms.ClearableFileInput(attrs={"class": "border rounded p-2"}),
    )


class PhraseForm(forms.Form):
    """Einzelnes Feld für eine Erkennungsphrase."""

    phrase = forms.CharField(
        label="",
        required=False,
        widget=forms.TextInput(attrs={"class": "form-control"}),
    )


class Anlage2GlobalPhraseForm(forms.ModelForm):
    """Formular für eine globale Erkennungsphrase."""

    class Meta:
        model = Anlage2GlobalPhrase
        fields = ["phrase_text"]
        labels = {"phrase_text": ""}
        widgets = {
            "phrase_text": forms.TextInput(attrs={"class": "form-control"}),
        }


Anlage2GlobalPhraseFormSet = modelformset_factory(
    Anlage2GlobalPhrase,
    form=Anlage2GlobalPhraseForm,
    extra=1,
    can_delete=True,
)


class Anlage2ConfigForm(forms.ModelForm):
    """Formular für die Anlage-2-Konfiguration."""

    class Meta:
        model = Anlage2Config
        fields = ["enforce_subquestion_override"]
        labels = {
            "enforce_subquestion_override": "Unterfragen überschreiben Hauptfunktion",
        }
        widgets = {
            "enforce_subquestion_override": forms.CheckboxInput(attrs={"class": "mr-2"}),
        }


class EditJustificationForm(forms.Form):
    """Formular zum Bearbeiten einer KI-Begründung."""

    justification = forms.CharField(
        label="Begründung",
        required=False,
        widget=forms.Textarea(attrs={"class": "border rounded p-2", "rows": 4}),
    )


class JustificationForm(forms.Form):
    """Formular zum Bearbeiten eines KI-Begründungstextes."""

    justification = forms.CharField(
        widget=forms.Textarea(attrs={"rows": 15}),
        label="KI-Begründung bearbeiten",
        required=False,
    )


class KnowledgeDescriptionForm(forms.ModelForm):
    """Formular zum Bearbeiten der Beschreibung einer Software."""

    class Meta:
        model = SoftwareKnowledge
        fields = ["description"]
        labels = {"description": "Beschreibung"}
        widgets = {
            "description": forms.Textarea(attrs={"class": "border rounded p-2", "rows": 5})
        }



class ProjectStatusForm(forms.ModelForm):
    """Formular für einen Projektstatus."""

    class Meta:
        model = ProjectStatus
        fields = ["name", "key", "ordering", "is_default", "is_done_status"]
        widgets = {
            "name": forms.TextInput(attrs={"class": "border rounded p-2"}),
            "key": forms.TextInput(attrs={"class": "border rounded p-2"}),
            "ordering": forms.NumberInput(attrs={"class": "border rounded p-2"}),
            "is_default": forms.CheckboxInput(attrs={"class": "mr-2"}),
            "is_done_status": forms.CheckboxInput(attrs={"class": "mr-2"}),
        }


class LLMRoleForm(forms.ModelForm):
    """Formular zur Verwaltung von LLM-Rollen."""

    class Meta:
        model = LLMRole
        fields = ["name", "role_prompt", "is_default"]
        widgets = {
            "name": forms.TextInput(attrs={"class": "border rounded p-2"}),
            "role_prompt": Textarea(attrs={"class": "border rounded p-2", "rows": 5}),
            "is_default": forms.CheckboxInput(attrs={"class": "mr-2"}),
        }


class PromptForm(forms.ModelForm):
    """Formular zum Bearbeiten eines LLM-Prompts."""

    class Meta:
        model = Prompt
        fields = ["name", "text", "role", "use_system_role"]
        widgets = {
            "name": forms.TextInput(attrs={"class": "border rounded p-2"}),
            "text": Textarea(attrs={"class": "border rounded p-2", "rows": 5}),
            "role": forms.Select(attrs={"class": "border rounded p-2"}),
            "use_system_role": forms.CheckboxInput(attrs={"class": "mr-2"}),
        }

    def __init__(self, *args, **kwargs):
        super().__init__(*args, **kwargs)

        choices = [("", "--------- (Globale Standard-Rolle verwenden)")]
        all_roles = LLMRole.objects.all().order_by("name")
        for role in all_roles:
            display_name = f"{role.name} (Standard)" if role.is_default else role.name
            choices.append((role.pk, display_name))
        self.fields["role"].choices = choices


class UserPermissionsForm(forms.Form):
    """Formular zur Bearbeitung von Benutzerrechten."""

    groups = forms.ModelMultipleChoiceField(
        queryset=Group.objects.none(),
        widget=forms.CheckboxSelectMultiple,
        required=False,
        label="Gruppen",
    )
    tiles = forms.ModelMultipleChoiceField(
        queryset=Tile.objects.none(),
        widget=forms.CheckboxSelectMultiple,
        required=False,
        label="Tiles",
    )

    def __init__(self, *args, user=None, **kwargs):
        super().__init__(*args, **kwargs)
        self.fields["groups"].queryset = Group.objects.all()
        self.fields["tiles"].queryset = Tile.objects.all()
        if user is not None:
            self.fields["groups"].initial = user.groups.all()
            self.fields["tiles"].initial = user.tiles.all()


class UserImportForm(forms.Form):
    """Formular für den Import von Benutzerrechten."""

    json_file = forms.FileField(
        label="JSON-Datei",
        widget=forms.ClearableFileInput(attrs={"class": "border rounded p-2"}),
    )


class Anlage2ConfigImportForm(forms.Form):
    """Formular für den Import der globalen Phrasen."""

    json_file = forms.FileField(
        label="JSON-Datei",
        widget=forms.ClearableFileInput(attrs={"class": "border rounded p-2"}),
    )
<|MERGE_RESOLUTION|>--- conflicted
+++ resolved
@@ -385,19 +385,19 @@
     )
 
 
-<<<<<<< HEAD
+
 class LLMRoleImportForm(forms.Form):
     """Formular für den JSON-Import der LLM-Rollen."""
 
     json_file = forms.FileField(
         label="JSON-Datei der Rollen",
-=======
+
 class Anlage1ImportForm(forms.Form):
     """Formular für den JSON-Import der Anlage-1-Fragen."""
 
     json_file = forms.FileField(
         label="JSON-Datei",
->>>>>>> aa13b900
+
         widget=forms.ClearableFileInput(attrs={"class": "border rounded p-2"}),
     )
 
