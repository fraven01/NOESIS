from django import forms
from django.forms import Textarea, modelformset_factory
import json
from pathlib import Path
from .models import (
    Recording,
    BVProject,
    BVProjectFile,
    ProjectStatus,
    Anlage1Question,
    Anlage2Function,
    Anlage2SubQuestion,
    Anlage2Config,
    # Anlage2GlobalPhrase,
    SoftwareKnowledge,
    Area,
    LLMRole,
    Prompt,
    Tile,
    FormatBParserRule,
    AntwortErkennungsRegel,
    Anlage4Config,
    Anlage4ParserConfig,
    ZweckKategorieA,
<<<<<<< HEAD
    PARSER_MODE_CHOICES,
=======
    Anlage3Metadata,
>>>>>>> 2e1ec3f5
)
from django.contrib.auth.models import Group
from .parser_manager import parser_manager
from .llm_tasks import ANLAGE1_QUESTIONS


def get_anlage1_numbers() -> list[int]:
    """Gibt die vorhandenen Fragen-Nummern zurück."""
    qs = list(Anlage1Question.objects.order_by("num"))
    if qs:
        return [q.num for q in qs]
    return list(range(1, len(ANLAGE1_QUESTIONS) + 1))


def get_anlage2_fields() -> list[tuple[str, str]]:
    """Liefert die Spaltenüberschriften für Anlage 2."""
    cfg = Anlage2Config.get_instance()
    out: list[tuple[str, str]] = []
    defaults = {
        "technisch_vorhanden": "Technisch vorhanden",
        "einsatz_bei_telefonica": "Einsatz bei Telefónica",
        "zur_lv_kontrolle": "Zur LV-Kontrolle",
        "ki_beteiligung": "KI-Beteiligung",
    }
    for field, label in defaults.items():
        heading = cfg.headers.filter(field_name=field).first() if cfg else None
        out.append((field, heading.text if heading else label))
    return out


def get_parser_choices() -> list[tuple[str, str]]:
    """Liefert die verfügbaren Parser-Namen."""
    names = parser_manager.available_names()
    return [(n, n) for n in names]


class RecordingForm(forms.ModelForm):
    bereich = forms.ModelChoiceField(
        queryset=Area.objects.all(),
        widget=forms.Select(attrs={"class": "border rounded p-2"}),
    )

    class Meta:
        model = Recording
        fields = ["bereich", "audio_file"]
        widgets = {
            "audio_file": forms.ClearableFileInput(
                attrs={"class": "border rounded p-2"}
            ),
        }

    def clean_audio_file(self):
        """Prüft die Dateiendung des Uploads."""
        f = self.cleaned_data["audio_file"]
        ext = Path(f.name).suffix.lower()
        if ext not in [".wav", ".mkv"]:
            raise forms.ValidationError("Nur WAV oder MKV erlaubt")
        return f


class TranscriptUploadForm(forms.Form):
    """Formular zum manuellen Hochladen eines Transkripts."""

    recording = forms.ModelChoiceField(queryset=Recording.objects.none())
    transcript_file = forms.FileField(
        widget=forms.ClearableFileInput(attrs={"class": "border rounded p-2"})
    )

    def __init__(self, *args, user=None, **kwargs):
        super().__init__(*args, **kwargs)
        if user:
            self.fields["recording"].queryset = Recording.objects.filter(
                user=user, transcript_file=""
            )
        self.fields["recording"].widget.attrs.update({"class": "border rounded p-2"})

    def clean_transcript_file(self):
        f = self.cleaned_data["transcript_file"]
        if not f.name.endswith(".md"):
            raise forms.ValidationError("Nur .md Dateien erlaubt")
        return f


class DocxValidationMixin:
    """Mixin mit Validierung für DOCX-Dateien."""

    def clean_docx_file(self):
        """Erlaubt nur Dateien mit der Endung .docx."""
        f = self.cleaned_data.get("docx_file")
        if f and not f.name.lower().endswith(".docx"):
            raise forms.ValidationError("Nur .docx Dateien erlaubt")
        return f


class BVProjectForm(DocxValidationMixin, forms.ModelForm):
    class Meta:
        model = BVProject
        fields = ["title", "beschreibung", "status"]
        labels = {
            "title": "Name",
            "beschreibung": "Beschreibung",
            "status": "Status",
        }
        widgets = {
            "title": forms.TextInput(attrs={"class": "border rounded p-2"}),
            "beschreibung": forms.Textarea(
                attrs={"class": "border rounded p-2", "rows": 5}
            ),
            "status": forms.Select(attrs={"class": "border rounded p-2"}),
        }

    def __init__(self, *args, **kwargs):
        super().__init__(*args, **kwargs)
        if not self.instance or not self.instance.pk:
            self.fields.pop("status", None)
        else:
            self.fields["status"].queryset = ProjectStatus.objects.all()

    def save(self, software_list: list[str] | None = None, commit: bool = True):
        projekt = super().save(commit=False)
        if commit:
            projekt.save()
        if software_list is not None:
            from .models import BVSoftware

            projekt.bvsoftware_set.all().delete()
            cleaned = [s.strip() for s in software_list if s.strip()]
            for name in cleaned:
                BVSoftware.objects.create(projekt=projekt, name=name)
            if not projekt.title and cleaned:
                projekt.title = ", ".join(cleaned)
                projekt.save(update_fields=["title"])
        if commit:
            self.save_m2m()
        return projekt


class BVProjectUploadForm(DocxValidationMixin, forms.Form):
    docx_file = forms.FileField(
        label="DOCX-Datei",
        widget=forms.ClearableFileInput(attrs={"class": "border rounded p-2"}),
    )


class BVProjectFileForm(forms.ModelForm):
    parser_order = forms.MultipleChoiceField(
        choices=get_parser_choices(), required=False
    )

    parser_mode = forms.ChoiceField(
        choices=PARSER_MODE_CHOICES, required=False
    )
    class Meta:
        model = BVProjectFile
        fields = [
            "anlage_nr",
            "upload",
            "parser_mode",
            "parser_order",
            "manual_comment",
            "manual_analysis_json",
            "manual_reviewed",
            "verhandlungsfaehig",
        ]
        labels = {
            "anlage_nr": "Anlage Nr",
            "upload": "Datei",
            "parser_mode": "Parser-Modus",
            "parser_order": "Parser-Reihenfolge",
            "manual_comment": "Kommentar",
            "manual_analysis_json": "Manuelle Analyse (JSON)",
            "manual_reviewed": "Manuell geprüft",
            "verhandlungsfaehig": "Verhandlungsfähig",
        }
        widgets = {
            "anlage_nr": forms.Select(
                choices=[(i, str(i)) for i in range(1, 7)],
                attrs={"class": "border rounded p-2"},
            ),
            "upload": forms.ClearableFileInput(attrs={"class": "border rounded p-2"}),
            "manual_comment": forms.Textarea(
                attrs={"class": "border rounded p-2", "rows": 3}
            ),
            "manual_analysis_json": forms.Textarea(
                attrs={"class": "border rounded p-2", "rows": 5}
            ),
            "manual_reviewed": forms.CheckboxInput(attrs={"class": "mr-2"}),
            "verhandlungsfaehig": forms.CheckboxInput(attrs={"class": "mr-2"}),
            "parser_mode": forms.Select(attrs={"class": "border rounded p-2"}),
            "parser_order": forms.SelectMultiple(
                attrs={"class": "border rounded p-2"}
            ),
        }

    def __init__(self, *args, **kwargs):
        super().__init__(*args, **kwargs)
        nr = self.data.get("anlage_nr") or self.initial.get("anlage_nr") or getattr(self.instance, "anlage_nr", None)
        if str(nr) != "2":
            self.fields.pop("parser_mode", None)
            self.fields.pop("parser_order", None)
        else:
            self.fields["parser_order"].choices = get_parser_choices()
            if not self.is_bound:
                self.initial["parser_order"] = self.instance.parser_order

    def clean_upload(self):
        """Prüft die Dateiendung abhängig von der Anlagen-Nummer."""

        f = self.cleaned_data["upload"]
        ext = Path(f.name).suffix.lower()
        nr = self.cleaned_data.get("anlage_nr") or getattr(
            self.instance, "anlage_nr", None
        )

        if nr == 3:
            if ext not in [".docx", ".pdf"]:
                raise forms.ValidationError("Nur .docx oder .pdf erlaubt für Anlage 3")
        else:
            if ext != ".docx":
                raise forms.ValidationError("Nur .docx Dateien erlaubt")
        return f

    def save(self, commit: bool = True) -> BVProjectFile:
        obj = super().save(commit=False)
        if "parser_mode" in self.cleaned_data:
            obj.parser_mode = self.cleaned_data.get("parser_mode") or ""
        if "parser_order" in self.cleaned_data:
            obj.parser_order = self.cleaned_data.get("parser_order") or []
        if commit:
            obj.save()
        return obj


class BVProjectFileJSONForm(forms.ModelForm):
    """Formular zum Bearbeiten der Analyse-Daten einer Anlage."""

    def __init__(self, *args, **kwargs):
        super().__init__(*args, **kwargs)
        if self.instance and self.instance.anlage_nr == 3:
            self.fields.pop("manual_analysis_json", None)

    class Meta:
        model = BVProjectFile
        fields = [
            "analysis_json",
            "manual_analysis_json",
            "manual_reviewed",
            "verhandlungsfaehig",
        ]
        labels = {
            "analysis_json": "Automatische Analyse (JSON)",
            "manual_analysis_json": "Manuelle Analyse (JSON)",
            "manual_reviewed": "Manuell geprüft",
            "verhandlungsfaehig": "Verhandlungsfähig",
        }
        widgets = {
            "analysis_json": forms.Textarea(
                attrs={"class": "border rounded p-2", "rows": 10}
            ),
            "manual_analysis_json": forms.Textarea(
                attrs={"class": "border rounded p-2", "rows": 10}
            ),
            "manual_reviewed": forms.CheckboxInput(attrs={"class": "mr-2"}),
            "verhandlungsfaehig": forms.CheckboxInput(attrs={"class": "mr-2"}),
        }


class Anlage1ReviewForm(forms.Form):
    """Manuelle Prüfung der Fragen aus Anlage 1."""

    def __init__(self, *args, initial=None, **kwargs):
        super().__init__(*args, **kwargs)
        data = initial or {}
        for i in get_anlage1_numbers():
            self.fields[f"q{i}_ok"] = forms.BooleanField(
                required=False,
                label=f"Frage {i} verhandlungsfähig",
                widget=forms.CheckboxInput(attrs={"class": "mr-2"}),
            )
            self.fields[f"q{i}_hinweis"] = forms.CharField(
                required=False,
                label=f"Frage {i} Interne Arbeitsanmerkung (Gap-Analyse)",
                widget=forms.Textarea(attrs={"class": "border rounded p-2", "rows": 2}),
            )
            self.fields[f"q{i}_vorschlag"] = forms.CharField(
                required=False,
                label=f"Frage {i} (Extern) Anmerkungen für den Fachbereich",
                widget=forms.Textarea(attrs={"class": "border rounded p-2", "rows": 2}),
            )
            self.initial[f"q{i}_ok"] = data.get(str(i), {}).get("ok", False)
            self.initial[f"q{i}_hinweis"] = data.get(str(i), {}).get("hinweis", "")
            self.initial[f"q{i}_vorschlag"] = data.get(str(i), {}).get("vorschlag", "")

    def get_json(self) -> dict:
        out = {}
        if not self.is_valid():
            return out
        for i in get_anlage1_numbers():
            key = str(i)
            q_data: dict[str, object] = {
                "hinweis": self.cleaned_data.get(f"q{i}_hinweis", ""),
                "vorschlag": self.cleaned_data.get(f"q{i}_vorschlag", ""),
            }
            if f"q{i}_ok" in self.cleaned_data:
                q_data["ok"] = self.cleaned_data.get(f"q{i}_ok", False)
            out[key] = q_data
        return out


class Anlage2ReviewForm(forms.Form):
    """Manuelle Pr\xfcfung der Funktionen aus Anlage 2."""

    def __init__(self, *args, initial=None, **kwargs):
        super().__init__(*args, **kwargs)
        data = (initial or {}).get("functions", {})
        fields = get_anlage2_fields()
        for func in Anlage2Function.objects.order_by("name"):
            f_data = data.get(str(func.id), {})
            for field, _ in fields:
                name = f"func{func.id}_{field}"
                self.fields[name] = forms.BooleanField(
                    required=False,
                    widget=forms.CheckboxInput(attrs={"class": "mr-2"}),
                )
                self.initial[name] = f_data.get(field, False)
            self.fields[f"func{func.id}_gap_summary"] = forms.CharField(
                required=False,
                widget=forms.Textarea(attrs={"class": "border rounded p-2", "rows": 2}),
            )
            self.initial[f"func{func.id}_gap_summary"] = f_data.get("gap_summary", "")
            self.fields[f"func{func.id}_gap_notiz"] = forms.CharField(
                required=False,
                widget=forms.Textarea(attrs={"class": "border rounded p-2", "rows": 2}),
            )
            self.initial[f"func{func.id}_gap_notiz"] = f_data.get("gap_notiz", "")
            for sub in func.anlage2subquestion_set.all().order_by("id"):
                s_data = f_data.get("subquestions", {}).get(str(sub.id), {})
                for field, _ in fields:
                    name = f"sub{sub.id}_{field}"
                    self.fields[name] = forms.BooleanField(
                        required=False,
                        widget=forms.CheckboxInput(attrs={"class": "mr-2"}),
                    )
                    self.initial[name] = s_data.get(field, False)
                self.fields[f"sub{sub.id}_gap_summary"] = forms.CharField(
                    required=False,
                    widget=forms.Textarea(attrs={"class": "border rounded p-2", "rows": 2}),
                )
                self.initial[f"sub{sub.id}_gap_summary"] = s_data.get("gap_summary", "")
                self.fields[f"sub{sub.id}_gap_notiz"] = forms.CharField(
                    required=False,
                    widget=forms.Textarea(attrs={"class": "border rounded p-2", "rows": 2}),
                )
                self.initial[f"sub{sub.id}_gap_notiz"] = s_data.get("gap_notiz", "")

    def get_json(self) -> dict:
        out = {"functions": {}}
        if not self.is_valid():
            return out
        fields = get_anlage2_fields()
        for func in Anlage2Function.objects.order_by("name"):
            item: dict[str, object] = {}
            for field, _ in fields:
                item[field] = self.cleaned_data.get(f"func{func.id}_{field}", False)
            item["gap_summary"] = self.cleaned_data.get(
                f"func{func.id}_gap_summary", ""
            )
            item["gap_notiz"] = self.cleaned_data.get(
                f"func{func.id}_gap_notiz", ""
            )
            sub_dict: dict[str, dict] = {}
            for sub in func.anlage2subquestion_set.all().order_by("id"):
                sub_item = {
                    field: self.cleaned_data.get(f"sub{sub.id}_{field}", False)
                    for field, _ in fields
                }
                sub_item["gap_summary"] = self.cleaned_data.get(
                    f"sub{sub.id}_gap_summary", ""
                )
                sub_item["gap_notiz"] = self.cleaned_data.get(
                    f"sub{sub.id}_gap_notiz", ""
                )
                sub_dict[str(sub.id)] = sub_item
            if sub_dict:
                item["subquestions"] = sub_dict
            out["functions"][str(func.id)] = item
        return out


class Anlage4ReviewForm(forms.Form):
    """Manuelle Pr\xfcfung der Auswertungen aus Anlage 4."""

    def __init__(self, *args, items=None, initial=None, **kwargs):
        super().__init__(*args, **kwargs)
        self.items = items or []
        init = initial or {}
        for idx, _text in enumerate(self.items):
            self.fields[f"item{idx}_ok"] = forms.BooleanField(
                required=False,
                widget=forms.CheckboxInput(attrs={"class": "mr-2"}),
                label="Geprüft",
            )
            self.fields[f"item{idx}_nego"] = forms.BooleanField(
                required=False,
                widget=forms.CheckboxInput(attrs={"class": "mr-2"}),
                label="Verhandlungsfähig",
            )
            self.fields[f"item{idx}_note"] = forms.CharField(
                required=False,
                widget=forms.Textarea(attrs={"class": "border rounded p-2", "rows": 2}),
            )
            self.initial[f"item{idx}_ok"] = init.get(str(idx), {}).get("ok", False)
            self.initial[f"item{idx}_nego"] = init.get(str(idx), {}).get("nego", False)
            self.initial[f"item{idx}_note"] = init.get(str(idx), {}).get("note", "")

    def get_json(self) -> dict:
        out: dict[str, dict] = {}
        if not self.is_valid():
            return out
        for idx in range(len(self.items)):
            out[str(idx)] = {
                "ok": self.cleaned_data.get(f"item{idx}_ok", False),
                "nego": self.cleaned_data.get(f"item{idx}_nego", False),
                "note": self.cleaned_data.get(f"item{idx}_note", ""),
            }
        return out


class Anlage5ReviewForm(forms.Form):
    """Manuelle Bestätigung der Zwecke aus Anlage 5."""

    purposes = forms.ModelMultipleChoiceField(
        queryset=ZweckKategorieA.objects.all(),
        widget=forms.CheckboxSelectMultiple(attrs={"class": "mr-2"}),
        required=False,
        label="Standardzwecke",
    )
    sonstige = forms.CharField(
        required=False,
        widget=forms.Textarea(attrs={"class": "border rounded p-2", "rows": 2}),
        label="Sonstige Zwecke",
    )

    def get_json(self) -> dict:
        if not self.is_valid():
            return {}
        return {
            "purposes": [p.pk for p in self.cleaned_data["purposes"]],
            "sonstige": self.cleaned_data["sonstige"],
        }


class Anlage3MetadataForm(forms.ModelForm):
    """Formular f\u00fcr die extrahierten Metadaten der Anlage 3."""

    class Meta:
        model = Anlage3Metadata
        fields = ["name", "beschreibung", "zeitraum", "art"]
        labels = {
            "name": "Name der Auswertung",
            "beschreibung": "Beschreibung",
            "zeitraum": "Zeitraum",
            "art": "Art der Auswertung",
        }
        widgets = {
            "beschreibung": forms.Textarea(attrs={"class": "border rounded p-2", "rows": 2}),
        }


class Anlage6ReviewForm(forms.ModelForm):
    """Formular f\u00fcr die manuelle Sichtpr\u00fcfung von Anlage 6."""

    class Meta:
        model = BVProjectFile
        fields = ["anlage6_note", "manual_reviewed", "verhandlungsfaehig"]
        labels = {
            "anlage6_note": "Pr\u00fcfnotiz",
            "manual_reviewed": "Gepr\u00fcft",
            "verhandlungsfaehig": "Verhandlungsf\u00e4hig",
        }
        widgets = {
            "anlage6_note": forms.Textarea(
                attrs={"class": "border rounded p-2", "rows": 4}
            ),
            "manual_reviewed": forms.CheckboxInput(attrs={"class": "mr-2"}),
            "verhandlungsfaehig": forms.CheckboxInput(attrs={"class": "mr-2"}),
        }


class Anlage2FunctionForm(forms.ModelForm):
    """Formular für eine Funktion aus Anlage 2."""

    name_aliases = forms.CharField(
        widget=forms.Textarea(attrs={"rows": 3}), required=False
    )

    class Meta:
        model = Anlage2Function
        fields = ["name", "name_aliases"]
        widgets = {
            "name": forms.TextInput(attrs={"class": "border rounded p-2"}),
        }

    def __init__(self, *args, **kwargs):
        super().__init__(*args, **kwargs)
        aliases = []
        if self.instance and self.instance.detection_phrases:
            aliases = self.instance.detection_phrases.get("name_aliases", [])
        if not self.is_bound:
            self.initial["name_aliases"] = "\n".join(aliases)

    def save(self, name_aliases: list[str] | None = None, commit: bool = True):
        if name_aliases is None:
            value = self.cleaned_data.get("name_aliases", "")
            alias_list = [v.strip() for v in value.splitlines() if v.strip()]
        else:
            alias_list = [v.strip() for v in name_aliases if v.strip()]
        data = dict(self.instance.detection_phrases or {})
        data["name_aliases"] = alias_list
        self.instance.detection_phrases = data
        return super().save(commit=commit)


class Anlage2SubQuestionForm(forms.ModelForm):
    """Formular für eine Unterfrage zu Anlage 2."""

    name_aliases = forms.CharField(
        widget=Textarea(attrs={"rows": 3}), required=False
    )

    class Meta:
        model = Anlage2SubQuestion
        fields = ["frage_text", "name_aliases"]
        labels = {"frage_text": "Frage"}
        widgets = {
            "frage_text": Textarea(attrs={"class": "border rounded p-2", "rows": 3}),
        }

    def __init__(self, *args, **kwargs):
        super().__init__(*args, **kwargs)
        aliases = []
        if self.instance and self.instance.detection_phrases:
            aliases = self.instance.detection_phrases.get("name_aliases", [])
        if not self.is_bound:
            self.initial["name_aliases"] = "\n".join(aliases)

    def save(self, name_aliases: list[str] | None = None, commit: bool = True):
        if name_aliases is None:
            value = self.cleaned_data.get("name_aliases", "")
            alias_list = [v.strip() for v in value.splitlines() if v.strip()]
        else:
            alias_list = [v.strip() for v in name_aliases if v.strip()]
        data = dict(self.instance.detection_phrases or {})
        data["name_aliases"] = alias_list
        self.instance.detection_phrases = data
        return super().save(commit=commit)


class Anlage2FunctionImportForm(forms.Form):
    """Formular für den JSON-Import des Funktionskatalogs."""

    json_file = forms.FileField(
        label="JSON-Datei",
        widget=forms.ClearableFileInput(attrs={"class": "border rounded p-2"}),
    )
    clear_first = forms.BooleanField(
        required=False,
        label="Datenbank vorher leeren",
        widget=forms.CheckboxInput(attrs={"class": "mr-2"}),
    )


class PromptImportForm(forms.Form):
    """Formular für den JSON-Import der Prompts."""

    json_file = forms.FileField(
        label="JSON-Datei der Prompts",
        widget=forms.ClearableFileInput(attrs={"class": "border rounded p-2"}),
    )
    clear_first = forms.BooleanField(
        required=False,
        label="Datenbank vorher leeren",
        widget=forms.CheckboxInput(attrs={"class": "mr-2"}),
    )


class LLMRoleImportForm(forms.Form):
    """Formular für den JSON-Import der LLM-Rollen."""

    json_file = forms.FileField(
        label="JSON-Datei der Rollen",
        widget=forms.ClearableFileInput(attrs={"class": "border rounded p-2"}),
    )


class Anlage1ImportForm(forms.Form):
    """Formular für den JSON-Import der Anlage-1-Fragen."""

    json_file = forms.FileField(
        label="JSON-Datei",
        widget=forms.ClearableFileInput(attrs={"class": "border rounded p-2"}),
    )
    clear_first = forms.BooleanField(
        required=False,
        label="Datenbank vorher leeren",
        widget=forms.CheckboxInput(attrs={"class": "mr-2"}),
    )


class Anlage2ConfigForm(forms.ModelForm):
    """Formular für die Anlage-2-Konfiguration."""

    parser_order = forms.MultipleChoiceField(
        choices=get_parser_choices(),
        required=False,
    )

    OPTIONAL_JSON_FIELDS = [
        "text_technisch_verfuegbar_true",
        "text_technisch_verfuegbar_false",
        "text_einsatz_telefonica_true",
        "text_einsatz_telefonica_false",
        "text_zur_lv_kontrolle_true",
        "text_zur_lv_kontrolle_false",
        "text_ki_beteiligung_true",
        "text_ki_beteiligung_false",
    ]

    def __init__(self, *args, **kwargs):
        super().__init__(*args, **kwargs)
        for name in self.OPTIONAL_JSON_FIELDS:
            self.fields[name] = forms.CharField(
                required=False,
                widget=forms.Textarea(attrs={"rows": 2}),
                label=self.fields[name].label,
            )
            if not self.is_bound:
                current = getattr(self.instance, name, [])
                self.initial[name] = "\n".join(current)
        # Vorhandene Instanzwerte nutzen, falls nichts übergeben wurde
        self.fields["parser_mode"].required = False

    def save(self, commit: bool = True) -> Anlage2Config:
        """Speichert nur übergebene Werte."""
        instance = super().save(commit=False)
        for name in self.OPTIONAL_JSON_FIELDS:
            value = self.cleaned_data.get(name)
            if not value:
                # Fehlender oder leerer Wert: Ursprünglichen beibehalten
                setattr(instance, name, getattr(self.instance, name))
            else:
                setattr(
                    instance,
                    name,
                    [v.strip() for v in value.splitlines() if v.strip()],
                )
        if not self.cleaned_data.get("parser_mode"):
            instance.parser_mode = self.instance.parser_mode
        if commit:
            instance.save()
        return instance

    class Meta:
        model = Anlage2Config

        fields = [
            "enforce_subquestion_override",
            "parser_mode",
            "parser_order",
            "text_technisch_verfuegbar_true",
            "text_technisch_verfuegbar_false",
            "text_einsatz_telefonica_true",
            "text_einsatz_telefonica_false",
            "text_zur_lv_kontrolle_true",
            "text_zur_lv_kontrolle_false",
            "text_ki_beteiligung_true",
            "text_ki_beteiligung_false",
        ]
        labels = {
            "enforce_subquestion_override": "Unterfragen überschreiben Hauptfunktion",
            "parser_mode": "Parser-Modus",
            "parser_order": "Parser-Reihenfolge",
            "text_technisch_verfuegbar_true": "Text‑Parser: technisch verfügbar – Ja",
            "text_technisch_verfuegbar_false": "Text‑Parser: technisch verfügbar – Nein",
            "text_einsatz_telefonica_true": "Text‑Parser: Einsatz bei Telefónica – Ja",
            "text_einsatz_telefonica_false": "Text‑Parser: Einsatz bei Telefónica – Nein",
            "text_zur_lv_kontrolle_true": "Text‑Parser: zur LV-Kontrolle – Ja",
            "text_zur_lv_kontrolle_false": "Text‑Parser: zur LV-Kontrolle – Nein",
            "text_ki_beteiligung_true": "Text‑Parser: KI-Beteiligung – Ja",
            "text_ki_beteiligung_false": "Text‑Parser: KI-Beteiligung – Nein",
        }
        widgets = {
            "enforce_subquestion_override": forms.CheckboxInput(attrs={"class": "mr-2"}),
            "parser_mode": forms.Select(attrs={"class": "border rounded p-2"}),
            "parser_order": forms.Select(attrs={"class": "border rounded p-2"}),
            "text_technisch_verfuegbar_true": forms.Textarea(attrs={"rows": 2}),
            "text_technisch_verfuegbar_false": forms.Textarea(attrs={"rows": 2}),
            "text_einsatz_telefonica_true": forms.Textarea(attrs={"rows": 2}),
            "text_einsatz_telefonica_false": forms.Textarea(attrs={"rows": 2}),
            "text_zur_lv_kontrolle_true": forms.Textarea(attrs={"rows": 2}),
            "text_zur_lv_kontrolle_false": forms.Textarea(attrs={"rows": 2}),
            "text_ki_beteiligung_true": forms.Textarea(attrs={"rows": 2}),
            "text_ki_beteiligung_false": forms.Textarea(attrs={"rows": 2}),
        }


class EditJustificationForm(forms.Form):
    """Formular zum Bearbeiten einer KI-Begründung."""

    justification = forms.CharField(
        label="Begründung",
        required=False,
        widget=forms.Textarea(attrs={"class": "border rounded p-2", "rows": 4}),
    )


class JustificationForm(forms.Form):
    """Formular zum Bearbeiten eines KI-Begründungstextes."""

    justification = forms.CharField(
        widget=forms.Textarea(attrs={"rows": 15}),
        label="KI-Begründung bearbeiten",
        required=False,
    )


class KnowledgeDescriptionForm(forms.ModelForm):
    """Formular zum Bearbeiten der Beschreibung einer Software."""

    class Meta:
        model = SoftwareKnowledge
        fields = ["description"]
        labels = {"description": "Beschreibung"}
        widgets = {
            "description": forms.Textarea(
                attrs={"class": "border rounded p-2 w-full", "rows": 20}
            )
        }


class ProjectStatusForm(forms.ModelForm):
    """Formular für einen Projektstatus."""

    class Meta:
        model = ProjectStatus
        fields = ["name", "key", "ordering", "is_default", "is_done_status"]
        widgets = {
            "name": forms.TextInput(attrs={"class": "border rounded p-2"}),
            "key": forms.TextInput(attrs={"class": "border rounded p-2"}),
            "ordering": forms.NumberInput(attrs={"class": "border rounded p-2"}),
            "is_default": forms.CheckboxInput(attrs={"class": "mr-2"}),
            "is_done_status": forms.CheckboxInput(attrs={"class": "mr-2"}),
        }


class LLMRoleForm(forms.ModelForm):
    """Formular zur Verwaltung von LLM-Rollen."""

    class Meta:
        model = LLMRole
        fields = ["name", "role_prompt", "is_default"]
        widgets = {
            "name": forms.TextInput(attrs={"class": "border rounded p-2"}),
            "role_prompt": Textarea(attrs={"class": "border rounded p-2", "rows": 5}),
            "is_default": forms.CheckboxInput(attrs={"class": "mr-2"}),
        }


class PromptForm(forms.ModelForm):
    """Formular zum Bearbeiten eines LLM-Prompts."""

    class Meta:
        model = Prompt
        fields = ["name", "text", "role", "use_system_role"]
        widgets = {
            "name": forms.TextInput(attrs={"class": "border rounded p-2"}),
            "text": Textarea(attrs={"class": "border rounded p-2", "rows": 5}),
            "role": forms.Select(attrs={"class": "border rounded p-2"}),
            "use_system_role": forms.CheckboxInput(attrs={"class": "mr-2"}),
        }

    def __init__(self, *args, **kwargs):
        super().__init__(*args, **kwargs)

        choices = [("", "--------- (Globale Standard-Rolle verwenden)")]
        all_roles = LLMRole.objects.all().order_by("name")
        for role in all_roles:
            display_name = f"{role.name} (Standard)" if role.is_default else role.name
            choices.append((role.pk, display_name))
        self.fields["role"].choices = choices


class ZweckKategorieAForm(forms.ModelForm):
    """Formular für einen Zweck der Kategorie A."""

    class Meta:
        model = ZweckKategorieA
        fields = ["beschreibung"]
        labels = {"beschreibung": "Beschreibung"}
        widgets = {
            "beschreibung": forms.Textarea(
                attrs={"class": "border rounded p-2", "rows": 3}
            )
        }


class UserPermissionsForm(forms.Form):
    """Formular zur Bearbeitung von Benutzerrechten."""

    areas = forms.ModelMultipleChoiceField(
        queryset=Area.objects.none(),
        widget=forms.CheckboxSelectMultiple,
        required=False,
        label="Areas",
    )
    groups = forms.ModelMultipleChoiceField(
        queryset=Group.objects.none(),
        widget=forms.CheckboxSelectMultiple,
        required=False,
        label="Gruppen",
    )
    tiles = forms.ModelMultipleChoiceField(
        queryset=Tile.objects.none(),
        widget=forms.CheckboxSelectMultiple,
        required=False,
        label="Tiles",
    )

    def __init__(self, *args, user=None, **kwargs):
        super().__init__(*args, **kwargs)
        self.fields["groups"].queryset = Group.objects.all()
        self.fields["tiles"].queryset = Tile.objects.all()
        self.fields["areas"].queryset = Area.objects.all()
        if user is not None:
            self.fields["groups"].initial = user.groups.all()
            self.fields["tiles"].initial = user.tiles.all()
            self.fields["areas"].initial = user.areas.all()


class UserImportForm(forms.Form):
    """Formular für den Import von Benutzerrechten."""

    json_file = forms.FileField(
        label="JSON-Datei",
        widget=forms.ClearableFileInput(attrs={"class": "border rounded p-2"}),
    )


class ProjectStatusImportForm(forms.Form):
    """Formular für den Import von Projektstatus."""

    json_file = forms.FileField(
        label="JSON-Datei",
        widget=forms.ClearableFileInput(attrs={"class": "border rounded p-2"}),
    )


class Anlage2ConfigImportForm(forms.Form):
    """Formular für den Import der globalen Phrasen."""

    json_file = forms.FileField(
        label="JSON-Datei",
        widget=forms.ClearableFileInput(attrs={"class": "border rounded p-2"}),
    )


class ProjectImportForm(forms.Form):
    """Formular für den Import von Projekten."""

    json_file = forms.FileField(
        label="Projekt-Datei",
        widget=forms.ClearableFileInput(attrs={"class": "border rounded p-2"}),
    )


class Anlage4ConfigForm(forms.ModelForm):
    """Formular für die Anlage-4-Konfiguration."""

    class Meta:
        model = Anlage4Config
        fields = "__all__"
        widgets = {
            "prompt_template": forms.Textarea(attrs={"rows": 4}),
        }


class Anlage4ParserPromptForm(forms.ModelForm):
    """Formular zum Bearbeiten der Anlage-4-Prompts."""

    class Meta:
        model = Anlage4ParserConfig
        fields = ["prompt_plausibility"]
        widgets = {
            "prompt_plausibility": forms.Textarea(attrs={"rows": 4}),
        }


class Anlage4ParserConfigForm(forms.ModelForm):
    """Formular für die Anlage-4-Parser-Konfiguration."""

    name_aliases = forms.CharField(
        widget=forms.Textarea(attrs={"rows": 3}), required=False
    )
    gesellschaft_aliases = forms.CharField(
        widget=forms.Textarea(attrs={"rows": 3}), required=False
    )
    fachbereich_aliases = forms.CharField(
        widget=forms.Textarea(attrs={"rows": 3}), required=False
    )

    class Meta:
        model = Anlage4ParserConfig
        fields = [
            "table_columns",
            "delimiter_phrase",
            "gesellschaften_phrase",
            "fachbereiche_phrase",
            "name_aliases",
            "gesellschaft_aliases",
            "fachbereich_aliases",
        ]
        widgets = {
            "table_columns": forms.Textarea(attrs={"rows": 4}),
        }

    def __init__(self, *args, **kwargs):
        super().__init__(*args, **kwargs)
        for field in ["name_aliases", "gesellschaft_aliases", "fachbereich_aliases"]:
            self.initial[field] = "\n".join(getattr(self.instance, field, []))

    def save(
        self,
        negative_patterns: list[str] | None = None,
        alias_lists: dict[str, list[str]] | None = None,
        table_columns: list[str] | None = None,
        commit: bool = True,
    ):
        """Speichert die Parser-Konfiguration."""

        if alias_lists is None:
            for field in [
                "name_aliases",
                "gesellschaft_aliases",
                "fachbereich_aliases",
            ]:
                value = self.cleaned_data.get(field, "")
                setattr(
                    self.instance,
                    field,
                    [v.strip() for v in value.splitlines() if v.strip()],
                )
        else:
            self.instance.name_aliases = [
                v.strip() for v in alias_lists.get("name_aliases", []) if v.strip()
            ]
            self.instance.gesellschaft_aliases = [
                v.strip()
                for v in alias_lists.get("gesellschaft_aliases", [])
                if v.strip()
            ]
            self.instance.fachbereich_aliases = [
                v.strip()
                for v in alias_lists.get("fachbereich_aliases", [])
                if v.strip()
            ]

        if table_columns is not None:
            self.instance.table_columns = [c.strip() for c in table_columns if c.strip()]

        if negative_patterns is not None:
            self.instance.negative_patterns = [
                v.strip() for v in negative_patterns if v.strip()
            ]

        return super().save(commit=commit)



class AntwortErkennungsRegelForm(forms.ModelForm):
    """Formular für eine Parser-Antwortregel."""

    actions_json = forms.CharField(
        required=False,
        widget=forms.Textarea(attrs={"rows": 2, "class": "border rounded p-2 w-full"}),
        label="Aktionen (JSON)",
    )

    class Meta:
        model = AntwortErkennungsRegel
        fields = [
            "regel_name",
            "erkennungs_phrase",
            "ziel_feld",
            "regel_anwendungsbereich",
            "wert",
            "actions_json",
            "prioritaet",
        ]
        widgets = {
            "regel_name": forms.TextInput(
                attrs={"class": "border rounded p-2 w-full"}
            ),
            "erkennungs_phrase": forms.TextInput(
                attrs={"class": "border rounded p-2 w-full"}
            ),
            "ziel_feld": forms.Select(attrs={"class": "border rounded p-2 w-full"}),
            "regel_anwendungsbereich": forms.Select(
                attrs={"class": "border rounded p-2 w-full"}
            ),
            "wert": forms.CheckboxInput(attrs={"class": "mx-auto"}),
            "prioritaet": forms.NumberInput(attrs={"class": "border rounded p-2"}),
        }

    def __init__(self, *args, **kwargs):
        super().__init__(*args, **kwargs)
        if self.instance and self.instance.actions_json:
            self.initial["actions_json"] = json.dumps(
                self.instance.actions_json, ensure_ascii=False
            )

    def clean_actions_json(self) -> dict:
        raw = self.cleaned_data.get("actions_json")
        if not raw:
            return {}
        try:
            data = json.loads(raw)
        except Exception:
            raise forms.ValidationError("Ungültiges JSON")
        if not isinstance(data, dict):
            raise forms.ValidationError("JSON muss ein Objekt sein")
        return data

    def save(self, commit: bool = True) -> AntwortErkennungsRegel:
        self.instance.actions_json = self.cleaned_data.get("actions_json", {})
        return super().save(commit=commit)


class ParserSettingsForm(forms.ModelForm):
    """Formular für parserbezogene Einstellungen einer Anlage."""

    parser_order = forms.MultipleChoiceField(
        choices=get_parser_choices(), required=False
    )
    parser_mode = forms.ChoiceField(
        choices=PARSER_MODE_CHOICES, required=False
    )

    class Meta:
        model = BVProjectFile
        fields = ["parser_mode", "parser_order"]
        widgets = {
            "parser_mode": forms.Select(attrs={"class": "border rounded p-2"}),
            "parser_order": forms.SelectMultiple(attrs={"class": "border rounded p-2"}),
        }

    def __init__(self, *args, **kwargs):
        super().__init__(*args, **kwargs)
        self.fields["parser_order"].choices = get_parser_choices()
        if self.instance and not self.is_bound:
            self.initial["parser_order"] = self.instance.parser_order

    def save(self, commit: bool = True) -> BVProjectFile:
        obj = super().save(commit=False)
        obj.parser_mode = self.cleaned_data.get("parser_mode") or ""
        obj.parser_order = self.cleaned_data.get("parser_order") or []
        if commit:
            obj.save(update_fields=["parser_mode", "parser_order"])
        return obj
<|MERGE_RESOLUTION|>--- conflicted
+++ resolved
@@ -22,11 +22,9 @@
     Anlage4Config,
     Anlage4ParserConfig,
     ZweckKategorieA,
-<<<<<<< HEAD
+
     PARSER_MODE_CHOICES,
-=======
     Anlage3Metadata,
->>>>>>> 2e1ec3f5
 )
 from django.contrib.auth.models import Group
 from .parser_manager import parser_manager
