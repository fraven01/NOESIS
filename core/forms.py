--- conflicted
+++ resolved
@@ -445,7 +445,7 @@
 
     class Meta:
         model = Anlage2Config
-<<<<<<< HEAD
+
         fields = [
             "enforce_subquestion_override",
             "parser_mode",
@@ -471,18 +471,13 @@
             "text_zur_lv_kontrolle_false": "Text‑Parser: Zur LV-Kontrolle – Nein",
             "text_ki_beteiligung_true": "Text‑Parser: KI-Beteiligung – Ja",
             "text_ki_beteiligung_false": "Text‑Parser: KI-Beteiligung – Nein",
-=======
-        fields = ["enforce_subquestion_override", "parser_order"]
-        labels = {
-            "enforce_subquestion_override": "Unterfragen überschreiben Hauptfunktion",
-            "parser_order": "Parser-Reihenfolge",
->>>>>>> b7664d25
+
         }
         widgets = {
             "enforce_subquestion_override": forms.CheckboxInput(
                 attrs={"class": "mr-2"}
             ),
-<<<<<<< HEAD
+
             "parser_mode": forms.Select(attrs={"class": "border rounded p-2"}),
             "parser_order": forms.Select(attrs={"class": "border rounded p-2"}),
             "text_technisch_verfuegbar_true": forms.Textarea(attrs={"rows": 2}),
@@ -493,9 +488,7 @@
             "text_zur_lv_kontrolle_false": forms.Textarea(attrs={"rows": 2}),
             "text_ki_beteiligung_true": forms.Textarea(attrs={"rows": 2}),
             "text_ki_beteiligung_false": forms.Textarea(attrs={"rows": 2}),
-=======
-            "parser_order": forms.MultipleHiddenInput(),
->>>>>>> b7664d25
+
         }
 
 
