--- conflicted
+++ resolved
@@ -10,10 +10,7 @@
     Anlage2Function,
     Anlage2SubQuestion,
     Anlage2Config,
-<<<<<<< HEAD
-    #    Anlage2GlobalPhrase,
-=======
->>>>>>> de9ffb92
+    Anlage2GlobalPhrase,
     SoftwareKnowledge,
     Area,
     LLMRole,
@@ -450,15 +447,16 @@
             "fallback_parser": "Fallback-Parser",
         }
         widgets = {
-<<<<<<< HEAD
             "enforce_subquestion_override": forms.CheckboxInput(
                 attrs={"class": "mr-2"}
             ),
-=======
-            "enforce_subquestion_override": forms.CheckboxInput(attrs={"class": "mr-2"}),
-            "default_parser": forms.Select(choices=get_parser_choices(), attrs={"class": "border rounded p-2"}),
-            "fallback_parser": forms.Select(choices=[("", "---")] + get_parser_choices(), attrs={"class": "border rounded p-2"}),
->>>>>>> de9ffb92
+            "default_parser": forms.Select(
+                choices=get_parser_choices(), attrs={"class": "border rounded p-2"}
+            ),
+            "fallback_parser": forms.Select(
+                choices=[("", "---")] + get_parser_choices(),
+                attrs={"class": "border rounded p-2"},
+            ),
         }
 
 
