--- conflicted
+++ resolved
@@ -430,7 +430,7 @@
         widget=forms.Textarea(attrs={"class": "border rounded p-2", "rows": 4}),
     )
 
-<<<<<<< HEAD
+
 class KnowledgeDescriptionForm(forms.ModelForm):
     """Formular zum Bearbeiten der Beschreibung einer Software."""
 
@@ -441,7 +441,8 @@
         widgets = {
             "description": forms.Textarea(attrs={"class": "border rounded p-2", "rows": 5})
         }
-=======
+
+
 
 class ProjectStatusForm(forms.ModelForm):
     """Formular für einen Projektstatus."""
@@ -456,4 +457,3 @@
             "is_default": forms.CheckboxInput(attrs={"class": "mr-2"}),
             "is_done_status": forms.CheckboxInput(attrs={"class": "mr-2"}),
         }
->>>>>>> 106483f3
