from django.conf import settings
from django.core.exceptions import ValidationError
from django.db import models
from pathlib import Path


class BVProjectManager(models.Manager):
    """Manager mit Unterstützung für das alte ``software_typen``-Feld."""

    def create(self, *args, **kwargs):
        software = kwargs.pop("software_typen", None)
        projekt = super().create(*args, **kwargs)
        if software:
            if isinstance(software, str):
                names = [s.strip() for s in software.split(",") if s.strip()]
            else:
                names = [s.strip() for s in software if s.strip()]
            for name in names:
                BVSoftware.objects.create(projekt=projekt, name=name)
            if not projekt.title and names:
                projekt.title = ", ".join(names)
                projekt.save(update_fields=["title"])
        return projekt


def recording_upload_path(instance, filename):
    slug = (
        instance.bereich.slug if hasattr(instance.bereich, "slug") else instance.bereich
    )
    return f"recordings/{slug}/{filename}"


def transcript_upload_path(instance, filename):
    stem = Path(filename).stem
    slug = (
        instance.bereich.slug if hasattr(instance.bereich, "slug") else instance.bereich
    )
    return f"transcripts/{slug}/{stem}.md"


class Recording(models.Model):
    PERSONAL = "personal"
    WORK = "work"

    user = models.ForeignKey(settings.AUTH_USER_MODEL, on_delete=models.CASCADE)
    bereich = models.ForeignKey("core.Area", on_delete=models.CASCADE)
    audio_file = models.FileField(upload_to=recording_upload_path)
    transcript_file = models.FileField(upload_to=transcript_upload_path, blank=True)
    notes = models.TextField(blank=True)
    created_at = models.DateTimeField(auto_now_add=True)
    duration = models.FloatField(null=True, blank=True)
    excerpt = models.TextField(blank=True)

    class Meta:
        ordering = ["-created_at"]

    def __str__(self):
        slug = self.bereich.slug if hasattr(self.bereich, "slug") else self.bereich
        return f"{self.audio_file.name} ({slug})"

    @property
    def recording_path(self):
        return self.audio_file.name

    @property
    def transcript_path(self):
        return self.transcript_file.name if self.transcript_file else ""


class ProjectStatus(models.Model):
    """Möglicher Status eines BVProject."""

    name = models.CharField(max_length=100)
    key = models.CharField(max_length=50, unique=True)
    ordering = models.PositiveIntegerField(default=0)
    is_default = models.BooleanField(default=False)
    is_done_status = models.BooleanField(default=False)

    class Meta:
        ordering = ["ordering", "name"]

    def __str__(self) -> str:  # pragma: no cover - trivial
        return self.name


class BVProject(models.Model):
    """Projekt zur Bewertung von Betriebsvereinbarungen."""

    title = models.CharField("Titel", max_length=50, blank=True)
    beschreibung = models.TextField("Beschreibung", blank=True)
    status = models.ForeignKey(
        ProjectStatus,
        on_delete=models.PROTECT,
        null=True,
        blank=True,
        related_name="projects",
    )
    created_at = models.DateTimeField("Erstellt am", auto_now_add=True)
    classification_json = models.JSONField("Klassifizierung", null=True, blank=True)
    gutachten_file = models.FileField("Gutachten", upload_to="gutachten", blank=True)
    gutachten_function_note = models.TextField("LLM-Hinweis Gutachten", blank=True)

    objects = BVProjectManager()

    class Meta:
        ordering = ["-created_at"]

    def save(self, *args, **kwargs):
        """Speichert das Projekt und legt bei Bedarf einen Status an."""
        is_new = self._state.adding
        if not self.status:
            self.status = ProjectStatus.objects.filter(is_default=True).first()
        super().save(*args, **kwargs)
        if is_new:
            BVProjectStatusHistory.objects.create(projekt=self, status=self.status)

    def __str__(self) -> str:
        return self.title

    @property
    def software_list(self) -> list[str]:
        return list(self.bvsoftware_set.values_list("name", flat=True))

    @property
    def software_string(self) -> str:
        return ", ".join(self.software_list)

    # Alias f\u00fcr alte Feldbezeichnung
    @property
    def software_typen(self) -> str:  # pragma: no cover - kompatibel
        return self.software_string


class BVSoftware(models.Model):
    """Software-Eintrag innerhalb eines Projekts."""

    projekt = models.ForeignKey(BVProject, on_delete=models.CASCADE)
    name = models.CharField(max_length=100)

    class Meta:
        ordering = ["name"]

    def __str__(self) -> str:  # pragma: no cover - trivial
        return self.name


def get_default_project_status():
    """
    Gibt die ID des als Standard markierten Projektstatus zurück.
    """
    # Annahme: ProjectStatus ist bereits importiert oder in derselben Datei definiert
    default_status = ProjectStatus.objects.filter(is_default=True).first()
    if default_status:
        return default_status.pk
    # Fallback, falls kein Standard definiert ist (sollte nicht passieren)
    first_status = ProjectStatus.objects.order_by("ordering").first()
    if first_status:
        return first_status.pk
    return None


class BVProjectStatusHistory(models.Model):
    """Historie der Projektstatus."""

    projekt = models.ForeignKey(
        BVProject,
        on_delete=models.CASCADE,
        related_name="status_history",
    )
    status = models.ForeignKey(
        ProjectStatus, on_delete=models.PROTECT, default=get_default_project_status
    )
    changed_at = models.DateTimeField(auto_now_add=True)

    class Meta:
        ordering = ["changed_at"]

    def __str__(self) -> str:
        return f"{self.projekt} -> {self.status.name}"


class BVProjectFile(models.Model):
    """Datei-Anlagen zu einem BVProject."""

    projekt = models.ForeignKey(
        BVProject,
        on_delete=models.CASCADE,
        related_name="anlagen",
    )
    anlage_nr = models.PositiveSmallIntegerField(
        "Anlage Nr",
        choices=[(i, str(i)) for i in range(1, 7)],
    )
    upload = models.FileField("Upload", upload_to="bv_files")
    text_content = models.TextField("Textinhalt", blank=True)
    analysis_json = models.JSONField("Analyse", null=True, blank=True)
    manual_analysis_json = models.JSONField(blank=True, null=True)
    manual_comment = models.TextField("Kommentar", blank=True)
    question_review = models.JSONField(blank=True, null=True)
    verification_json = models.JSONField(
        blank=True,
        null=True,
        help_text="Ergebnis der KI-gestützten Verifizierung der Funktionen.",
    )
    manual_reviewed = models.BooleanField("Manuell geprüft", default=False)
    verhandlungsfaehig = models.BooleanField("Verhandlungsfähig", default=False)

    class Meta:
        ordering = ["anlage_nr"]

    def __str__(self) -> str:
        return f"Anlage {self.anlage_nr} zu {self.projekt}"


class SoftwareKnowledge(models.Model):
    """Kenntnisstand des LLM zu einer Software in einem Projekt."""

    projekt = models.ForeignKey(
        BVProject,
        on_delete=models.CASCADE,
        related_name="softwareknowledge",
    )
    software_name = models.CharField(max_length=100)
    is_known_by_llm = models.BooleanField(default=False)
    description = models.TextField(blank=True)
    last_checked = models.DateTimeField(null=True, blank=True)

    class Meta:
        unique_together = ("projekt", "software_name")
        ordering = ["software_name"]

    def __str__(self) -> str:  # pragma: no cover - trivial
        return self.software_name


class SoftwareType(models.Model):
    """Typ einer Software-Komponente."""

    name = models.CharField(max_length=100, unique=True)

    class Meta:
        ordering = ["name"]

    def __str__(self) -> str:  # pragma: no cover - trivial
        return self.name


class Gutachten(models.Model):
    """Gutachten zu einer Software-Komponente."""

    software_knowledge = models.OneToOneField(
        SoftwareKnowledge,
        on_delete=models.CASCADE,
        related_name="gutachten",
    )
    text = models.TextField(blank=True)
    created_at = models.DateTimeField(auto_now_add=True)

    class Meta:
        ordering = ["-created_at"]

    def __str__(self) -> str:  # pragma: no cover - trivial
        proj = self.software_knowledge.projekt
        name = self.software_knowledge.software_name
        return f"{proj} - {name}"


class LLMRole(models.Model):
    """Definiert eine wiederverwendbare LLM-Rolle."""

    name = models.CharField(
        max_length=100,
        unique=True,
        help_text="Ein kurzer, wiedererkennbarer Name für die Rolle.",
    )
    role_prompt = models.TextField(
        help_text=(
            "Der eigentliche System-Prompt, der die Persona und Anweisungen "
            "für die KI definiert."
        )
    )
    is_default = models.BooleanField(
        default=False,
        help_text=(
            "Soll diese Rolle als globaler Standard verwendet werden, "
            "wenn einem Prompt keine spezifische Rolle zugewiesen ist?"
        ),
    )

    def __str__(self) -> str:  # pragma: no cover - trivial
        return self.name

    def clean(self) -> None:
        """Stellt sicher, dass nur eine Rolle als Standard markiert ist."""
        if self.is_default and LLMRole.objects.filter(is_default=True).exclude(pk=self.pk).exists():
            raise ValidationError(
                "Es kann nur eine Rolle als globaler Standard definiert werden."
            )

class Prompt(models.Model):
    """Speichert Texte für LLM-Prompts."""

    name = models.CharField(max_length=50, unique=True)
    text = models.TextField()
    role = models.ForeignKey(
        LLMRole,
        on_delete=models.SET_NULL,
        null=True,
        blank=True,
        help_text=(
            "Optionale, spezifische Rolle für diesen Prompt. Überschreibt die "
            "globale Standard-Rolle."
        ),
    )
    use_system_role = models.BooleanField(
        default=True,
        help_text=(
            "Wenn aktiviert, wird diesem Prompt der globale oder zugewiesene "
            "Rollen-Prompt vorangestellt. Deaktivieren für einfache Abfragen, "
            "die eine strikte, kurze Antwort erfordern."
        ),
    )

    class Meta:
        ordering = ["name"]

    def __str__(self) -> str:
        return self.name


class Area(models.Model):
    """Bereich wie 'work' oder 'personal'."""

    slug = models.SlugField(unique=True)
    name = models.CharField(
        max_length=100,
        unique=True,
        help_text="Einzigartiger Name des Bereichs, z.B. 'work' oder 'personal'",
    )
    image = models.ImageField(upload_to="area_images/", blank=True, null=True)
    users = models.ManyToManyField(
        settings.AUTH_USER_MODEL,
        through="UserAreaAccess",
        related_name="areas",
        blank=True,
        help_text="Benutzer mit Zugriff auf diesen Bereich.",
    )

    class Meta:
        ordering = ["slug"]

    def __str__(self) -> str:
        return self.name


class LLMConfig(models.Model):
    """Konfiguration der LLM-Modelle."""

    default_model = models.CharField(max_length=100, blank=True)
    gutachten_model = models.CharField(max_length=100, blank=True)
    anlagen_model = models.CharField(max_length=100, blank=True)
    vision_model = models.CharField(max_length=100, blank=True)
    available_models = models.JSONField(null=True, blank=True)
    models_changed = models.BooleanField(default=False)

    class Meta:
        verbose_name = "LLM Konfiguration"

    def __str__(self) -> str:  # pragma: no cover - trivial
        return "LLMConfig"

    @classmethod
    def get_default(cls, kind: str = "default") -> str:
        """Gibt das Standardmodell für einen Typ zurück."""
        from django.conf import settings

        cfg = cls.objects.first()
        if not cfg:
            return settings.GOOGLE_LLM_MODEL
        if kind == "gutachten":
            return cfg.gutachten_model or cfg.default_model or settings.GOOGLE_LLM_MODEL
        if kind == "anlagen":
            return cfg.anlagen_model or cfg.default_model or settings.GOOGLE_LLM_MODEL
        if kind == "vision":
            return cfg.vision_model or cfg.default_model or settings.GOOGLE_VISION_MODEL
        return cfg.default_model or settings.GOOGLE_LLM_MODEL

    @classmethod
    def get_available(cls) -> list[str]:
        from django.conf import settings

        cfg = cls.objects.first()
        if cfg and cfg.available_models:
            return list(cfg.available_models)
        return settings.GOOGLE_AVAILABLE_MODELS

    @classmethod
    def get_categories(cls) -> dict[str, dict[str, str]]:
        """Mapping von Modellkategorien auf Modellnamen und Labels."""
        return {
            "default": {
                "model": cls.get_default("default"),
                "label": "Standard",
            },
            "gutachten": {
                "model": cls.get_default("gutachten"),
                "label": "Gutachten",
            },
            "anlagen": {
                "model": cls.get_default("anlagen"),
                "label": "Anlagen",
            },
            "vision": {
                "model": cls.get_default("vision"),
                "label": "Vision",
            },
        }


class Anlage1Config(models.Model):
    """Steuert die Aktivierung einzelner Fragen in Anlage 1."""

    enable_q1 = models.BooleanField(default=True)
    enable_q2 = models.BooleanField(default=True)
    enable_q3 = models.BooleanField(default=True)
    enable_q4 = models.BooleanField(default=True)
    enable_q5 = models.BooleanField(default=True)
    enable_q6 = models.BooleanField(default=True)
    enable_q7 = models.BooleanField(default=True)
    enable_q8 = models.BooleanField(default=True)
    enable_q9 = models.BooleanField(default=True)

    class Meta:
        verbose_name = "Anlage1 Konfiguration"

    def __str__(self) -> str:  # pragma: no cover - trivial
        return "Anlage1Config"


class Anlage1Question(models.Model):
    """Frage aus Anlage 1.

    Eine Frage wird nur ber\xfccksichtigt, wenn sowohl dieses ``enabled``-Flag
    als auch das entsprechende Feld in :class:`Anlage1Config` gesetzt sind.
    """

    num = models.PositiveSmallIntegerField(unique=True)
    text = models.TextField()
    enabled = models.BooleanField(default=True)
    parser_enabled = models.BooleanField(default=True)
    llm_enabled = models.BooleanField(default=True)

    class Meta:
        ordering = ["num"]

    def __str__(self) -> str:  # pragma: no cover - trivial
        return f"Frage {self.num}"

    def save(self, *args, **kwargs) -> None:
        """Speichert die Frage und legt ggf. eine erste Variante an."""
        is_new = self._state.adding
        super().save(*args, **kwargs)
        if is_new and not self.variants.exists():
            Anlage1QuestionVariant.objects.create(question=self, text=self.text)


class Anlage1QuestionVariant(models.Model):
    """Alternative Formulierungen für eine Frage aus Anlage 1."""

    question = models.ForeignKey(
        Anlage1Question,
        on_delete=models.CASCADE,
        related_name="variants",
    )
    text = models.TextField()

    class Meta:
        ordering = ["id"]

    def __str__(self) -> str:  # pragma: no cover - trivial
        return f"Variante zu Frage {self.question_id}"


class Anlage2Config(models.Model):
    """Konfiguration der Spaltenüberschriften für Anlage 2."""

    #: Hilfsfeld, um nur eine Instanz zuzulassen
    singleton_enforcer = models.BooleanField(default=True, unique=True, editable=False)

    enforce_subquestion_override = models.BooleanField(
        default=False,
        help_text=(
            "Wenn aktiviert, wird eine Hauptfunktion automatisch als 'technisch "
            "vorhanden' markiert, wenn mindestens eine ihrer Unterfragen als "
            "'technisch vorhanden' bewertet wird."
        ),
    )

<<<<<<< HEAD
    PARSER_CHOICES = [
        ("auto", "Automatisch"),
        ("table_only", "Nur Tabellen"),
        ("text_only", "Nur Text"),
    ]

    parser_mode = models.CharField(
        max_length=20,
        choices=PARSER_CHOICES,
        default="auto",
    )

    ORDER_CHOICES = [
        ("table_first", "Zuerst Tabelle"),
        ("text_first", "Zuerst Text"),
    ]

    parser_order = models.CharField(
        max_length=20,
        choices=ORDER_CHOICES,
        default="table_first",
    )

    text_technisch_verfuegbar_true = models.JSONField(
=======
    parser_order = models.JSONField(
>>>>>>> b7664d25
        default=list,
        help_text="Reihenfolge der zu verwendenden Parser.",
    )


    class Meta:
        verbose_name = "Anlage2 Konfiguration"

    def __str__(self) -> str:  # pragma: no cover - trivial
        return "Anlage2Config"

    @classmethod
    def get_instance(cls) -> "Anlage2Config":
        """Liefert die einzige vorhandene Konfiguration oder legt sie an."""
        return cls.objects.first() or cls.objects.create(parser_order=["table"])


class Anlage2ColumnHeading(models.Model):
    """Mögliche Überschrift für ein Anlage-2-Feld."""

    FIELD_CHOICES = [
        ("technisch_vorhanden", "Technisch vorhanden"),
        ("einsatz_bei_telefonica", "Einsatz bei Telefónica"),
        ("zur_lv_kontrolle", "Zur LV-Kontrolle"),
        ("ki_beteiligung", "KI-Beteiligung"),
    ]

    config = models.ForeignKey(
        Anlage2Config, on_delete=models.CASCADE, related_name="headers"
    )
    field_name = models.CharField(max_length=50, choices=FIELD_CHOICES)
    text = models.CharField(max_length=200)

    class Meta:
        ordering = ["field_name", "id"]

    def __str__(self) -> str:  # pragma: no cover - trivial
        return f"{self.field_name}: {self.text}"




class Tile(models.Model):
    """Kachel für das Dashboard."""

    PERSONAL = "personal"
    WORK = "work"

    slug = models.SlugField(unique=True)
    name = models.CharField(max_length=100)
    url_name = models.CharField(max_length=100)
    areas = models.ManyToManyField(
        Area,
        related_name="tiles",
        help_text="Die Bereiche, in denen diese Kachel angezeigt wird.",
    )
    icon = models.CharField(max_length=50, blank=True)
    description = models.CharField(max_length=200, blank=True)
    image = models.ImageField(upload_to="tile_images/", blank=True, null=True)
    users = models.ManyToManyField(
        settings.AUTH_USER_MODEL,
        through="UserTileAccess",
        related_name="tiles",
    )

    class Meta:
        ordering = ["slug"]

    def __str__(self) -> str:
        return self.name


class UserTileAccess(models.Model):
    """Verknüpfung zwischen Benutzer und Tile."""

    user = models.ForeignKey(settings.AUTH_USER_MODEL, on_delete=models.CASCADE)
    tile = models.ForeignKey(Tile, on_delete=models.CASCADE)

    class Meta:
        unique_together = [("user", "tile")]

    def __str__(self) -> str:  # pragma: no cover - trivial
        return f"{self.user} -> {self.tile}"


class UserAreaAccess(models.Model):
    """Verknüpfung zwischen Benutzer und Bereich."""

    user = models.ForeignKey(settings.AUTH_USER_MODEL, on_delete=models.CASCADE)
    area = models.ForeignKey(Area, on_delete=models.CASCADE)

    class Meta:
        unique_together = [("user", "area")]

    def __str__(self) -> str:  # pragma: no cover - trivial
        return f"{self.user} -> {self.area}"


class Anlage2Function(models.Model):
    """Funktion aus Anlage 2."""

    name = models.CharField(max_length=200, unique=True)

    class Meta:
        ordering = ["name"]

    def __str__(self) -> str:  # pragma: no cover - trivial
        return self.name


class Anlage2FunctionResult(models.Model):
    """Speichert das Prüfergebnis einer Anlage-2-Funktion."""

    projekt = models.ForeignKey(BVProject, on_delete=models.CASCADE)
    funktion = models.ForeignKey(Anlage2Function, on_delete=models.CASCADE)
    technisch_verfuegbar = models.BooleanField(null=True)
    ki_beteiligung = models.BooleanField(null=True)
    raw_json = models.JSONField(null=True, blank=True)
    source = models.CharField(max_length=10, default="llm")
    created_at = models.DateTimeField(auto_now_add=True)

    class Meta:
        unique_together = [("projekt", "funktion")]
        ordering = ["funktion__name"]

    def __str__(self) -> str:  # pragma: no cover - trivial
        return f"{self.projekt} - {self.funktion}"

    def get_lookup_key(self) -> str:
        """Liefert den eindeutigen Lookup-Schlüssel für dieses Ergebnis."""
        sub_id = None
        if isinstance(self.raw_json, dict):
            sub_id = self.raw_json.get("subquestion_id")
        if sub_id:
            try:
                sub = Anlage2SubQuestion.objects.get(pk=sub_id)
                return f"{self.funktion.name}: {sub.frage_text}"
            except Anlage2SubQuestion.DoesNotExist:
                pass
        return self.funktion.name


class Anlage2SubQuestion(models.Model):
    """Teilfrage zu einer Anlage-2-Funktion."""

    funktion = models.ForeignKey(Anlage2Function, on_delete=models.CASCADE)
    frage_text = models.TextField()

    class Meta:
        ordering = ["id"]

    def __str__(self) -> str:  # pragma: no cover - trivial
        return self.frage_text<|MERGE_RESOLUTION|>--- conflicted
+++ resolved
@@ -496,7 +496,7 @@
         ),
     )
 
-<<<<<<< HEAD
+
     PARSER_CHOICES = [
         ("auto", "Automatisch"),
         ("table_only", "Nur Tabellen"),
@@ -521,9 +521,7 @@
     )
 
     text_technisch_verfuegbar_true = models.JSONField(
-=======
-    parser_order = models.JSONField(
->>>>>>> b7664d25
+
         default=list,
         help_text="Reihenfolge der zu verwendenden Parser.",
     )
