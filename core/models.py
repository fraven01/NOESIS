--- conflicted
+++ resolved
@@ -1,9 +1,7 @@
 from django.conf import settings
-<<<<<<< HEAD
+
 from django.contrib.auth.models import Permission, Group
-=======
-from django.contrib.auth.models import Group, Permission
->>>>>>> 0d045451
+
 from django.core.exceptions import ValidationError
 from django.db import models
 from django_q.tasks import async_task, fetch
@@ -900,15 +898,11 @@
     )
     groups = models.ManyToManyField(
         Group,
-<<<<<<< HEAD
+
         through="GroupTileAccess",
         related_name="tiles",
         blank=True,
-=======
-        related_name="tiles",
-        blank=True,
-        help_text="Gruppen mit Zugriff auf diese Kachel.",
->>>>>>> 0d045451
+
     )
 
     class Meta:
@@ -931,7 +925,7 @@
         return f"{self.user} -> {self.tile}"
 
 
-<<<<<<< HEAD
+
 class GroupTileAccess(models.Model):
     """Verknüpfung zwischen Gruppe und Tile."""
 
@@ -956,8 +950,7 @@
 
     def __str__(self) -> str:  # pragma: no cover - trivial
         return f"{self.user} -> {self.area}"
-=======
->>>>>>> 0d045451
+
 
 
 class GroupAreaAccess(models.Model):
