--- conflicted
+++ resolved
@@ -1056,11 +1056,9 @@
                 "ki_beteiligung": raw.get("ki_beteiligung"),
             }
             source = "llm"
-<<<<<<< HEAD
-        res, _ = Anlage2FunctionResult.objects.update_or_create(
-=======
+
         AnlagenFunktionsMetadaten.objects.update_or_create(
->>>>>>> 2457a187
+
             projekt=projekt,
             funktion=func,
             defaults={
@@ -1377,11 +1375,9 @@
             "technisch_verfuegbar": data.get("technisch_verfuegbar"),
             "ki_beteiligung": data.get("ki_beteiligung"),
         }
-<<<<<<< HEAD
-        res, _ = Anlage2FunctionResult.objects.update_or_create(
-=======
+
         AnlagenFunktionsMetadaten.objects.update_or_create(
->>>>>>> 2457a187
+
             projekt=projekt,
             funktion=func,
             defaults={
@@ -1426,11 +1422,9 @@
             funktion=func,
             subquestion__isnull=True,
         ).first()
-<<<<<<< HEAD
-        doc_ok = res.technisch_verfuegbar is True if res else False
-=======
+
         doc_ok = False
->>>>>>> 2457a187
+
         if doc_ok:
             for sub in func.anlage2subquestion_set.all():
                 worker_verify_feature(
@@ -1860,33 +1854,11 @@
     """Erzeugt eine Gap-Zusammenfassung f\u00fcr ein Review-Ergebnis."""
 
     logger.info("worker_generate_gap_summary gestartet f\u00fcr Result %s", result_id)
-<<<<<<< HEAD
-    res = Anlage2FunctionResult.objects.select_related("projekt", "funktion").get(pk=result_id)
-
-    ai_val = res.technisch_verfuegbar
-    ai_ki = res.ki_beteiligung
-    manual_override = (
-        FunktionsErgebnis.objects.filter(
-            projekt=res.projekt,
-            funktion=res.funktion,
-            subquestion=res.subquestion,
-            quelle="manuell",
-        )
-        .order_by("-created_at")
-        .first()
-    )
-    manual_val = manual_override.technisch_verfuegbar if manual_override else None
-    manual_ki = manual_override.ki_beteiligung if manual_override else None
-
-    conflict = (
-        f"Technisch verfügbar: {ai_val} / Review: {manual_val}; "
-        f"KI-Beteiligung: {ai_ki} / Review: {manual_ki}"
-    )
-=======
+
     res = AnlagenFunktionsMetadaten.objects.select_related("anlage_datei", "funktion").get(pk=result_id)
 
     conflict = ""
->>>>>>> 2457a187
+
 
     gut_text = ""
     projekt = res.anlage_datei.projekt
