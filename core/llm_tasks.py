"""LLM-gest\xfctzte Aufgaben f\xfcr BV-Projekte."""

from __future__ import annotations

import json
import logging
import re
import uuid
from pathlib import Path

from django.conf import settings
from django.db import DatabaseError
from django.utils import timezone
from django_q.tasks import async_task

from .utils import get_project_file

from .models import (
    BVProject,
    BVProjectFile,
    Prompt,
    LLMConfig,
    Anlage1Config,
    Anlage1Question,
    Anlage2Function,
    Anlage2SubQuestion,
    AnlagenFunktionsMetadaten,
    FunktionsErgebnis,
    Anlage2Config,
    FormatBParserRule,
    AntwortErkennungsRegel,
    Anlage4Config,
    Anlage4ParserConfig,
    ZweckKategorieA,
    Anlage5Review,
    ProjectStatus,
    SoftwareKnowledge,
    Gutachten,
    Anlage3Metadata,
)
from .text_parser import (
    build_token_map,
    apply_tokens,
    apply_rules,
)
from .llm_utils import query_llm, query_llm_with_images
from .docx_utils import (
    extract_text,
    _normalize_function_name,
    extract_images,
    get_docx_page_count,
    get_pdf_page_count,
    parse_anlage2_table,
)
from thefuzz import fuzz
from .parser_manager import parser_manager
from .anlage4_parser import parse_anlage4, parse_anlage4_dual
from .anlage3_parser import parse_anlage3
from docx import Document

logger = logging.getLogger(__name__)
debug_logger = logging.getLogger("anlage2_debug")
anlage1_logger = logging.getLogger("anlage1_debug")
anlage2_logger = logging.getLogger("anlage2_debug")
anlage3_logger = logging.getLogger("anlage3_debug")
anlage4_logger = logging.getLogger("anlage4_debug")
workflow_logger = logging.getLogger("workflow_debug")
result_logger = logging.getLogger("anlage2_ergebnis")

# Standard-Prompt für die Prüfung von Anlage 4
_DEFAULT_A4_PROMPT = (
    "Du bist ein Experte für deutsches Betriebsverfassungsrecht und Datenschutz "
    "mit einem besonderen Fokus auf die Verhinderung von Leistungs- und Verhaltenskontrolle bei Mitarbeitern.\n\n"
    "Analysiere die folgende administrative Auswertung. Deine Aufgabe ist es, die Plausibilität zu bewerten, dass diese Auswertung rein administrativen Zwecken dient und nicht zur Überwachung von Mitarbeitern missbraucht werden kann.\n\n"
    "Berücksichtige bei deiner Analyse die Kombination aus dem Namen der Auswertung, den anwendenden Gesellschaften und den zuständigen Fachbereichen.\n\n"
    "Gib deine finale Bewertung ausschließlich als valides JSON-Objekt mit den Schlüsseln 'plausibilitaet', 'score' (0.0-1.0) und 'begruendung' zurück:\n{json}"
)
anlage5_logger = logging.getLogger("anlage5_debug")

ANLAGE1_QUESTIONS = [
    "Frage 1: Extrahiere alle Unternehmen als Liste.",
    "Frage 2: Extrahiere alle Fachbereiche als Liste.",
    "Frage 3: Liste alle Hersteller und Produktnamen auf.",
    "Frage 4: Lege den Textblock als question4_raw ab.",
    "Frage 5: Fasse den Zweck des Systems in einem Satz.",
    "Frage 6: Extrahiere Web-URLs.",
    "Frage 7: Extrahiere ersetzte Systeme.",
    "Frage 8: Extrahiere Legacy-Funktionen.",
    "Frage 9: Lege den Text als question9_raw ab.",
]



def _add_editable_flags(data: dict) -> dict:
    """Ergänzt jedes Feld eines Dictionaries um ein ``editable``-Flag."""
    if isinstance(data, dict):
        return {k: {"value": v, "editable": True} for k, v in data.items()}
    return data


def _extract_bool(value: object) -> bool | None:
    """Extrahiert einen booleschen Wert aus ``value``."""

    if isinstance(value, dict):
        value = value.get("value")
    if isinstance(value, bool):
        return value
    return None


def _calc_auto_negotiable(doc: object | None, ai: object | None) -> bool:
    """Berechnet den automatischen Verhandlungsstatus."""

    doc_val = _extract_bool(doc)
    ai_val = _extract_bool(ai)
    return doc_val is not None and ai_val is not None and doc_val == ai_val


def get_prompt(name: str, default: str) -> str:
    """Lade einen Prompt-Text aus der Datenbank."""
    try:
        return Prompt.objects.get(name=name).text
    except Prompt.DoesNotExist:
        return default


def _collect_text(projekt: BVProject) -> str:
    """Fasst die Textinhalte aller Anlagen zusammen."""
    parts: list[str] = []
    for anlage in projekt.anlagen.all():
        if anlage.text_content:
            parts.append(f"Anlage {anlage.anlage_nr}\n{anlage.text_content}")
    return "\n\n".join(parts)


def parse_structured_anlage(text_content: str) -> dict | None:
    """Parst eine strukturiert aufgebaute Anlage."""
    if not text_content:
        return None
    lines = [line.strip() for line in text_content.split("\u00b6") if line.strip()]
    question_pattern = re.compile(r"^(\d+)\.->.*\?$")
    if not any(question_pattern.match(line) for line in lines):
        return None
    parsed: dict[str, str] = {}
    for idx, line in enumerate(lines):
        m = question_pattern.match(line)
        if m:
            qnum = m.group(1)
            if idx + 1 < len(lines):
                ans = lines[idx + 1]
                if not question_pattern.match(ans):
                    parsed[qnum] = ans
    return parsed if parsed else None


def _clean_text(text: str) -> str:
    """Bereinigt Sonderzeichen vor dem Parsen."""
    text = text.replace("\\n", " ")
    text = re.sub(r"[\r\n\t]+", " ", text)
    text = text.replace("\u00b6", " ")
    text = re.sub(r"\s{2,}", " ", text)
    return text.strip()


def _split_lines(text: str) -> list[str]:
    """Bereitet einen Text zeilengenau auf."""
    text = text.replace("\u00b6", "\n").replace("\r", "\n")
    lines = text.splitlines()
    cleaned: list[str] = []
    for line in lines:
        line = re.sub(r"\s{2,}", " ", line.replace("\t", " ")).strip()
        if line:
            cleaned.append(line)
    return cleaned


def parse_anlage1_questions(
    text_content: str,
) -> dict[str, dict[str, str | None]] | None:
    """Sucht die Texte der Anlage-1-Fragen und extrahiert die Antworten."""
    anlage1_logger.debug(
        "parse_anlage1_questions: Aufruf mit text_content=%r",
        text_content[:200] if text_content else None,
    )
    if not text_content:
        anlage1_logger.debug("parse_anlage1_questions: Kein Text übergeben.")
        return None

    text_content = _clean_text(text_content)

    cfg = Anlage1Config.objects.first()
    questions_all = list(
        Anlage1Question.objects.prefetch_related("variants").order_by("num")
    )
    questions = []
    for q in questions_all:
        enabled = q.parser_enabled
        if cfg:
            enabled = enabled and getattr(cfg, f"enable_q{q.num}", True)
        if enabled:
            questions.append(q)
    if not questions:
        anlage1_logger.debug("parse_anlage1_questions: Keine aktiven Fragen vorhanden.")
        return None

    matches: list[tuple[int, int, int, str]] = []
    for q in questions:
        best: tuple[int, int, str] | None = None
        variants = [q.text] + [v.text for v in q.variants.all()]
        for var in variants:
            clean_var = _clean_text(var)
            m_start = re.match(r"Frage\s+\d+(?:\.\d+)?[:.]?\s*(.*)", clean_var)
            if m_start:
                rest = m_start.group(1)
                pattern = re.compile(
                    r"Frage\s+\d+(?:\.\d+)?[:.]?\s*" + re.escape(_clean_text(rest)),
                    re.IGNORECASE | re.DOTALL,
                )
            else:
                pattern = re.compile(re.escape(clean_var), re.IGNORECASE | re.DOTALL)
            m = pattern.search(text_content)
            if m and (best is None or m.start() < best[0]):
                best = (m.start(), m.end(), m.group(0))
        if best:
            matches.append((best[0], best[1], q.num, best[2]))
            anlage1_logger.debug(
                "parse_anlage1_questions: Frage %s gefunden an Position %d",
                q.num,
                best[0],
            )

    if not matches:
        anlage1_logger.debug("parse_anlage1_questions: Keine Fragen im Text gefunden.")
        return None

    matches.sort(key=lambda x: x[0])
    parsed: dict[str, dict[str, str | None]] = {}
    for idx, (start, end, num, matched_text) in enumerate(matches):
        next_start = (
            matches[idx + 1][0] if idx + 1 < len(matches) else len(text_content)
        )
        ans = text_content[end:next_start].replace("\u00b6", "").strip() or None
        found = re.search(r"Frage\s+(\d+(?:\.\d+)?)", matched_text)
        found_num = found.group(1) if found else None
        parsed[str(num)] = {"answer": ans, "found_num": found_num}
        anlage1_logger.debug(
            "parse_anlage1_questions: Antwort f\xfcr Frage %s: %r",
            num,
            parsed[str(num)]["answer"],
        )

    anlage1_logger.debug(
        "parse_anlage1_questions: Ergebnis: %r",
        parsed if parsed else None,
    )
    return parsed if parsed else None


def _parse_anlage2(text_content: str, project_prompt: str | None = None) -> list[str] | None:
    """Extrahiert Funktionslisten aus Anlage 2."""
    if not text_content:
        return None
    text = text_content.replace("\u00b6", "\n")
    debug_logger.debug("Starte Parsing für Anlage 2. Rohtext wird geloggt.")
    debug_logger.debug(
        f"--- ANFANG ROH-TEXT ANLAGE 2 ---\n{text}\n--- ENDE ROH-TEXT ANLAGE 2 ---"
    )
    lines = [line.strip() for line in text.splitlines() if line.strip()]

    table_like = any(
        ("|" in line and line.count("|") >= 1) or "\t" in line for line in lines
    )
    if table_like:
        base_obj = Prompt.objects.filter(name="anlage2_table").first()
        prompt_text = (
            base_obj.text
            if base_obj
            else "Extrahiere die Funktionsnamen aus der folgenden Tabelle als JSON-Liste:\n\n"
        ) + text_content
        prompt_obj = Prompt(
            name="tmp",
            text=prompt_text,
            role=base_obj.role if base_obj else None,
            use_project_context=base_obj.use_project_context if base_obj else True,
        )
        reply = query_llm(
            prompt_obj,
            {},
            model_name=None,
            model_type="anlagen",
            project_prompt=project_prompt,
        )
        try:
            data = json.loads(reply)
            if isinstance(data, list):
                return [str(x) for x in data]
        except Exception:  # noqa: BLE001
            anlage2_logger.warning("_parse_anlage2: LLM Antwort kein JSON: %s", reply)
        return None

    bullet_re = re.compile(r"^(?:[-*]|\d+[.)]|[a-z]\))\s*(.+)$", re.I)
    functions: list[str] = []
    capture = False
    for line in lines:
        lower = line.lower()
        if not capture and "funktion" in lower and "?" in line:
            capture = True
            continue
        m = bullet_re.match(line)
        if capture and m:
            functions.append(m.group(1).strip())
            continue
        if capture and not m:
            break
        if not capture and m:
            functions.append(m.group(1).strip())
    return functions or None


def run_anlage2_analysis(project_file: BVProjectFile) -> list[dict[str, object]]:
    """Analysiert eine Anlage 2 und legt Ergebnisse ab.

    Die Analyse erfolgt zeilenbasiert. Funktionsnamen oder definierte Aliase
    werden exakt dem Text vor dem Doppelpunkt zugeordnet. Mehrere Zeilen zu
    einer Funktion werden dabei zusammengeführt.
    """

    anlage2_logger.debug("Starte run_anlage2_analysis für Datei %s", project_file.pk)
    workflow_logger.info(
        "[%s] - PARSER START - Beginne Dokumenten-Analyse.",
        project_file.projekt_id,
    )

    # Alte Ergebnisse zum Projekt entfernen, damit nur die aktuelle Datei
    # berücksichtigt wird
    AnlagenFunktionsMetadaten.objects.filter(
        anlage_datei__projekt=project_file.projekt
    ).delete()

    cfg = Anlage2Config.get_instance()
    token_map = build_token_map(cfg)
    rules = list(AntwortErkennungsRegel.objects.all())
    if rules:
        result_logger.debug("Geladene AntwortErkennungsRegeln:")
        for r in rules:
            result_logger.debug(
                "- %s | %s | Prio %s",
                r.regel_name,
                r.erkennungs_phrase,
                r.prioritaet,
            )

    functions = list(
        Anlage2Function.objects.prefetch_related("anlage2subquestion_set").all()
    )

    lines = _split_lines(project_file.text_content or "")

    def _normalize_search(text: str) -> str:
        """Normalisiert Begriffe f\xfcr exakte Vergleiche."""
        return re.sub(r"[\W_]+", "", text).lower()

    fields = list({f[0] for f in FormatBParserRule.FIELD_CHOICES})

    func_alias_map: dict[str, Anlage2Function] = {}
    sub_alias_map: dict[str, tuple[Anlage2Function, Anlage2SubQuestion]] = {}

    for func in functions:
        aliases = [func.name]
        if func.detection_phrases:
            aliases.extend(func.detection_phrases.get("name_aliases", []))
        for alias in aliases:
            func_alias_map[_normalize_search(alias)] = func
        for sub in func.anlage2subquestion_set.all():
            sub_aliases = [sub.frage_text]
            if sub.detection_phrases:
                sub_aliases.extend(sub.detection_phrases.get("name_aliases", []))
            for alias in sub_aliases:
                sub_alias_map[_normalize_search(alias)] = (func, sub)

    results_map: dict[str, dict[str, object]] = {}

    def _get_entry(func: Anlage2Function, sub: Anlage2SubQuestion | None) -> dict[str, object]:
        key = func.name if sub is None else f"{func.name}: {sub.frage_text}"
        entry = results_map.get(key)
        if entry is None:
            entry = {"funktion": key}
            if sub is not None:
                entry["subquestion_id"] = sub.id
            for f in fields:
                entry[f] = None
            entry["not_found"] = False
            results_map[key] = entry
        return entry

    for line in lines:
        before, after = (line.split(":", 1) + [""])[0:2]
        norm = _normalize_search(before)
        if norm in func_alias_map:
            func = func_alias_map[norm]
            entry = _get_entry(func, None)
        elif norm in sub_alias_map:
            func, sub = sub_alias_map[norm]
            entry = _get_entry(func, sub)
        else:
            continue

        line_entry: dict[str, object] = {}
        apply_tokens(line_entry, after, token_map)
        apply_rules(line_entry, after, rules)
        for key, value in line_entry.items():
            if key in {"funktion", "subquestion_id"}:
                continue
            if entry.get(key) is None:
                entry[key] = value

    results: list[dict[str, object]] = []

    def _blank_entry(name: str) -> dict[str, object]:
        entry: dict[str, object] = {"funktion": name}
        for f in fields:
            entry[f] = None
        entry["not_found"] = True
        return entry

    for func in functions:
        entry = results_map.pop(func.name, None)
        if entry is None:
            entry = _blank_entry(func.name)
        results.append(entry)
        workflow_logger.info(
            "[%s] - PARSER-ERGEBNIS - Funktion '%s' -> parser_result: %s",
            project_file.projekt_id,
            func.name,
            json.dumps(entry, ensure_ascii=False),
        )

        for sub in func.anlage2subquestion_set.all():
            key = f"{func.name}: {sub.frage_text}"
            sub_entry = results_map.pop(key, None)
            if sub_entry is None:
                sub_entry = {"funktion": key, "subquestion_id": sub.id}
                for f in fields:
                    sub_entry[f] = None
                sub_entry["not_found"] = True
            results.append(sub_entry)

    for row in results:
        sub_id = row.get("subquestion_id")
        func_name = row.get("funktion")
        if not func_name:
            continue
        if sub_id:
            try:
                sub = Anlage2SubQuestion.objects.get(pk=sub_id)
            except Anlage2SubQuestion.DoesNotExist:
                continue
            func = sub.funktion
        else:
            try:
                func = Anlage2Function.objects.get(name=func_name)
            except Anlage2Function.DoesNotExist:
                continue
            sub = None

        tv = _extract_bool(
            row.get("technisch_vorhanden") or row.get("technisch_verfuegbar")
        )
        eins = _extract_bool(
            row.get("einsatz_bei_telefonica") or row.get("einsatz_telefonica")
        )
        lv = _extract_bool(row.get("zur_lv_kontrolle"))
        ki = _extract_bool(row.get("ki_beteiligung"))
        AnlagenFunktionsMetadaten.objects.update_or_create(
            anlage_datei=project_file,
            funktion=func,
            subquestion=sub,
            defaults={},
        )
        FunktionsErgebnis.objects.create(
            projekt=project_file.projekt,
            anlage_datei=project_file,
            funktion=func,
            subquestion=sub,
            quelle="parser",
            technisch_verfuegbar=tv,
            einsatz_bei_telefonica=eins,
            zur_lv_kontrolle=lv,
            ki_beteiligung=ki,
        )

    return results


def worker_run_anlage2_analysis(file_id: int) -> list[dict[str, object]]:
    """Führt die Parser-Analyse für Anlage 2 im Hintergrund aus."""

    anlage2_logger.info(
        "worker_run_anlage2_analysis gestartet für Datei %s",
        file_id,
    )
    pf = BVProjectFile.objects.get(pk=file_id)
    result = run_anlage2_analysis(pf)
    anlage2_logger.info(
        "worker_run_anlage2_analysis beendet für Datei %s",
        file_id,
    )
    return result




def classify_system(projekt_id: int, model_name: str | None = None) -> dict:
    """Klassifiziert das System eines Projekts und speichert das Ergebnis."""
    projekt = BVProject.objects.get(pk=projekt_id)
    base_obj = Prompt.objects.filter(name="classify_system").first()
    prefix = (
        base_obj.text
        if base_obj
        else "Bitte klassifiziere das folgende Softwaresystem. Gib ein JSON mit den Schl\xfcsseln 'kategorie' und 'begruendung' zur\xfcck.\n\n"
    )
    prompt_text = prefix + _collect_text(projekt)
    prompt_obj = Prompt(
        name="tmp",
        text=prompt_text,
        role=base_obj.role if base_obj else None,
        use_project_context=base_obj.use_project_context if base_obj else True,
    )
    reply = query_llm(
        prompt_obj,
        {},
        model_name=model_name,
        model_type="default",
        project_prompt=projekt.project_prompt if prompt_obj.use_project_context else None,
    )
    try:
        data = json.loads(reply)
    except Exception:  # noqa: BLE001
        logger.warning("LLM Antwort kein JSON: %s", reply)
        data = {"raw": reply}
    data = _add_editable_flags(data)
    projekt.classification_json = data
    projekt.status = ProjectStatus.objects.get(key="CLASSIFIED")
    projekt.save(update_fields=["classification_json", "status"])
    return data


def generate_gutachten(
    projekt_id: int, text: str | None = None, model_name: str | None = None
) -> Path:
    """Erstellt ein Gutachten-Dokument mithilfe eines LLM."""
    projekt = BVProject.objects.get(pk=projekt_id)
    if text is None:
        base_obj = Prompt.objects.filter(name="generate_gutachten").first()
        prefix = (
            base_obj.text
            if base_obj
            else "Erstelle ein technisches Gutachten basierend auf deinem Wissen:\n\n"
        )
        prompt_text = prefix + projekt.software_string
        prompt_obj = Prompt(
            name="tmp",
            text=prompt_text,
            role=base_obj.role if base_obj else None,
            use_project_context=base_obj.use_project_context if base_obj else True,
        )
        text = query_llm(
            prompt_obj,
            {},
            model_name=model_name,
            model_type="gutachten",
            project_prompt=projekt.project_prompt if prompt_obj.use_project_context else None,
        )
    doc = Document()
    for line in text.splitlines():
        doc.add_paragraph(line)
    fname = f"gutachten_{uuid.uuid4().hex}.docx"
    out_dir = Path(settings.MEDIA_ROOT) / "gutachten"
    out_dir.mkdir(parents=True, exist_ok=True)
    path = out_dir / fname
    # Bestehende Datei entfernen, falls vorhanden
    if projekt.gutachten_file and projekt.gutachten_file.name:
        old_path = Path(settings.MEDIA_ROOT) / projekt.gutachten_file.name
        old_path.unlink(missing_ok=True)
    doc.save(path)
    projekt.gutachten_file.name = f"gutachten/{fname}"
    try:
        projekt.status = ProjectStatus.objects.get(key="GUTACHTEN_OK")
    except ProjectStatus.DoesNotExist:
        pass
    projekt.save(update_fields=["gutachten_file", "status"])
    return path


def worker_generate_gutachten(
    project_id: int, software_type_id: int | None = None
) -> str:
    """Erzeugt im Hintergrund ein Gutachten.

    Ist ``software_type_id`` angegeben, wird ein Gutachten f\u00fcr die
    entsprechende Software erstellt. Andernfalls erzeugt die Funktion ein
    Gesamtgutachten f\u00fcr das Projekt.
    """

    logger.info("worker_generate_gutachten gestartet für Projekt %s", project_id)
    try:
        projekt = BVProject.objects.get(pk=project_id)
    except BVProject.DoesNotExist:
        logger.warning(
            "Task f\u00fcr Gutachten-Erstellung (Projekt-ID: %s) gestartet, "
            "aber das Projekt existiert nicht mehr. Breche ab.",
            project_id,
        )
        return ""
    model = LLMConfig.get_default("gutachten")

    base_obj = Prompt.objects.filter(name="generate_gutachten").first()
    prefix = (
        base_obj.text
        if base_obj
        else "Erstelle ein technisches Gutachten basierend auf deinem Wissen:\n\n"
    )

    knowledge = None
    if software_type_id:
        knowledge = SoftwareKnowledge.objects.get(pk=software_type_id)
        target = knowledge.software_name
    else:
        target = projekt.software_string

    prompt_obj = Prompt(
        name="tmp",
        text=prefix + target,
        role=base_obj.role if base_obj else None,
        use_project_context=base_obj.use_project_context if base_obj else True,
    )
    text = query_llm(
        prompt_obj,
        {},
        model_name=model,
        model_type="gutachten",
        project_prompt=projekt.project_prompt if prompt_obj.use_project_context else None,
    )
    path = generate_gutachten(projekt.id, text, model_name=model)

    if knowledge:
        gutachten, _ = Gutachten.objects.get_or_create(software_knowledge=knowledge)
        gutachten.text = text
        gutachten.save(update_fields=["text"])

    logger.info("worker_generate_gutachten beendet für Projekt %s", project_id)
    return str(path)


def analyse_anlage3(projekt_id: int, model_name: str | None = None) -> dict:
    """Analysiert die dritte Anlage hinsichtlich der Seitenzahl.

    Erkennt automatisch ein kleines Dokument (eine Seite oder weniger) und
    markiert die Anlage als verhandlungsf\xe4hig. Bei mehr Seiten wird ein
    manueller Check erforderlich.

    :param projekt_id: ID des Projekts
    :param model_name: Optionaler Name des LLM-Modells (wird aktuell
        nicht verwendet)
    """

    anlage3_logger.debug(
        "Starte analyse_anlage3 für Projekt %s mit Modell %s",
        projekt_id,
        model_name,
    )
    projekt = BVProject.objects.get(pk=projekt_id)
    anlagen = list(projekt.anlagen.filter(anlage_nr=3))
    if not anlagen:
        raise ValueError("Anlage 3 fehlt")

    result: dict | None = None
    for anlage in anlagen:
        anlage3_logger.debug("Prüfe Datei %s", anlage.upload.path)
        path = Path(anlage.upload.path)
        if path.suffix.lower() == ".pdf":
            pages = get_pdf_page_count(path)
        else:
            pages = get_docx_page_count(path)
            try:
                meta = parse_anlage3(anlage)
                if meta:
                    Anlage3Metadata.objects.update_or_create(
                        project_file=anlage, defaults=meta
                    )
            except Exception:
                anlage3_logger.exception("Parser Fehler")
        anlage3_logger.debug("Seitenzahl der Datei: %s", pages)

        if pages <= 1:
            data = {"task": "analyse_anlage3", "auto_ok": True, "pages": pages}
            verhandlungsfaehig = True
        else:
            data = {
                "task": "analyse_anlage3",
                "manual_required": True,
                "pages": pages,
            }
            verhandlungsfaehig = False

        anlage3_logger.debug("Analyseergebnis: %s", data)

        anlage.analysis_json = data
        if hasattr(anlage, "verhandlungsfaehig"):
            anlage.verhandlungsfaehig = verhandlungsfaehig
            anlage.save(update_fields=["analysis_json", "verhandlungsfaehig"])
        else:  # pragma: no cover - fallback f\xfcr fehlendes Feld
            anlage.save(update_fields=["analysis_json"])

        if result is None:
            result = data

    anlage3_logger.debug("Analyse abgeschlossen mit Ergebnis: %s", result)
    return result or {}


def _read_pdf_images(path: Path) -> list[bytes]:
    """Liest die Bytes einer PDF-Datei ein."""
    try:
        with open(path, "rb") as fh:
            return [fh.read()]
    except Exception as exc:  # pragma: no cover - ungültige Datei
        anlage3_logger.error("Fehler beim Lesen des PDF %s: %s", path, exc)
        return []


def check_anlage3_vision(projekt_id: int, model_name: str | None = None) -> dict:
    """Prüft Anlage 3 anhand der enthaltenen Bilder."""

    projekt = BVProject.objects.get(pk=projekt_id)
    anlagen = projekt.anlagen.filter(anlage_nr=3)
    if not anlagen:
        raise ValueError("Anlage 3 fehlt")

    prompt_obj = Prompt.objects.filter(name="check_anlage3_vision").first()
    prompt = (
        prompt_obj.text
        if prompt_obj
        else "Prüfe die folgende Anlage auf Basis der Bilder. Gib ein JSON mit 'ok' und 'hinweis' zurück:\n\n"
    )
    model = model_name or LLMConfig.get_default("vision")
    result: dict | None = None
    for anlage in anlagen:
        path = Path(anlage.upload.path)
        if path.suffix.lower() == ".docx":
            images = extract_images(path)
        elif path.suffix.lower() == ".pdf":
            images = _read_pdf_images(path)
        else:
            try:
                with open(path, "rb") as fh:
                    images = [fh.read()]
            except Exception as exc:  # pragma: no cover - ungültige Datei
                anlage3_logger.error("Fehler beim Lesen von %s: %s", path, exc)
                images = []

        proj_prompt = projekt.project_prompt if not prompt_obj or prompt_obj.use_project_context else None
        reply = query_llm_with_images(
            prompt,
            images,
            model,
            project_prompt=proj_prompt,
        )
        try:
            data = json.loads(reply)
        except Exception:  # noqa: BLE001
            data = {"raw": reply}

        data = _add_editable_flags(data)
        anlage.analysis_json = data
        anlage.save(update_fields=["analysis_json"])
        if result is None:
            result = data

    return result or {}


def _check_anlage(projekt_id: int, nr: int, model_name: str | None = None) -> dict:
    """Pr\xfcft eine Anlage und speichert das Ergebnis."""
    projekt = BVProject.objects.get(pk=projekt_id)
    try:
        anlage = projekt.anlagen.get(anlage_nr=nr)
    except (
        BVProjectFile.DoesNotExist
    ) as exc:  # pragma: no cover - Test deckt Abwesenheit nicht ab
        raise ValueError(f"Anlage {nr} fehlt") from exc

    base_obj = Prompt.objects.filter(name=f"check_anlage{nr}").first()
    prefix = (
        base_obj.text
        if base_obj
        else "Pr\xfcfe die folgende Anlage auf Vollst\xe4ndigkeit. Gib ein JSON mit 'ok' und 'hinweis' zur\xfcck:\n\n"
    )
    prompt_text = prefix + anlage.text_content
    prompt_obj = Prompt(
        name="tmp",
        text=prompt_text,
        role=base_obj.role if base_obj else None,
        use_project_context=base_obj.use_project_context if base_obj else True,
    )

    reply = query_llm(
        prompt_obj,
        {},
        model_name=model_name,
        model_type="anlagen",
        project_prompt=projekt.project_prompt if prompt_obj.use_project_context else None,
    )
    try:
        data = json.loads(reply)
    except Exception as _:
        data = {"raw": reply}

    data = _add_editable_flags(data)
    anlage.analysis_json = data
    anlage.save(update_fields=["analysis_json"])
    anlage4_logger.debug("Gesamtergebnis gespeichert: %s", data)
    return data


def check_anlage1(projekt_id: int, model_name: str | None = None) -> dict:
    """Pr\xfcft die erste Anlage nach neuem Schema."""
    projekt = BVProject.objects.get(pk=projekt_id)
    try:
        anlage = projekt.anlagen.get(anlage_nr=1)
    except (
        BVProjectFile.DoesNotExist
    ) as exc:  # pragma: no cover - sollte selten passieren
        raise ValueError("Anlage 1 fehlt") from exc

    data: dict | None = None
    save_fields = ["processing_status"]

    try:
        question_objs = list(Anlage1Question.objects.order_by("num"))
        if not question_objs:
            question_objs = [
                Anlage1Question(
                    num=i,
                    text=t,
                    enabled=True,
                    parser_enabled=True,
                    llm_enabled=True,
                )
                for i, t in enumerate(ANLAGE1_QUESTIONS, start=1)
            ]

<<<<<<< HEAD
        cfg = Anlage1Config.objects.first()

        def _llm_enabled(q: Anlage1Question) -> bool:
            enabled = q.llm_enabled
            if cfg:
                enabled = enabled and getattr(cfg, f"enable_q{q.num}", True)
            return enabled

        llm_questions = [q for q in question_objs if _llm_enabled(q)]

        anlage1_logger.debug(
            "check_anlage1: Zu parsende Anlage1 text_content (ersten 500 Zeichen): %r",
            anlage.text_content[:500] if anlage.text_content else None,
        )
=======
    # Debug-Log für den zu parsenden Text
    anlage1_logger.debug(
        "check_anlage1: Zu parsende Anlage1 text_content (ersten 500 Zeichen): %r",
        anlage.text_content[:500] if anlage.text_content else None,
    )
>>>>>>> 13b9d21f

        parsed = parse_anlage1_questions(anlage.text_content)
<<<<<<< HEAD
        answers: dict[str, str | list | None]
        found_nums: dict[str, str | None] = {}
=======
>>>>>>> 13b9d21f

        if parsed:
            anlage1_logger.info("Strukturiertes Dokument erkannt. Parser wird verwendet.")
            questions = {
                str(q.num): {"answer": parsed.get(str(q.num), {}).get("answer")}
                for q in question_objs
            }
            data = {"task": "check_anlage1", "source": "parser", "questions": questions}
        else:
            data = {"task": "check_anlage1", "questions": {}}

        anlage.analysis_json = data
        anlage.processing_status = BVProjectFile.COMPLETE
        save_fields.append("analysis_json")
    except Exception:
        anlage.processing_status = BVProjectFile.FAILED
        anlage1_logger.exception("Fehler bei der Analyse von Anlage 1")
        raise
    finally:
        anlage.save(update_fields=save_fields)

    return data or {}


def check_anlage2(projekt_id: int, model_name: str | None = None) -> dict:
    """Prüft die zweite Anlage.

    Für jede Funktion aus Anlage 2 wird geprüft, ob sie in der Tabelle der Anlage vorhanden ist.
    Falls ja, werden die Werte direkt übernommen (Quelle: parser).
    Falls nein, wird ein LLM befragt (Quelle: llm).
    Zusätzlich werden für jede Subfrage (anlage2subquestion_set) ebenfalls LLM-Abfragen durchgeführt.
    Das Ergebnis wird als JSON im Analysefeld der Anlage gespeichert.
    """
    projekt = BVProject.objects.get(pk=projekt_id)
    anlage2_logger.debug("Starte check_anlage2 f\u00fcr Projekt %s", projekt_id)
    try:
        anlage = projekt.anlagen.get(anlage_nr=2)
    except (
        BVProjectFile.DoesNotExist
    ) as exc:  # pragma: no cover - sollte selten passieren
        raise ValueError("Anlage 2 fehlt") from exc

    anlage2_logger.debug("Anlage 2 Pfad: %s", anlage.upload.path)
    parser_error: str | None = None
    try:
        table = parser_manager.parse_anlage2(anlage)
    except ValueError as exc:  # pragma: no cover - Fehlkonfiguration
        parser_error = str(exc)
        debug_logger.error("Fehler im Parser: %s", exc)
        anlage.analysis_json = {"parser_error": parser_error}
        anlage.save(update_fields=["analysis_json"])
        table = []
    anlage2_logger.debug("Anlage2 table data: %r", table)
    text = _collect_text(projekt)
    anlage2_logger.debug("Collected project text: %r", text)
    prompt_base = get_prompt(
        "check_anlage2_function",
        (
            "Pr\u00fcfe anhand des folgenden Textes die Funktion. "
            "Gib ein JSON mit den Schl\u00fcsseln 'technisch_verfuegbar' "
            "und 'ki_beteiligung' zur\u00fcck.\n\n"
        ),
    )

    results: list[dict] = []
    for func in Anlage2Function.objects.prefetch_related(
        "anlage2subquestion_set"
    ).order_by("name"):
        anlage2_logger.debug("Pr\u00fcfe Funktion '%s'", func.name)
        norm = _normalize_function_name(func.name)
        row = next(
            (r for r in table if _normalize_function_name(r["funktion"]) == norm),
            None,
        )
        anlage2_logger.debug("Tabellenzeile: %s", row)
        if row is None:
            debug_logger.debug("Parser fand Funktion '%s' nicht", func.name)

        def _val(item, key):
            value = item.get(key)
            if isinstance(value, dict) and "value" in value:
                return value["value"]
            return value

        if (
            row
            and _val(row, "technisch_verfuegbar") is not None
            and _val(row, "ki_beteiligung") is not None
        ):
            vals = {
                "technisch_verfuegbar": row.get("technisch_verfuegbar"),
                "ki_beteiligung": row.get("ki_beteiligung"),
            }
            source = "parser"
            raw = row
        else:
            # Sonst LLM befragen
            prompt_text = f"{prompt_base}Funktion: {func.name}\n\n{text}"
            anlage2_logger.debug(
                "LLM Prompt f\u00fcr Funktion '%s': %s", func.name, prompt_text
            )
            prompt_obj = Prompt(
                name="tmp",
                text=prompt_text,
                use_project_context=True,
            )
            reply = query_llm(
                prompt_obj,
                {},
                model_name=model_name,
                model_type="anlagen",
                project_prompt=projekt.project_prompt if prompt_obj.use_project_context else None,
            )
            anlage2_logger.debug(
                "LLM Antwort f\u00fcr Funktion '%s': %s", func.name, reply
            )
            try:
                raw = json.loads(reply)
            except Exception:  # noqa: BLE001
                raw = {"raw": reply}
            vals = {
                "technisch_verfuegbar": raw.get("technisch_verfuegbar"),
                "ki_beteiligung": raw.get("ki_beteiligung"),
            }
            source = "llm"

        AnlagenFunktionsMetadaten.objects.update_or_create(

            anlage_datei=anlage,
            funktion=func,
        )
        FunktionsErgebnis.objects.create(
            projekt=projekt,
            anlage_datei=anlage,
            funktion=func,
            quelle=source,
            technisch_verfuegbar=_val(vals, "technisch_verfuegbar"),
            ki_beteiligung=_val(vals, "ki_beteiligung"),
        )
        anlage2_logger.debug("Ergebnis Funktion '%s': %s", func.name, vals)
        entry = {"funktion": func.name, **vals, "source": source}
        sub_list: list[dict] = []
        # Für jede Subfrage ebenfalls LLM befragen
        for sub in func.anlage2subquestion_set.all().order_by("id"):
            sub_name = f"{func.name}: {sub.frage_text}"
            sub_row = next(
                (
                    r
                    for r in table
                    if _normalize_function_name(r["funktion"])
                    == _normalize_function_name(sub_name)
                ),
                None,
            )
            if sub_row is None:
                debug_logger.debug("Parser fand Unterfrage '%s' nicht", sub_name)
            prompt_text = f"{prompt_base}Funktion: {sub.frage_text}\n\n{text}"
            anlage2_logger.debug(
                "LLM Prompt f\u00fcr Subfrage '%s': %s", sub.frage_text, prompt_text
            )
            prompt_obj = Prompt(
                name="tmp",
                text=prompt_text,
                use_project_context=True,
            )
            reply = query_llm(
                prompt_obj,
                {},
                model_name=model_name,
                model_type="anlagen",
                project_prompt=projekt.project_prompt if prompt_obj.use_project_context else None,
            )
            anlage2_logger.debug(
                "LLM Antwort f\u00fcr Subfrage '%s': %s", sub.frage_text, reply
            )
            try:
                s_raw = json.loads(reply)
            except Exception:  # noqa: BLE001
                s_raw = {"raw": reply}
            sub_list.append(
                {
                    "frage_text": sub.frage_text,
                    "technisch_verfuegbar": s_raw.get("technisch_verfuegbar"),
                    "ki_beteiligung": s_raw.get("ki_beteiligung"),
                    "source": "llm",
                }
            )
        if sub_list:
            entry["subquestions"] = sub_list
        results.append(entry)

    data = {"task": "check_anlage2", "functions": results}
    if parser_error:
        data["parser_error"] = parser_error
    anlage.analysis_json = data
    anlage.save(update_fields=["analysis_json"])
    anlage2_logger.debug("check_anlage2 Ergebnis: %s", data)
    return data


def analyse_anlage4(projekt_id: int, model_name: str | None = None) -> dict:
    """Analysiert die vierte Anlage."""
    projekt = BVProject.objects.get(pk=projekt_id)
    try:
        anlage = projekt.anlagen.get(anlage_nr=4)
    except BVProjectFile.DoesNotExist as exc:  # pragma: no cover - selten
        raise ValueError("Anlage 4 fehlt") from exc

    cfg = anlage.anlage4_config or Anlage4Config.objects.first()
    parser_cfg = anlage.anlage4_parser_config or Anlage4ParserConfig.objects.first()
    if parser_cfg and (parser_cfg.delimiter_phrase or parser_cfg.table_columns):
        anlage4_logger.debug(
            "analyse_anlage4: benutze Dual-Parser mit config %s", parser_cfg.pk
        )
        auswertungen = parse_anlage4_dual(anlage)
    else:
        anlage4_logger.debug("analyse_anlage4: benutze Standard-Parser")
        auswertungen = parse_anlage4(anlage, cfg)
    anlage4_logger.debug("Gefundene Auswertungen: %s", auswertungen)

    template = ((cfg.prompt_template if cfg else "") or _DEFAULT_A4_PROMPT)

    items: list[dict] = []
    for idx, entry in enumerate(auswertungen):
        if isinstance(entry, dict):
            structured = entry
        else:
            structured = {"name_der_auswertung": entry}
        plausi_data = {**structured, "kontext": projekt.title}
        data_json = json.dumps(plausi_data, ensure_ascii=False)
        try:
            prompt_text = template.format(json=data_json, json_data=data_json)
        except KeyError as exc:  # pragma: no cover - falsches Template
            raise KeyError(f"Platzhalter fehlt im Prompt-Template: {exc}") from exc
        anlage4_logger.debug("A4 Sync Prompt #%s: %s", idx, prompt_text)
        prompt_obj = Prompt(
            name="tmp",
            text=prompt_text,
            use_project_context=True,
        )
        reply = query_llm(
            prompt_obj,
            {},
            model_name=model_name,
            model_type="anlagen",
            project_prompt=projekt.project_prompt if prompt_obj.use_project_context else None,
        )
        anlage4_logger.debug("A4 Sync Raw Response #%s: %s", idx, reply)
        if "```json" in reply:
            reply = reply.split("```json", 1)[1].split("```")[0]
        try:
            result = json.loads(reply)
        except Exception:  # noqa: BLE001
            result = {"raw": reply}
        anlage4_logger.debug("A4 Sync Parsed JSON #%s: %s", idx, result)
        items.append({"structured": structured, "plausibility": result})

    data = {"task": "analyse_anlage4", "items": items}
    anlage.analysis_json = data
    anlage.save(update_fields=["analysis_json"])
    anlage4_logger.debug("A4 Sync Gesamtdaten: %s", data)
    return data


def worker_anlage4_evaluate(
    item_text: str, project_file_id: int, index: int, model_name: str | None = None
) -> dict:
    """Bewertet eine Auswertung aus Anlage 4 im Hintergrund."""

    anlage4_logger.info(
        "worker_anlage4_evaluate gestartet f\u00fcr Datei %s Index %s",
        project_file_id,
        index,
    )
    anlage4_logger.debug("Pr\u00fcfe Auswertung #%s: %s", index, item_text)

    pf = BVProjectFile.objects.get(pk=project_file_id)
    cfg = pf.anlage4_config or Anlage4Config.objects.first()
    template = ((cfg.prompt_template if cfg else "") or _DEFAULT_A4_PROMPT)
    structured = {"name": item_text, "kontext": pf.projekt.title}
    data_json = json.dumps(structured, ensure_ascii=False)
    try:
        prompt_text = template.format(json=data_json, json_data=data_json)
    except KeyError as exc:  # pragma: no cover - falsches Template
        raise KeyError(f"Platzhalter fehlt im Prompt-Template: {exc}") from exc
    anlage4_logger.debug("Anlage4 Prompt #%s: %s", index, prompt_text)
    prompt_obj = Prompt(name="tmp", text=prompt_text)
    reply = query_llm(
        prompt_obj,
        {},
        model_name=model_name,
        model_type="anlagen",
        project_prompt=pf.projekt.project_prompt,
    )
    anlage4_logger.debug("Anlage4 Raw Response #%s: %s", index, reply)
    try:
        data = json.loads(reply)
    except Exception:  # noqa: BLE001
        data = {"raw": reply}
    anlage4_logger.debug("Anlage4 Parsed JSON #%s: %s", index, data)
    anlage4_logger.debug("Ergebnis f\u00fcr Auswertung #%s: %s", index, data)

    analysis = pf.analysis_json or {"items": []}
    items = analysis.get("items") or []
    while len(items) <= index:
        items.append({"text": item_text, "structured": {"name_der_auswertung": item_text}})
    items[index]["structured"] = {"name_der_auswertung": item_text}
    items[index]["plausibility"] = data
    analysis["items"] = items
    pf.analysis_json = analysis
    pf.save(update_fields=["analysis_json"])
    anlage4_logger.debug("Speichere Analyse JSON: %s", analysis)
    anlage4_logger.info(
        "worker_anlage4_evaluate beendet für Datei %s Index %s",
        project_file_id,
        index,
    )
    return data



def worker_a4_plausibility(structured: dict, pf_id: int, index: int, model_name: str | None = None) -> dict:
    """Bewertet einen strukturierten Eintrag."""

    pf = BVProjectFile.objects.get(pk=pf_id)
    cfg = pf.anlage4_config or Anlage4Config.objects.first()
    template = ((cfg.prompt_template if cfg else "") or _DEFAULT_A4_PROMPT)
    data_json = json.dumps(structured, ensure_ascii=False)
    try:
        prompt_text = template.format(json=data_json, json_data=data_json)
    except KeyError as exc:  # pragma: no cover - falsches Template
        raise KeyError(f"Platzhalter fehlt im Prompt-Template: {exc}") from exc
    anlage4_logger.debug("A4 Plausi Prompt #%s: %s", index, prompt_text)
    prompt_obj = Prompt(name="tmp", text=prompt_text)
    reply = query_llm(
        prompt_obj,
        {},
        model_name=model_name,
        model_type="anlagen",
        project_prompt=pf.projekt.project_prompt,
    )
    anlage4_logger.debug("A4 Plausi Raw Response #%s: %s", index, reply)
    try:
        data = json.loads(reply)
    except Exception:  # noqa: BLE001
        data = {"raw": reply}
    anlage4_logger.debug("A4 Plausi Parsed JSON #%s: %s", index, data)

    analysis = pf.analysis_json or {"items": []}
    items = analysis.get("items") or []
    while len(items) <= index:
        items.append({})
    items[index]["plausibility"] = data
    analysis["items"] = items
    pf.analysis_json = analysis
    pf.save(update_fields=["analysis_json"])
    anlage4_logger.debug("A4 Plausi gespeichertes JSON #%s: %s", index, analysis)
    return data


def analyse_anlage4_async(projekt_id: int, model_name: str | None = None) -> dict:
    """Startet die asynchrone Analyse von Anlage 4."""

    projekt = BVProject.objects.get(pk=projekt_id)
    try:
        anlage = projekt.anlagen.get(anlage_nr=4)
    except BVProjectFile.DoesNotExist as exc:  # pragma: no cover - selten
        raise ValueError("Anlage 4 fehlt") from exc

    cfg = anlage.anlage4_config or Anlage4Config.objects.first()
    parser_cfg = anlage.anlage4_parser_config or Anlage4ParserConfig.objects.first()
    use_dual = parser_cfg and (parser_cfg.delimiter_phrase or parser_cfg.table_columns)
    if use_dual:
        anlage4_logger.debug(
            "analyse_anlage4_async: benutze Dual-Parser mit config %s",
            parser_cfg.pk,
        )
        auswertungen = parse_anlage4_dual(anlage)
    else:
        anlage4_logger.debug("analyse_anlage4_async: benutze Standard-Parser")
        auswertungen = parse_anlage4(anlage, cfg)
    anlage4_logger.debug("Async gefundene Auswertungen: %s", auswertungen)
    if use_dual:
        items = [{"structured": z} for z in auswertungen]
    else:
        items = [
            {"text": z, "structured": {"name_der_auswertung": z}}
            for z in auswertungen
        ]
    anlage.analysis_json = {"items": items}
    anlage.save(update_fields=["analysis_json"])
    anlage4_logger.debug("Async initiales JSON gespeichert: %s", anlage.analysis_json)

    for idx, item in enumerate(items):
        if use_dual:
            async_task(
                "core.llm_tasks.worker_a4_plausibility",
                {**item["structured"], "kontext": projekt.title},
                anlage.pk,
                idx,
                model_name,
            )
        else:
            async_task(
                "core.llm_tasks.worker_anlage4_evaluate",
                item["text"],
                anlage.pk,
                idx,
                model_name,
            )
        anlage4_logger.debug("A4 Eval Task #%s geplant", idx)

    return anlage.analysis_json


def check_anlage2_functions(
    projekt_id: int, model_name: str | None = None
) -> list[dict]:
    """Pr\xfcft alle Funktionen aus Anlage 2 einzeln."""
    projekt = BVProject.objects.get(pk=projekt_id)
    try:
        anlage = projekt.anlagen.get(anlage_nr=2)
    except BVProjectFile.DoesNotExist as exc:  # pragma: no cover - selten
        raise ValueError("Anlage 2 fehlt") from exc
    text = _collect_text(projekt)
    prompt_base = get_prompt(
        "check_anlage2_function",
        (
            "Pr\u00fcfe anhand des folgenden Textes die Funktion. "
            "Gib ein JSON mit den Schl\u00fcsseln 'technisch_verfuegbar' "
            "und 'ki_beteiligung' zur\u00fcck.\n\n"
        ),
    )
    results: list[dict] = []
    for func in Anlage2Function.objects.order_by("name"):
        prompt_text = f"{prompt_base}Funktion: {func.name}\n\n{text}"
        prompt_obj = Prompt(
            name="tmp",
            text=prompt_text,
            use_project_context=True,
        )
        reply = query_llm(
            prompt_obj,
            {},
            model_name=model_name,
            model_type="anlagen",
            project_prompt=projekt.project_prompt if prompt_obj.use_project_context else None,
        )
        try:
            data = json.loads(reply)
        except Exception:  # noqa: BLE001
            data = {"raw": reply}
        vals = {
            "technisch_verfuegbar": data.get("technisch_verfuegbar"),
            "ki_beteiligung": data.get("ki_beteiligung"),
        }

        AnlagenFunktionsMetadaten.objects.update_or_create(

            anlage_datei=anlage,
            funktion=func,
        )
        FunktionsErgebnis.objects.create(
            projekt=projekt,
            anlage_datei=anlage,
            funktion=func,
            quelle="llm",
            technisch_verfuegbar=vals.get("technisch_verfuegbar"),
            ki_beteiligung=vals.get("ki_beteiligung"),
        )
        results.append({**vals, "source": "llm", "funktion": func.name})
    if anlage:
        anlage.verification_task_id = ""
        anlage.save(update_fields=["verification_task_id"])
    return results


def run_conditional_anlage2_check(
    projekt_id: int, model_name: str | None = None
) -> None:
    """Prüft Hauptfunktionen und deren Unterfragen bei positivem Ergebnis."""

    projekt = BVProject.objects.get(pk=projekt_id)
    pf = get_project_file(projekt, 2)
    try:
        if pf:
            pf.processing_status = BVProjectFile.PROCESSING
            pf.save(update_fields=["processing_status"])

        # Alle bisherigen Prüfergebnisse entfernen
        AnlagenFunktionsMetadaten.objects.filter(
            anlage_datei__projekt=projekt
        ).delete()

        for func in Anlage2Function.objects.prefetch_related(
            "anlage2subquestion_set"
        ).order_by("name"):
            worker_verify_feature(
                projekt_id, "function", func.id, model_name
            )
            res = AnlagenFunktionsMetadaten.objects.filter(
                anlage_datei__projekt_id=projekt_id,
                funktion=func,
                subquestion__isnull=True,
            ).first()

            doc_ok = False

            if doc_ok:
                for sub in func.anlage2subquestion_set.all():
                    worker_verify_feature(
                        projekt_id, "subquestion", sub.id, model_name
                    )

        pf = get_project_file(projekt, 2)
        if pf:
            pf.verification_task_id = ""
            pf.processing_status = BVProjectFile.COMPLETE
            pf.save(update_fields=["verification_task_id", "processing_status"])
    except Exception:
        if pf:
            pf.processing_status = BVProjectFile.FAILED
            pf.save(update_fields=["processing_status"])
        raise


def worker_verify_feature(
    project_id: int,
    object_type: str,
    object_id: int,
    model_name: str | None = None,
) -> dict[str, bool | str | None]:
    """Pr\u00fcft im Hintergrund das Vorhandensein einer Einzelfunktion."""

    logger.info(
        "worker_verify_feature gestartet für Projekt %s Objekt %s %s",
        project_id,
        object_type,
        object_id,
    )
    workflow_logger.info(
        "[%s] - KI-CHECK START - Pr\u00fcfe Objekt [Typ: %s, ID: %s]",
        project_id,
        object_type,
        object_id,
    )

    projekt = BVProject.objects.get(pk=project_id)
    pf = get_project_file(projekt, 2)


    gutachten_text = ""
    if projekt.gutachten_file:
        path = Path(settings.MEDIA_ROOT) / projekt.gutachten_file.name
        try:
            gutachten_text = extract_text(path)
        except Exception as exc:  # noqa: BLE001
            logger.warning("Gutachten konnte nicht geladen werden: %s", exc)
    context: dict[str, str] = {"gutachten": gutachten_text}

    obj_to_check = None
    lookup_key: str | None = None

    if object_type == "function":
        obj_to_check = Anlage2Function.objects.get(pk=object_id)
        context["function_name"] = obj_to_check.name
        lookup_key = obj_to_check.name
    elif object_type == "subquestion":
        obj_to_check = Anlage2SubQuestion.objects.get(pk=object_id)
        context["function_name"] = obj_to_check.funktion.name
        context["subquestion_text"] = obj_to_check.frage_text
        lookup_key = f"{obj_to_check.funktion.name}: {obj_to_check.frage_text}"
    else:
        raise ValueError("invalid object_type")

    try:
        prompt_name = (
            "anlage2_feature_verification"
            if object_type == "function"
            else "anlage2_subquestion_possibility_check"
        )
        prompt_obj = Prompt.objects.get(name=prompt_name)
    except Prompt.DoesNotExist:
        logger.error("Prompt '%s' nicht gefunden!", prompt_name)
        if object_type == "function":
            prompt_obj = Prompt(
                text=(
                    "Du bist ein Experte f\u00fcr IT-Systeme und Software-Architektur. "
                    "Bewerte die folgende Aussage ausschlie\u00dflich basierend auf deinem "
                    "allgemeinen Wissen \u00fcber die Software '{software_name}'. "
                    'Antworte NUR mit "Ja", "Nein" oder "Unsicher". '
                    "Aussage: Besitzt die Software '{software_name}' typischerweise "
                    "die Funktion oder Eigenschaft '{function_name}'?\n\n{gutachten}"
                ),
                use_system_role=False,
            )
        else:
            prompt_obj = Prompt(
                text=(
                    "Im Kontext der Funktion '{function_name}' der Software '{software_name}': "
                    "Ist die spezifische Anforderung '{subquestion_text}' technisch m\u00f6glich? "
                    "Antworte nur mit 'Ja', 'Nein' oder 'Unsicher'."
                ),
                use_system_role=False,
            )

    software_list = projekt.software_list

    name = context["function_name"]

    individual_results: list[bool | None] = []
    for software in software_list:
        context["software_name"] = software
        reply = query_llm(
            prompt_obj,
            context,
            model_name=model_name,
            model_type="anlagen",
            temperature=0.1,
            project_prompt=projekt.project_prompt if prompt_obj.use_project_context else None,
        )
        ans = reply.strip()
        try:
            json_data = json.loads(ans)
        except Exception:  # noqa: BLE001
            json_data = None
        if isinstance(json_data, dict) and "technisch_verfuegbar" in json_data:
            val = json_data.get("technisch_verfuegbar")
            individual_results.append(val if isinstance(val, bool) else None)
            continue
        low = ans.lower()
        if low.startswith("ja"):
            individual_results.append(True)
        elif low.startswith("nein"):
            individual_results.append(False)
        else:
            individual_results.append(None)

    has_true = True in individual_results
    has_false = False in individual_results
    has_none = None in individual_results

    if has_true:
        result = True
    elif not has_false and has_none:
        result = None
    elif has_false and not has_none:
        result = False
    elif has_false and has_none:
        result = None
    else:
        result = False

    justification = ""
    ai_involved: bool | None = None
    ai_reason = ""
    if result is True or result is None:
        try:
            just_prompt_name = (
                "anlage2_feature_justification"
                if object_type == "function"
                else "anlage2_subquestion_justification_check"
            )
            just_prompt_obj = Prompt.objects.get(name=just_prompt_name)
        except Prompt.DoesNotExist:
            if object_type == "function":
                just_prompt_obj = Prompt(
                    text=(
                        "Warum besitzt die Software '{software_name}' typischerweise die "
                        "Funktion oder Eigenschaft '{function_name}'?   Ist es m\u00f6glich "
                        "mit der {function_name} eine Leistungskontrolle oder eine "
                        "Verhaltenskontrolle im Sinne des \xa787 Abs. 1 Nr. 6 BetrVg durchzuf\u00fchren?  Wenn ja, wie?"
                    ),
                    use_system_role=False,
                )
            else:
                just_prompt_obj = Prompt(
                    text=(
                        " [SYSTEM]\nDu bist Fachautor*in f\u00fcr IT-Mitbestimmung (\xa787 Abs. 1 Nr. 6 BetrVG).\n"
                        "Antworte Unterfrage pr\u00e4gnant in **maximal zwei S\u00e4tzen** (insgesamt \u2264 65 W\u00f6rter) und erf\u00fclle folgende Regeln :\n\n"
                        "1. Starte Teil A mit \u201eTypischer Zweck: \u2026\u201c  \n2. Starte Teil B mit \u201eKontrolle: Ja, \u2026\u201c oder \u201eKontrolle: Nein, \u2026\u201c.  \n"
                        "3. Nenne exakt die \u00fcbergebene Funktion/Eigenschaft, erfinde nichts dazu.  \n"
                        "4. Erkl\u00e4re knapp *warum* mit der Funktion die Unterfrage (oder warum nicht) eine Leistungs- oder Verhaltenskontrolle m\u00f6glich ist.  \n"
                        "5. Verwende Alltagssprache, keine Marketing-Floskeln.\n\n"
                        " [USER]\nSoftware: {{software_name}}  \nFunktion/Eigenschaft: {{function_name}}  \nUnterfrage: \"{{subquestion_text}}\""
                    ),
                    use_system_role=False,
                )
        idx = 0
        if result is True and True in individual_results:
            idx = individual_results.index(True)
        elif result is None and None in individual_results:
            idx = individual_results.index(None)
        context["software_name"] = software_list[idx]
        justification = query_llm(
            just_prompt_obj,
            context,
            model_name=model_name,
            model_type="anlagen",
            temperature=0.1,
            project_prompt=projekt.project_prompt if just_prompt_obj.use_project_context else None,
        ).strip()

        if result is True:
            try:
                ai_check_obj = Prompt.objects.get(name="anlage2_ai_involvement_check")
            except Prompt.DoesNotExist:
                ai_check_obj = Prompt(
                    text=(
                        "Antworte ausschließlich mit 'Ja' oder 'Nein'. Frage: Beinhaltet die "
                        "Funktion '{function_name}' der Software '{software_name}' typischerweise eine KI-Komponente?"
                    ),
                    use_system_role=False,
                )
            context["software_name"] = software_list[idx]
            ai_reply = (
                query_llm(
                    ai_check_obj,
                    {"software_name": context["software_name"], "function_name": name},
                    model_name=model_name,
                    model_type="anlagen",
                    temperature=0.1,
                    project_prompt=projekt.project_prompt if ai_check_obj.use_project_context else None,
                )
                .strip()
                .lower()
            )
            if ai_reply.startswith("ja"):
                ai_involved = True
            elif ai_reply.startswith("nein"):
                ai_involved = False
            else:
                ai_involved = None

            if ai_involved:
                try:
                    ai_just_obj = Prompt.objects.get(name="anlage2_ai_verification_prompt")
                except Prompt.DoesNotExist:
                    ai_just_obj = Prompt(
                        text=(
                            "Gib eine kurze Begründung, warum die Funktion '{function_name}' "
                            "(oder die Unterfrage '{subquestion_text}') der Software "
                            "'{software_name}' eine KI-Komponente beinhaltet oder beinhalten kann, "
                            "insbesondere im Hinblick auf die Verarbeitung unstrukturierter Daten "
                            "oder nicht-deterministischer Ergebnisse."
                        ),
                        use_system_role=False,
                    )
                ai_reason = query_llm(
                    ai_just_obj,
                    {
                        "software_name": context["software_name"],
                        "function_name": name,
                        "subquestion_text": context.get("subquestion_text", ""),
                    },
                    model_name=model_name,
                    model_type="anlagen",
                    temperature=0.1,
                    project_prompt=projekt.project_prompt if ai_just_obj.use_project_context else None,
                ).strip()

    # Ergebnisdictionary für Datenbank und Rückgabewert
    verification_result = {
        "technisch_verfuegbar": result,
        "ki_begruendung": justification,
        "ki_beteiligt": ai_involved,
        "ki_beteiligt_begruendung": ai_reason,
    }
    workflow_logger.info(
        "[%s] - KI-CHECK ERGEBNIS - Objekt [ID: %s] -> result: %s",
        project_id,
        object_id,
        json.dumps(verification_result, ensure_ascii=False),
    )

    func_id = obj_to_check.id if object_type == "function" else obj_to_check.funktion_id
    sub_obj = None
    if object_type == "subquestion":
        sub_obj = obj_to_check
    tv = verification_result.get("technisch_verfuegbar")
    ki_bet = verification_result.get("ki_beteiligt")
    res, _ = AnlagenFunktionsMetadaten.objects.update_or_create(
        anlage_datei=pf,
        funktion_id=func_id,
        subquestion=sub_obj,
        defaults={},
    )

    auto_val = _calc_auto_negotiable(tv, ki_bet)

    try:
        if res.is_negotiable_manual_override is None:
            res.is_negotiable = auto_val

        res.save(update_fields=["is_negotiable"])
    except DatabaseError:
        logger.warning(
            "FunktionsErgebnis %s wurde während der Verarbeitung gelöscht. Speichern wird übersprungen.",
            res.pk,
        )
        return verification_result

    try:
        FunktionsErgebnis.objects.create(
            projekt_id=project_id,
            anlage_datei=pf,
            funktion_id=func_id,
            subquestion=sub_obj,
            quelle="ki",
            technisch_verfuegbar=tv,
            ki_beteiligung=ki_bet,
            begruendung=justification,
        )
    except Exception as exc:  # noqa: BLE001
        logger.error("Begr\u00fcndung konnte nicht gespeichert werden: %s", exc)


    logger.info(
        "worker_verify_feature beendet für Projekt %s Objekt %s %s",
        project_id,
        object_type,
        object_id,
    )
    return verification_result


def worker_run_initial_check(
    knowledge_id: int, user_context: str | None = None
) -> dict[str, object]:
    """Führt eine zweistufige LLM-Abfrage zu einer Software durch.

    ``user_context`` ermöglicht Zusatzinformationen, falls die Software nicht
    erkannt wurde.
    """

    logger.info(
        "worker_run_initial_check gestartet für Knowledge %s",
        knowledge_id,
    )
    sk = SoftwareKnowledge.objects.get(pk=knowledge_id)
    software_name = sk.software_name

    result = {"is_known_by_llm": False, "description": ""}
    try:
        # --- Stufe 1: Wissens-Check ---
        prompt_name = (
            "initial_check_knowledge_with_context"
            if user_context
            else "initial_check_knowledge"
        )
        prompt_knowledge = Prompt.objects.get(name=prompt_name)
        prompt1_text = prompt_knowledge.text.format(
            name=software_name,
            user_context=user_context or "",
        )
        tmp_prompt = Prompt(text=prompt1_text, use_system_role=False)
        reply1 = query_llm(
            tmp_prompt,
            {},
            model_type="default",
            project_prompt=sk.projekt.project_prompt,
        )
        sk.is_known_by_llm = "ja" in reply1.strip().lower()
        result["is_known_by_llm"] = sk.is_known_by_llm

        # --- Stufe 2: Beschreibung nur bei positiver Kenntnis ---
        if sk.is_known_by_llm:
            description_prompt = Prompt.objects.get(name="initial_llm_check")
            reply2 = query_llm(
                description_prompt,
                {"name": software_name},
                model_type="default",
                project_prompt=sk.projekt.project_prompt,
            )
            description = reply2.strip()
            sk.description = description
            result["description"] = description
        else:
            sk.description = ""
            result["description"] = ""

    except Prompt.DoesNotExist as exc:  # noqa: BLE001
        logger.error(f"Benötigter Prompt für Initial-Check nicht gefunden: {exc}")
    except Exception:  # noqa: BLE001
        logger.exception("worker_run_initial_check: LLM Fehler")
        sk.is_known_by_llm = False
        sk.description = ""

    sk.last_checked = timezone.now()
    sk.save(update_fields=["is_known_by_llm", "description", "last_checked"])
    logger.info(
        "worker_run_initial_check beendet für Knowledge %s",
        knowledge_id,
    )
    return result


def worker_run_anlage3_vision(project_id: int, model_name: str | None = None) -> dict:
    """Führt die Vision-Prüfung für Anlage 3 im Hintergrund aus."""

    logger.info(
        "worker_run_anlage3_vision gestartet für Projekt %s",
        project_id,
    )
    result = check_anlage3_vision(project_id, model_name=model_name)
    logger.info(
        "worker_run_anlage3_vision beendet für Projekt %s",
        project_id,
    )
    return result


def check_gutachten_functions(projekt_id: int, model_name: str | None = None) -> str:
    """Prüft das Gutachten auf fehlende Funktionen."""
    projekt = BVProject.objects.get(pk=projekt_id)
    if not projekt.gutachten_file:
        raise ValueError("kein Gutachten")
    path = Path(settings.MEDIA_ROOT) / projekt.gutachten_file.name
    text = extract_text(path)
    base_obj = Prompt.objects.filter(name="check_gutachten_functions").first()
    prefix = (
        base_obj.text
        if base_obj
        else (
            "Prüfe das folgende Gutachten auf weitere Funktionen, die nach "
            "\xa7 87 Abs. 1 Nr. 6 mitbestimmungspflichtig sein könnten. "
            "Gib eine kurze Empfehlung als Text zurück.\n\n"
        )
    )
    prompt_obj = Prompt(
        name="tmp",
        text=prefix + text,
        role=base_obj.role if base_obj else None,
        use_project_context=base_obj.use_project_context if base_obj else True,
    )
    reply = query_llm(
        prompt_obj,
        {},
        model_name=model_name,
        model_type="gutachten",
        project_prompt=projekt.project_prompt if prompt_obj.use_project_context else None,
    )
    projekt.gutachten_function_note = reply
    projekt.save(update_fields=["gutachten_function_note"])
    return reply


def worker_generate_gap_summary(result_id: int, model_name: str | None = None) -> dict[str, str]:
    """Erzeugt interne und externe Gap-Texte für ein Review-Ergebnis."""

    logger.info("worker_generate_gap_summary gestartet für Result %s", result_id)

    res = (
        AnlagenFunktionsMetadaten.objects.select_related(
            "anlage_datei",
            "funktion",
            "subquestion",
        ).get(pk=result_id)
    )

    pf = res.anlage_datei
    projekt = pf.projekt

    doc_entry = (
        FunktionsErgebnis.objects.filter(
            anlage_datei=pf,
            funktion=res.funktion,
            subquestion=res.subquestion,
            quelle="parser",
        ).order_by("-created_at").first()
    )
    ai_entry = (
        FunktionsErgebnis.objects.filter(
            anlage_datei=pf,
            funktion=res.funktion,
            subquestion=res.subquestion,
            quelle="ki",
        ).order_by("-created_at").first()
    )
    manual_entry = (
        FunktionsErgebnis.objects.filter(
            anlage_datei=pf,
            funktion=res.funktion,
            subquestion=res.subquestion,
            quelle="manuell",
        ).order_by("-created_at").first()
    )

    context = {
        "funktion": res.funktion.name,
        "unterfrage": res.subquestion.frage_text if res.subquestion else "",
        "dokument_wert": getattr(doc_entry, "technisch_verfuegbar", None),
        "ki_wert": getattr(ai_entry, "technisch_verfuegbar", None),
        "manueller_wert": getattr(manual_entry, "technisch_verfuegbar", None),
        "ki_begruendung": getattr(ai_entry, "begruendung", ""),
    }

    prompt_internal = Prompt.objects.filter(name="gap_summary_internal").first()
    if not prompt_internal:
        prompt_internal = Prompt(name="tmp", text="Formuliere eine technische Zusammenfassung des Konflikts.")
    internal = query_llm(
        prompt_internal,
        context,
        model_name=model_name,
        model_type="gutachten",
        project_prompt=projekt.project_prompt if prompt_internal.use_project_context else None,
    ).strip()

    prompt_external = Prompt.objects.filter(name="gap_communication_external").first()
    if not prompt_external:
        prompt_external = Prompt(name="tmp", text="Formuliere eine freundliche Rückfrage an den Fachbereich.")
    external = query_llm(
        prompt_external,
        context,
        model_name=model_name,
        model_type="gutachten",
        project_prompt=projekt.project_prompt if prompt_external.use_project_context else None,
    ).strip()

    res.gap_notiz = internal
    res.gap_summary = external
    res.save(update_fields=["gap_notiz", "gap_summary"])

    FunktionsErgebnis.objects.create(
        projekt=projekt,
        anlage_datei=pf,
        funktion=res.funktion,
        subquestion=res.subquestion,
        quelle="gap",
        gap_begruendung_intern=internal,
        gap_begruendung_extern=external,
    )

    logger.info("worker_generate_gap_summary beendet für Result %s", result_id)
    return {"intern": internal, "extern": external}



def check_anlage5(projekt_id: int, model_name: str | None = None) -> dict:
    """Pr\u00fcft Anlage 5 auf vorhandene Standardzwecke.

    Das optionale Argument ``model_name`` ist derzeit ohne Funktion und dient
    lediglich der Vereinheitlichung der API.\n    """

    anlage5_logger.info("check_anlage5 gestartet f\u00fcr Projekt %s", projekt_id)

    projekt = BVProject.objects.get(pk=projekt_id)
    try:
        anlage = projekt.anlagen.get(anlage_nr=5)
    except BVProjectFile.DoesNotExist as exc:
        anlage5_logger.error("Anlage 5 fehlt f\u00fcr Projekt %s", projekt_id)
        raise ValueError("Anlage 5 fehlt") from exc

    path = Path(anlage.upload.path)
    anlage5_logger.debug("Pfad der Anlage 5: %s", path)

    try:
        document_text = extract_text(path)
        anlage5_logger.debug("Textextraktion erfolgreich: %r", document_text[:200])
    except Exception as exc:  # noqa: BLE001 - unerwarteter Fehler beim Parsen
        anlage5_logger.exception("Textextraktion fehlgeschlagen: %s", exc)
        document_text = ""

    found_purposes: list[ZweckKategorieA] = []
    anlage5_logger.debug("Starte Zweck-Analyse")
    for zweck in ZweckKategorieA.objects.order_by("id"):
        threshold = 95
        score = fuzz.partial_ratio(zweck.beschreibung.lower(), document_text.lower())
        anlage5_logger.debug(
            "Zweck '%s' Score=%s -> %s",
            zweck.beschreibung,
            score,
            "gefunden" if score >= threshold else "nicht gefunden",
        )
        if score >= threshold:
            found_purposes.append(zweck)

    other_text = ""
    m = re.search(
        r"Sonstige Zwecke zur Leistungs- oder und Verhaltenskontrolle[:\s-]*([^\n]*)",
        document_text,
        flags=re.I,
    )
    if m:
        other_text = m.group(1).strip()
        anlage5_logger.debug("Sonstige Zwecke gefunden: %r", other_text)
        if re.fullmatch(r"[-_]*", other_text) or other_text.lower() in {
            "n/a",
            "keine",
            "-",
        }:
            other_text = ""
            anlage5_logger.debug("Sonstige Zwecke sind nur ein Platzhalter")
    else:
        anlage5_logger.debug("Sonstige Zwecke nicht gefunden")

    review, created = Anlage5Review.objects.get_or_create(project_file=anlage)
    anlage5_logger.debug(
        "%s Anlage5Review Objekt mit ID %s",
        "Erstelle" if created else "Aktualisiere",
        review.pk,
    )
    review.sonstige_zwecke = other_text
    review.save(update_fields=["sonstige_zwecke"])
    review.found_purposes.set(found_purposes)
    anlage5_logger.debug(
        "Gespeicherte Zwecke: %s, Sonstige Zwecke Text: %r",
        [p.id for p in found_purposes],
        other_text,
    )

    all_found = len(found_purposes) == ZweckKategorieA.objects.count() and not other_text
    anlage5_logger.debug(
        "Alle Zwecke gefunden: %s, Sonstige Zwecke vorhanden: %s -> verhandlungsfaehig=%s",
        len(found_purposes) == ZweckKategorieA.objects.count(),
        bool(other_text),
        all_found,
    )
    anlage.verhandlungsfaehig = all_found
    anlage.save(update_fields=["verhandlungsfaehig"])

    result = {
        "task": "check_anlage5",
        "purposes": [p.id for p in found_purposes],
        "sonstige": other_text,
    }
    anlage5_logger.info("check_anlage5 beendet f\u00fcr Projekt %s mit %s", projekt_id, result)
    return result<|MERGE_RESOLUTION|>--- conflicted
+++ resolved
@@ -850,35 +850,16 @@
                 for i, t in enumerate(ANLAGE1_QUESTIONS, start=1)
             ]
 
-<<<<<<< HEAD
-        cfg = Anlage1Config.objects.first()
-
-        def _llm_enabled(q: Anlage1Question) -> bool:
-            enabled = q.llm_enabled
-            if cfg:
-                enabled = enabled and getattr(cfg, f"enable_q{q.num}", True)
-            return enabled
-
-        llm_questions = [q for q in question_objs if _llm_enabled(q)]
-
-        anlage1_logger.debug(
-            "check_anlage1: Zu parsende Anlage1 text_content (ersten 500 Zeichen): %r",
-            anlage.text_content[:500] if anlage.text_content else None,
-        )
-=======
-    # Debug-Log für den zu parsenden Text
+
     anlage1_logger.debug(
         "check_anlage1: Zu parsende Anlage1 text_content (ersten 500 Zeichen): %r",
         anlage.text_content[:500] if anlage.text_content else None,
     )
->>>>>>> 13b9d21f
+
 
         parsed = parse_anlage1_questions(anlage.text_content)
-<<<<<<< HEAD
-        answers: dict[str, str | list | None]
-        found_nums: dict[str, str | None] = {}
-=======
->>>>>>> 13b9d21f
+ound_nums: dict[str, str | None] = {}
+
 
         if parsed:
             anlage1_logger.info("Strukturiertes Dokument erkannt. Parser wird verwendet.")
