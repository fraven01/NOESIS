--- conflicted
+++ resolved
@@ -1900,32 +1900,10 @@
         "ki_begruendung": getattr(ai_entry, "begruendung", ""),
     }
 
-<<<<<<< HEAD
+
     internal = ""
     external = ""
-=======
-    prompt_internal = Prompt.objects.filter(name__iexact="gap_summary_internal").first()
-    if not prompt_internal:
-        prompt_internal = Prompt(name="tmp", text="Formuliere eine technische Zusammenfassung des Konflikts.")
-    internal = query_llm(
-        prompt_internal,
-        context,
-        model_name=model_name,
-        model_type="gutachten",
-        project_prompt=projekt.project_prompt if prompt_internal.use_project_context else None,
-    ).strip()
-
-    prompt_external = Prompt.objects.filter(name__iexact="gap_communication_external").first()
-    if not prompt_external:
-        prompt_external = Prompt(name="tmp", text="Formuliere eine freundliche Rückfrage an den Fachbereich.")
-    external = query_llm(
-        prompt_external,
-        context,
-        model_name=model_name,
-        model_type="gutachten",
-        project_prompt=projekt.project_prompt if prompt_external.use_project_context else None,
-    ).strip()
->>>>>>> ea45c72f
+
 
     res.gap_notiz = internal
     res.gap_summary = external
