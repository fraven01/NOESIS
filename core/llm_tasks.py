"""LLM-gest\xfctzte Aufgaben f\xfcr BV-Projekte."""

from __future__ import annotations

import json
import logging
import re
import uuid
from pathlib import Path

from django.conf import settings

from .models import (
    BVProject,
    BVProjectFile,
    Prompt,
    Anlage1Config,
    Anlage1Question,
    Anlage2Function,
    Anlage2FunctionResult,
)
from .llm_utils import query_llm
from .docx_utils import parse_anlage2_table, extract_text
from docx import Document

logger = logging.getLogger(__name__)

ANLAGE1_QUESTIONS = [
    "Frage 1: Extrahiere alle Unternehmen als Liste.",
    "Frage 2: Extrahiere alle Fachbereiche als Liste.",
    "Frage 3: Liste alle Hersteller und Produktnamen auf.",
    "Frage 4: Lege den Textblock als question4_raw ab.",
    "Frage 5: Fasse den Zweck des Systems in einem Satz.",
    "Frage 6: Extrahiere Web-URLs.",
    "Frage 7: Extrahiere ersetzte Systeme.",
    "Frage 8: Extrahiere Legacy-Funktionen.",
    "Frage 9: Lege den Text als question9_raw ab.",
]

# Vorlage für die Bewertung einzelner Antworten.
_ANLAGE1_EVAL = (
    "Bewerte die Antwort auf Frage {num}. Mögliche Status: 'ok', 'unklar',"
    " 'unvollständig'. Gib ein JSON mit den Schlüsseln 'status',"
    " 'hinweis' und optional 'vorschlag' zurück.\n\nFrage: {question}\nAntwort: {answer}"
)

_ANLAGE1_INTRO = "System: Du bist ein juristisch-technischer Prüf-Assistent für Systembeschreibungen.\n\n"
_ANLAGE1_IT = "IT-Landschaft: Fasse den Abschnitt zusammen, der die Einbettung in die IT-Landschaft beschreibt.\n"
_ANLAGE1_SUFFIX = (
    "Konsistenzprüfung und Stichworte. Gib ein JSON im vorgegebenen Schema zurück.\n\n"
)


def _add_editable_flags(data: dict) -> dict:
    """Ergänzt jedes Feld eines Dictionaries um ein ``editable``-Flag."""
    if isinstance(data, dict):
        return {k: {"value": v, "editable": True} for k, v in data.items()}
    return data


def get_prompt(name: str, default: str) -> str:
    """Lade einen Prompt-Text aus der Datenbank."""
    try:
        return Prompt.objects.get(name=name).text
    except Prompt.DoesNotExist:
        return default


def _collect_text(projekt: BVProject) -> str:
    """Fasst die Textinhalte aller Anlagen zusammen."""
    parts: list[str] = []
    for anlage in projekt.anlagen.all():
        if anlage.text_content:
            parts.append(f"Anlage {anlage.anlage_nr}\n{anlage.text_content}")
    return "\n\n".join(parts)


def parse_structured_anlage(text_content: str) -> dict | None:
    """Parst eine strukturiert aufgebaute Anlage."""
    if not text_content:
        return None
    lines = [line.strip() for line in text_content.split("\u00b6") if line.strip()]
    question_pattern = re.compile(r"^(\d+)\.->.*\?$")
    if not any(question_pattern.match(line) for line in lines):
        return None
    parsed: dict[str, str] = {}
    for idx, line in enumerate(lines):
        m = question_pattern.match(line)
        if m:
            qnum = m.group(1)
            if idx + 1 < len(lines):
                ans = lines[idx + 1]
                if not question_pattern.match(ans):
                    parsed[qnum] = ans
    return parsed if parsed else None


def _clean_text(text: str) -> str:
    """Bereinigt Sonderzeichen vor dem Parsen."""
    text = text.replace("\\n", " ")
    text = text.replace("\n", " ").replace("\r", " ").replace("\t", " ")
    text = text.replace("\u00b6", " ")
    text = re.sub(r" {2,}", " ", text)
    return text.strip()


def parse_anlage1_questions(
    text_content: str,
) -> dict[str, dict[str, str | None]] | None:
    """Sucht die Texte der Anlage-1-Fragen und extrahiert die Antworten."""
    logger.debug(
        "parse_anlage1_questions: Aufruf mit text_content=%r",
        text_content[:200] if text_content else None,
    )
    if not text_content:
        logger.debug("parse_anlage1_questions: Kein Text übergeben.")
        return None

    text_content = _clean_text(text_content)

    cfg = Anlage1Config.objects.first()
    questions_all = list(
        Anlage1Question.objects.prefetch_related("variants").order_by("num")
    )
    questions = []
    for q in questions_all:
        enabled = q.parser_enabled
        if cfg:
            enabled = enabled and getattr(cfg, f"enable_q{q.num}", True)
        if enabled:
            questions.append(q)
    if not questions:
        logger.debug("parse_anlage1_questions: Keine aktiven Fragen vorhanden.")
        return None

    matches: list[tuple[int, int, int, str]] = []
    for q in questions:
        best: tuple[int, int, str] | None = None
        variants = [q.text] + [v.text for v in q.variants.all()]
        for var in variants:
            clean_var = _clean_text(var)
            m_start = re.match(r"Frage\s+\d+(?:\.\d+)?[:.]?\s*(.*)", clean_var)
            if m_start:
                rest = m_start.group(1)
                pattern = re.compile(
                    r"Frage\s+\d+(?:\.\d+)?[:.]?\s*" + re.escape(_clean_text(rest))
                )
            else:
                pattern = re.compile(re.escape(clean_var))
            m = pattern.search(text_content)
            if m and (best is None or m.start() < best[0]):
                best = (m.start(), m.end(), m.group(0))
        if best:
            matches.append((best[0], best[1], q.num, best[2]))
            logger.debug(
                "parse_anlage1_questions: Frage %s gefunden an Position %d",
                q.num,
                best[0],
            )

    if not matches:
        logger.debug("parse_anlage1_questions: Keine Fragen im Text gefunden.")
        return None

    matches.sort(key=lambda x: x[0])
    parsed: dict[str, dict[str, str | None]] = {}
    for idx, (start, end, num, matched_text) in enumerate(matches):
        next_start = (
            matches[idx + 1][0] if idx + 1 < len(matches) else len(text_content)
        )
        ans = text_content[end:next_start].replace("\u00b6", "").strip() or None
        found = re.search(r"Frage\s+(\d+(?:\.\d+)?)", matched_text)
        found_num = found.group(1) if found else None
        parsed[str(num)] = {"answer": ans, "found_num": found_num}
        logger.debug(
            "parse_anlage1_questions: Antwort f\xfcr Frage %s: %r",
            num,
            parsed[str(num)]["answer"],
        )

    logger.debug(
        "parse_anlage1_questions: Ergebnis: %r",
        parsed if parsed else None,
    )
    return parsed if parsed else None


def _parse_anlage2(text_content: str) -> list[str] | None:
    """Extrahiert Funktionslisten aus Anlage 2."""
    if not text_content:
        return None
    text = text_content.replace("\u00b6", "\n")
    lines = [line.strip() for line in text.splitlines() if line.strip()]

    table_like = any(
        ("|" in line and line.count("|") >= 1) or "\t" in line for line in lines
    )
    if table_like:
        prompt = get_prompt(
            "anlage2_table",
            "Extrahiere die Funktionsnamen aus der folgenden Tabelle als JSON-Liste:\n\n",
        )
        reply = query_llm(prompt + text_content, model_name=None, model_type="anlagen")
        try:
            data = json.loads(reply)
            if isinstance(data, list):
                return [str(x) for x in data]
        except Exception:  # noqa: BLE001
            logger.warning("_parse_anlage2: LLM Antwort kein JSON: %s", reply)
        return None

    bullet_re = re.compile(r"^(?:[-*]|\d+[.)]|[a-z]\))\s*(.+)$", re.I)
    functions: list[str] = []
    capture = False
    for line in lines:
        lower = line.lower()
        if not capture and "funktion" in lower and "?" in line:
            capture = True
            continue
        m = bullet_re.match(line)
        if capture and m:
            functions.append(m.group(1).strip())
            continue
        if capture and not m:
            break
        if not capture and m:
            functions.append(m.group(1).strip())
    return functions or None


def analyse_anlage2(projekt_id: int, model_name: str | None = None) -> dict:
    """Analysiert Anlage 2 im Kontext der Systembeschreibung."""
    projekt = BVProject.objects.get(pk=projekt_id)
    try:
        anlage2 = projekt.anlagen.get(anlage_nr=2)
    except (
        BVProjectFile.DoesNotExist
    ) as exc:  # pragma: no cover - sollte selten passieren
        raise ValueError("Anlage 2 fehlt") from exc

    table_data = parse_anlage2_table(Path(anlage2.upload.path))
    table_names = list(table_data.keys())
    anlage_funcs = _parse_anlage2(anlage2.text_content) or []

    missing = [f for f in anlage_funcs if f not in table_names]
    additional = [f for f in table_names if f not in anlage_funcs]

    result = {
        "table_functions": table_data,
        "anlage2_functions": anlage_funcs,
        "missing": missing,
        "additional": additional,
    }

    result = _add_editable_flags(result)
    anlage2.analysis_json = result
    anlage2.save(update_fields=["analysis_json"])
    return result


def classify_system(projekt_id: int, model_name: str | None = None) -> dict:
    """Klassifiziert das System eines Projekts und speichert das Ergebnis."""
    projekt = BVProject.objects.get(pk=projekt_id)
    prefix = get_prompt(
        "classify_system",
        "Bitte klassifiziere das folgende Softwaresystem. Gib ein JSON mit den Schl\xfcsseln 'kategorie' und 'begruendung' zur\xfcck.\n\n",
    )
    prompt = prefix + _collect_text(projekt)
    reply = query_llm(prompt, model_name=model_name, model_type="default")
    try:
        data = json.loads(reply)
    except Exception:  # noqa: BLE001
        logger.warning("LLM Antwort kein JSON: %s", reply)
        data = {"raw": reply}
    data = _add_editable_flags(data)
    projekt.classification_json = data
    projekt.status = BVProject.STATUS_CLASSIFIED
    projekt.save(update_fields=["classification_json", "status"])
    return data


def generate_gutachten(
    projekt_id: int, text: str | None = None, model_name: str | None = None
) -> Path:
    """Erstellt ein Gutachten-Dokument mithilfe eines LLM."""
    projekt = BVProject.objects.get(pk=projekt_id)
    if text is None:
        prefix = get_prompt(
            "generate_gutachten",
            "Erstelle ein technisches Gutachten basierend auf deinem Wissen:\n\n",
        )
        prompt = prefix + projekt.software_typen
        text = query_llm(prompt, model_name=model_name, model_type="gutachten")
    doc = Document()
    for line in text.splitlines():
        doc.add_paragraph(line)
    fname = f"gutachten_{uuid.uuid4().hex}.docx"
    out_dir = Path(settings.MEDIA_ROOT) / "gutachten"
    out_dir.mkdir(parents=True, exist_ok=True)
    path = out_dir / fname
    # Bestehende Datei entfernen, falls vorhanden
    if projekt.gutachten_file and projekt.gutachten_file.name:
        old_path = Path(settings.MEDIA_ROOT) / projekt.gutachten_file.name
        old_path.unlink(missing_ok=True)
    doc.save(path)
    projekt.gutachten_file.name = f"gutachten/{fname}"
    projekt.status = BVProject.STATUS_GUTACHTEN_OK
    projekt.save(update_fields=["gutachten_file", "status"])
    return path


def _check_anlage(projekt_id: int, nr: int, model_name: str | None = None) -> dict:
    """Pr\xfcft eine Anlage und speichert das Ergebnis."""
    projekt = BVProject.objects.get(pk=projekt_id)
    try:
        anlage = projekt.anlagen.get(anlage_nr=nr)
    except (
        BVProjectFile.DoesNotExist
    ) as exc:  # pragma: no cover - Test deckt Abwesenheit nicht ab
        raise ValueError(f"Anlage {nr} fehlt") from exc

    prefix = get_prompt(
        f"check_anlage{nr}",
        "Pr\xfcfe die folgende Anlage auf Vollst\xe4ndigkeit. Gib ein JSON mit 'ok' und 'hinweis' zur\xfcck:\n\n",
    )
    prompt = prefix + anlage.text_content

    reply = query_llm(prompt, model_name=model_name, model_type="anlagen")
    try:
        data = json.loads(reply)
    except Exception as _:
        data = {"raw": reply}

    data = _add_editable_flags(data)
    anlage.analysis_json = data
    anlage.save(update_fields=["analysis_json"])
    return data


def check_anlage1(projekt_id: int, model_name: str | None = None) -> dict:
    """Pr\xfcft die erste Anlage nach neuem Schema."""
    projekt = BVProject.objects.get(pk=projekt_id)
    try:
        anlage = projekt.anlagen.get(anlage_nr=1)
    except (
        BVProjectFile.DoesNotExist
    ) as exc:  # pragma: no cover - sollte selten passieren
        raise ValueError("Anlage 1 fehlt") from exc

    question_objs = list(Anlage1Question.objects.order_by("num"))
    if not question_objs:
        question_objs = [
            Anlage1Question(
                num=i,
                text=t,
                enabled=True,
                parser_enabled=True,
                llm_enabled=True,
            )
            for i, t in enumerate(ANLAGE1_QUESTIONS, start=1)
        ]

    cfg = Anlage1Config.objects.first()

    # Ermittele separat, welche Fragen für das LLM aktiviert sind.
    def _llm_enabled(q: Anlage1Question) -> bool:
        enabled = q.llm_enabled
        if cfg:
            enabled = enabled and getattr(cfg, f"enable_q{q.num}", True)
        return enabled

    llm_questions = [q for q in question_objs if _llm_enabled(q)]

    # Debug-Log für den zu parsenden Text
    logger.debug(
        "check_anlage1: Zu parsende Anlage1 text_content (ersten 500 Zeichen): %r",
        anlage.text_content[:500] if anlage.text_content else None,
    )

    parsed = parse_anlage1_questions(anlage.text_content)
    answers: dict[str, str | list | None]
    found_nums: dict[str, str | None] = {}
    data: dict

    if parsed:
        logger.info("Strukturiertes Dokument erkannt. Parser wird verwendet.")
        answers = {
            str(q.num): parsed.get(str(q.num), {}).get("answer") for q in question_objs
        }
        found_nums = {
            str(q.num): parsed.get(str(q.num), {}).get("found_num")
            for q in question_objs
        }
        data = {"task": "check_anlage1", "source": "parser"}
    else:
        parts = [_ANLAGE1_INTRO]
        for q in llm_questions:
            parts.append(get_prompt(f"anlage1_q{q.num}", q.text) + "\n")
        insert_at = 3 if len(parts) > 2 else len(parts)
        parts.insert(insert_at, _ANLAGE1_IT)
        parts.append(_ANLAGE1_SUFFIX)
        prefix = "".join(parts)
        prompt = prefix + anlage.text_content

        logger.debug(
            "check_anlage1: Sende Prompt an LLM (ersten 500 Zeichen): %r", prompt[:500]
        )
        reply = query_llm(prompt, model_name=model_name, model_type="anlagen")
        logger.debug("check_anlage1: LLM Antwort (ersten 500 Zeichen): %r", reply[:500])
        try:
            data = json.loads(reply)
        except Exception:  # noqa: BLE001
            data = {"raw": reply}
        if data.get("task") != "check_anlage1":
            data = {"task": "check_anlage1"}

        def _val(key: str):
            if isinstance(data.get(key), dict) and "value" in data[key]:
                return data[key]["value"]
            return data.get(key)

        base_answers = {
            "1": _val("companies"),
            "2": _val("departments"),
            "3": _val("vendors"),
            "4": _val("question4_raw"),
            "5": _val("purpose_summary"),
            "6": _val("documentation_links"),
            "7": _val("replaced_systems"),
            "8": _val("legacy_functions"),
            "9": _val("question9_raw"),
        }
        answers = {str(q.num): base_answers.get(str(q.num)) for q in question_objs}
        data["questions"] = {}

    questions: dict[str, dict] = {}
    for q in question_objs:
        key = str(q.num)
        ans = answers.get(key)
        if ans in (None, "", []):
            ans = "leer"
        q_data = {"answer": ans, "status": None, "hinweis": "", "vorschlag": ""}
        if _llm_enabled(q):
            prompt = _ANLAGE1_EVAL.format(num=q.num, question=q.text, answer=ans)
            logger.debug(
                "check_anlage1: Sende Bewertungs-Prompt an LLM (Frage %s): %r",
                q.num,
                prompt,
            )
            try:
                reply = query_llm(prompt, model_name=model_name, model_type="anlagen")
                logger.debug(
                    "check_anlage1: Bewertungs-LLM Antwort (Frage %s): %r", q.num, reply
                )
                fb = json.loads(reply)
            except Exception:  # noqa: BLE001
                fb = {"status": "unklar", "hinweis": "LLM Fehler"}
            q_data["status"] = fb.get("status")
            q_data["hinweis"] = fb.get("hinweis", "")
            q_data["vorschlag"] = fb.get("vorschlag", "")
        found_num = found_nums.get(key)
        if found_num and str(found_num) != key:
            q_data["hinweis"] = (
                f"Entspricht nicht den Frage Anforderungen der IT Rahmen 2.0: Frage {found_num} statt {q.num}."
            )
        questions[key] = q_data

    data["questions"] = questions

    anlage.analysis_json = data
    anlage.save(update_fields=["analysis_json"])
    return data


def check_anlage2(projekt_id: int, model_name: str | None = None) -> dict:
    """Prüft die zweite Anlage.

    Für jede Funktion aus Anlage 2 wird geprüft, ob sie in der Tabelle der Anlage vorhanden ist.
    Falls ja, werden die Werte direkt übernommen (Quelle: parser).
    Falls nein, wird ein LLM befragt (Quelle: llm).
    Zusätzlich werden für jede Subfrage (anlage2subquestion_set) ebenfalls LLM-Abfragen durchgeführt.
    Das Ergebnis wird als JSON im Analysefeld der Anlage gespeichert.
    """
    projekt = BVProject.objects.get(pk=projekt_id)
    try:
        anlage = projekt.anlagen.get(anlage_nr=2)
    except (
        BVProjectFile.DoesNotExist
    ) as exc:  # pragma: no cover - sollte selten passieren
        raise ValueError("Anlage 2 fehlt") from exc

    table = parse_anlage2_table(Path(anlage.upload.path))
    logger.debug("Anlage2 table data: %r", table)
    text = _collect_text(projekt)
    logger.debug("Collected project text: %r", text)
    prompt_base = get_prompt(
        "check_anlage2_function",
        (
            "Pr\u00fcfe anhand des folgenden Textes die Funktion. "
            "Gib ein JSON mit den Schl\u00fcsseln 'technisch_verfuegbar' "
            "und 'ki_beteiligung' zur\u00fcck.\n\n"
        ),
    )

    results: list[dict] = []
    for func in Anlage2Function.objects.prefetch_related(
        "anlage2subquestion_set"
    ).order_by("name"):
        row = table.get(func.name)
        if row and all(v is not None for v in row.values()):
<<<<<<< HEAD
            # Wenn alle Werte aus der Tabelle vorhanden sind, diese übernehmen
            vals = row
=======
            vals = {
                "technisch_verfuegbar": row.get("technisch_verfuegbar"),
                "ki_beteiligung": row.get("ki_beteiligung"),
            }
>>>>>>> 068a4213
            source = "parser"
            raw = row
        else:
            # Sonst LLM befragen
            prompt = f"{prompt_base}Funktion: {func.name}\n\n{text}"
            reply = query_llm(prompt, model_name=model_name, model_type="anlagen")
            try:
                raw = json.loads(reply)
            except Exception:  # noqa: BLE001
                raw = {"raw": reply}
            vals = {
                "technisch_verfuegbar": raw.get("technisch_verfuegbar"),
                "ki_beteiligung": raw.get("ki_beteiligung"),
            }
            source = "llm"
        Anlage2FunctionResult.objects.update_or_create(
            projekt=projekt,
            funktion=func,
            defaults={
                "technisch_verfuegbar": vals.get("technisch_verfuegbar"),
                "ki_beteiligung": vals.get("ki_beteiligung"),
                "raw_json": raw,
                "source": source,
            },
        )
        entry = {"funktion": func.name, **vals, "source": source}
        sub_list: list[dict] = []
        # Für jede Subfrage ebenfalls LLM befragen
        for sub in func.anlage2subquestion_set.all().order_by("id"):
            prompt = f"{prompt_base}Funktion: {sub.frage_text}\n\n{text}"
            reply = query_llm(prompt, model_name=model_name, model_type="anlagen")
            try:
                s_raw = json.loads(reply)
            except Exception:  # noqa: BLE001
                s_raw = {"raw": reply}
            sub_list.append(
                {
                    "frage_text": sub.frage_text,
                    "technisch_verfuegbar": s_raw.get("technisch_verfuegbar"),
                    "ki_beteiligung": s_raw.get("ki_beteiligung"),
                    "source": "llm",
                }
            )
        if sub_list:
            entry["subquestions"] = sub_list
        results.append(entry)

    data = {"task": "check_anlage2", "functions": results}
    anlage.analysis_json = data
    anlage.save(update_fields=["analysis_json"])
    return data


def check_anlage3(projekt_id: int, model_name: str | None = None) -> dict:
    """Pr\xfcft die dritte Anlage."""
    return _check_anlage(projekt_id, 3, model_name)


def check_anlage4(projekt_id: int, model_name: str | None = None) -> dict:
    """Pr\xfcft die vierte Anlage."""
    return _check_anlage(projekt_id, 4, model_name)


def check_anlage5(projekt_id: int, model_name: str | None = None) -> dict:
    """Pr\xfcft die f\xfcnfte Anlage."""
    return _check_anlage(projekt_id, 5, model_name)


def check_anlage6(projekt_id: int, model_name: str | None = None) -> dict:
    """Pr\xfcft die sechste Anlage."""
    return _check_anlage(projekt_id, 6, model_name)


def check_anlage2_functions(
    projekt_id: int, model_name: str | None = None
) -> list[dict]:
    """Pr\xfcft alle Funktionen aus Anlage 2 einzeln."""
    projekt = BVProject.objects.get(pk=projekt_id)
    text = _collect_text(projekt)
    prompt_base = get_prompt(
        "check_anlage2_function",
        (
            "Pr\u00fcfe anhand des folgenden Textes die Funktion. "
            "Gib ein JSON mit den Schl\u00fcsseln 'technisch_verfuegbar' "
            "und 'ki_beteiligung' zur\u00fcck.\n\n"
        ),
    )
    results: list[dict] = []
    for func in Anlage2Function.objects.order_by("name"):
        prompt = f"{prompt_base}Funktion: {func.name}\n\n{text}"
        reply = query_llm(prompt, model_name=model_name, model_type="anlagen")
        try:
            data = json.loads(reply)
        except Exception:  # noqa: BLE001
            data = {"raw": reply}
        vals = {
            "technisch_verfuegbar": data.get("technisch_verfuegbar"),
            "ki_beteiligung": data.get("ki_beteiligung"),
        }
        Anlage2FunctionResult.objects.update_or_create(
            projekt=projekt,
            funktion=func,
            defaults={
                "technisch_verfuegbar": vals.get("technisch_verfuegbar"),
                "ki_beteiligung": vals.get("ki_beteiligung"),
                "raw_json": data,
                "source": "llm",
            },
        )
        results.append({**vals, "source": "llm", "funktion": func.name})
    return results


def check_gutachten_functions(
    projekt_id: int, model_name: str | None = None
) -> str:
    """Prüft das Gutachten auf fehlende Funktionen."""
    projekt = BVProject.objects.get(pk=projekt_id)
    if not projekt.gutachten_file:
        raise ValueError("kein Gutachten")
    path = Path(settings.MEDIA_ROOT) / projekt.gutachten_file.name
    text = extract_text(path)
    prefix = get_prompt(
        "check_gutachten_functions",
        (
            "Prüfe das folgende Gutachten auf weitere Funktionen, die nach "
            "\xa7 87 Abs. 1 Nr. 6 mitbestimmungspflichtig sein könnten. "
            "Gib eine kurze Empfehlung als Text zurück.\n\n"
        ),
    )
    reply = query_llm(prefix + text, model_name=model_name, model_type="gutachten")
    projekt.gutachten_function_note = reply
    projekt.save(update_fields=["gutachten_function_note"])
    return reply<|MERGE_RESOLUTION|>--- conflicted
+++ resolved
@@ -508,15 +508,10 @@
     ).order_by("name"):
         row = table.get(func.name)
         if row and all(v is not None for v in row.values()):
-<<<<<<< HEAD
-            # Wenn alle Werte aus der Tabelle vorhanden sind, diese übernehmen
-            vals = row
-=======
             vals = {
                 "technisch_verfuegbar": row.get("technisch_verfuegbar"),
                 "ki_beteiligung": row.get("ki_beteiligung"),
             }
->>>>>>> 068a4213
             source = "parser"
             raw = row
         else:
@@ -630,9 +625,7 @@
     return results
 
 
-def check_gutachten_functions(
-    projekt_id: int, model_name: str | None = None
-) -> str:
+def check_gutachten_functions(projekt_id: int, model_name: str | None = None) -> str:
     """Prüft das Gutachten auf fehlende Funktionen."""
     projekt = BVProject.objects.get(pk=projekt_id)
     if not projekt.gutachten_file:
