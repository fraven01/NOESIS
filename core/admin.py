from django.contrib import admin
from django.contrib.auth.admin import UserAdmin as BaseUserAdmin
from django.contrib.auth.models import User, Group
from django import forms
from django.utils.html import format_html
from django.contrib.admin.widgets import (
    FilteredSelectMultiple,
    AdminFileWidget,
)
from django.urls import URLPattern, URLResolver, get_resolver
from .models import (
    Tile,
    UserTileAccess,
    Area,
)


def get_url_choices() -> list[tuple[str, str]]:
    """Gibt alle benannten URL-Namen als Auswahl zurück."""
    resolver = get_resolver()
    choices: list[tuple[str, str]] = []

    def collect(patterns):
        for p in patterns:
            if isinstance(p, URLPattern):
                if p.name:
                    label = p.name.replace("_", " ").title()
                    choices.append((p.name, label))
            elif isinstance(p, URLResolver):
                collect(p.url_patterns)

    collect(resolver.url_patterns)
    # Duplikate entfernen
    seen = set()
    unique_choices = []
    for name, label in choices:
        if name not in seen:
            seen.add(name)
            unique_choices.append((name, label))
    return sorted(unique_choices)


class AdminImagePreviewWidget(AdminFileWidget):
    """Widget mit Bildvorschau."""

    def render(self, name, value, attrs=None, renderer=None):
        output = []
        if value and getattr(value, "url", None):
            output.append(
                f'<img src="{value.url}" style="max-height: 100px;" />'
            )
        output.append(super().render(name, value, attrs, renderer))
        return format_html("<br>".join(output))


class AreaAdminForm(forms.ModelForm):
    """Formular für Area mit Gruppen-Zuweisung."""

    groups = forms.ModelMultipleChoiceField(
        queryset=Group.objects.all(),
        required=False,
        widget=FilteredSelectMultiple("Gruppen", is_stacked=False),
    )

    class Meta:
        model = Area
        fields = ["slug", "name", "image", "groups"]

    def __init__(self, *args, **kwargs):
        super().__init__(*args, **kwargs)
        if self.instance.pk:
            self.fields["groups"].initial = self.instance.groups.all()

    def save(self, commit=True):
        area = super().save(commit)
        if commit:
            area.groups.set(self.cleaned_data["groups"])
        return area


class TileAdminForm(forms.ModelForm):
    """Formular für Tile mit Bildvorschau."""

    areas = forms.ModelMultipleChoiceField(
        queryset=Area.objects.all(),
        required=False,
        widget=forms.CheckboxSelectMultiple,
    )
    groups = forms.ModelMultipleChoiceField(
        queryset=Group.objects.all(),
<<<<<<< HEAD
=======
        required=False,
        widget=FilteredSelectMultiple("Gruppen", is_stacked=False),
    )
    users = forms.ModelMultipleChoiceField(
        queryset=User.objects.all(),
>>>>>>> 3b28b7cb
        required=False,
        widget=FilteredSelectMultiple("Gruppen", is_stacked=False),
    )
    url_name = forms.ChoiceField(choices=[])  # wird im __init__ befüllt

    class Meta:
        model = Tile
        fields = "__all__"
        widgets = {"image": AdminImagePreviewWidget}

    def __init__(self, *args, **kwargs):
        super().__init__(*args, **kwargs)
        self.fields["url_name"].choices = get_url_choices()
        if self.instance.pk:
            self.fields["areas"].initial = self.instance.areas.all()
            self.fields["groups"].initial = self.instance.groups.all()
<<<<<<< HEAD
=======
            self.fields["users"].initial = self.instance.users.all()
>>>>>>> 3b28b7cb

    def save(self, commit=True):
        tile = super().save(commit)
        if commit:
            tile.areas.set(self.cleaned_data["areas"])
            tile.groups.set(self.cleaned_data["groups"])
<<<<<<< HEAD
=======
            tile.users.set(self.cleaned_data["users"])
>>>>>>> 3b28b7cb
        return tile


class TileAdmin(admin.ModelAdmin):
    form = TileAdminForm
    list_display = ("name", "image_thumb", "areas_display")
    readonly_fields = ("image_thumb",)

    def areas_display(self, obj) -> str:
        """Zeigt die zugewiesenen Bereiche."""
        return ", ".join(a.name for a in obj.areas.all())

    areas_display.short_description = "Bereiche"

    def image_thumb(self, obj) -> str:
        """Gibt eine kleine Bildvorschau zurück."""
        if obj.image:
            return format_html(
                '<img src="{}" style="height:50px;" />', obj.image.url
            )
        return "-"

    image_thumb.short_description = "Bild"


@admin.register(UserTileAccess)
class UserTileAccessAdmin(admin.ModelAdmin):
    list_display = ("user", "tile")


class AreaAdmin(admin.ModelAdmin):
    form = AreaAdminForm
    list_display = ("slug", "name", "image")


class UserTileAccessInline(admin.TabularInline):
    model = UserTileAccess
    extra = 1


class CustomUserAdmin(BaseUserAdmin):
    inlines = [UserTileAccessInline]


admin.site.unregister(User)
admin.site.register(User, CustomUserAdmin)




# Registrierung der Modelle
admin.site.register(Tile, TileAdmin)
admin.site.register(Area, AreaAdmin)<|MERGE_RESOLUTION|>--- conflicted
+++ resolved
@@ -88,14 +88,13 @@
     )
     groups = forms.ModelMultipleChoiceField(
         queryset=Group.objects.all(),
-<<<<<<< HEAD
-=======
+
         required=False,
         widget=FilteredSelectMultiple("Gruppen", is_stacked=False),
     )
     users = forms.ModelMultipleChoiceField(
         queryset=User.objects.all(),
->>>>>>> 3b28b7cb
+
         required=False,
         widget=FilteredSelectMultiple("Gruppen", is_stacked=False),
     )
@@ -112,20 +111,15 @@
         if self.instance.pk:
             self.fields["areas"].initial = self.instance.areas.all()
             self.fields["groups"].initial = self.instance.groups.all()
-<<<<<<< HEAD
-=======
             self.fields["users"].initial = self.instance.users.all()
->>>>>>> 3b28b7cb
+
 
     def save(self, commit=True):
         tile = super().save(commit)
         if commit:
             tile.areas.set(self.cleaned_data["areas"])
             tile.groups.set(self.cleaned_data["groups"])
-<<<<<<< HEAD
-=======
             tile.users.set(self.cleaned_data["users"])
->>>>>>> 3b28b7cb
         return tile
 
 
