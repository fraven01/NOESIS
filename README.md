--- conflicted
+++ resolved
@@ -107,7 +107,7 @@
 die Tabelle unkompliziert neu einlesen. Sämtliche Schritte landen in der
 Logdatei `parser-debug.log`.
 
-<<<<<<< HEAD
+
 Erkennungsphrasen für den Textparser können nun zeilenweise eingegeben werden;
 jede Zeile wird als eigene Phrase gespeichert.
 
@@ -120,12 +120,12 @@
 ```
 
 
-=======
+
 Eine LLM‑gestützte Prüfung ist nur nötig, wenn das Layout deutlich von der
 erwarteten Struktur abweicht oder ungewöhnliche Formulierungen verwendet werden.
 Liegt die Anlage etwa nur als Fließtext vor oder enthält sie unbekannte
 Bezeichnungen, hilft der LLM‑Check, die Funktionen richtig zuzuordnen.
->>>>>>> b7664d25
+
 
 ### Kachel-Zugriff verwalten
 
@@ -143,7 +143,7 @@
 ### Funktionskatalog verwalten
 
 Administratorinnen und Administratoren erreichen die Übersicht aller Anlage‑2-Funktionen unter `/projects-admin/anlage2/`. Dort lassen sich neue Einträge anlegen, vorhandene Funktionen bearbeiten und auch wieder löschen. Über den Button **Importieren** kann eine JSON-Datei hochgeladen werden, die den Funktionskatalog enthält. Ist `/projects-admin/anlage2/import/` aufrufbar, bietet das Formular zudem die Option, die Datenbank vor dem Import zu leeren. Mit **Exportieren** wird der aktuelle Katalog als JSON unter `/projects-admin/anlage2/export/` heruntergeladen. Der Zugriff auf alle genannten URLs erfordert Mitgliedschaft in der Gruppe `admin`.
-<<<<<<< HEAD
+
 Der Textparser nutzt die Einträge aus dem Funktionskatalog, um die Anlage 2 zu analysieren. Dabei werden die Funktionsnamen als Alias für die Erkennungsphrasen verwendet. Das bedeutet, dass der Parser automatisch nach den Funktionsnamen sucht und diese als Treffer zählt. Die zurodnung, ob etwas technisch verfügbar ist, erfolgt ausschließlich über die über die Felder `technisch_vorhanden` und `technisch_verfuegbar`. Diese Felder sind für den Textparser relevant und werden bei der Analyse berücksichtigt.
 Der Textparser berücksichtigt stets den Funktionsnamen bzw. den Fragetext als
 Alias. Zusätzliche Varianten können über das Feld `name_aliases` hinterlegt
@@ -152,8 +152,7 @@
 Erkennungsphrasen werden einfach zeilenweise eingegeben.
 JSON-Strukturen sind nicht mehr erforderlich; jede Zeile steht f\u00fcr eine Phrase.
 
-=======
->>>>>>> b7664d25
+
 ### Anlage‑2‑Konfiguration importieren/exportieren
 
 Unter `/projects-admin/anlage2/config/` lässt sich zusätzlich die gesamte
