<!DOCTYPE html>
{% load static %}
<html lang="de">
<head>
    <meta charset="UTF-8">
    <meta name="viewport" content="width=device-width, initial-scale=1.0">
    <title>{% block title %}Noesis Assistant{% endblock %}</title>
    <!-- Tailwind CSS via CDN -->
    <script src="https://cdn.tailwindcss.com"></script>
    <link rel="stylesheet" href="https://cdnjs.cloudflare.com/ajax/libs/font-awesome/6.5.2/css/all.min.css" integrity="sha512-mK8e1zgS60F7uO3cu6UytzszbmWzxubUANe0yoyS9MhUlCT3ocOITkkpFmS6r30YIOCwRvDDDeZz7eGRIDcNQ==" crossorigin="anonymous" referrerpolicy="no-referrer" />
    <link rel="stylesheet" href="{% static 'css/style.css' %}">
</head>
<body class="flex flex-col min-h-screen bg-white text-gray-900">
    <header class="bg-gradient-to-r from-blue-600 to-blue-800 text-white">
        <div class="container mx-auto flex items-center justify-between p-4">
            <div class="text-xl font-semibold">
                <a href="/">Logo</a>
            </div>
            <nav class="space-x-4">
                <a href="/" class="hover:underline">Startseite</a>
                {% if user.is_authenticated %}
                    <a href="/account/" class="hover:underline">Mein Konto</a>
<<<<<<< HEAD
                    <form action="{% url 'logout' %}" method="post" class="inline">
                        {% csrf_token %}
                        <button type="submit" class="bg-transparent border-0 p-0 m-0 text-white hover:underline">Abmelden</button>
                    </form>
=======
                    <a href="/logout/" class="hover:underline">Abmelden</a>
>>>>>>> cd09dd0a
                {% else %}
                    <a href="/login/" class="hover:underline">Anmelden</a>
                {% endif %}
            </nav>
        </div>
    </header>

    <main class="flex-1 container mx-auto p-4">
        {% block content %}{% endblock %}
    </main>

    <footer class="bg-gray-100 text-center py-4">
        <p>&copy; 2024 Noesis Assistant</p>
    </footer>
</body>
</html><|MERGE_RESOLUTION|>--- conflicted
+++ resolved
@@ -20,14 +20,12 @@
                 <a href="/" class="hover:underline">Startseite</a>
                 {% if user.is_authenticated %}
                     <a href="/account/" class="hover:underline">Mein Konto</a>
-<<<<<<< HEAD
+
                     <form action="{% url 'logout' %}" method="post" class="inline">
                         {% csrf_token %}
                         <button type="submit" class="bg-transparent border-0 p-0 m-0 text-white hover:underline">Abmelden</button>
                     </form>
-=======
-                    <a href="/logout/" class="hover:underline">Abmelden</a>
->>>>>>> cd09dd0a
+
                 {% else %}
                     <a href="/login/" class="hover:underline">Anmelden</a>
                 {% endif %}
