{% extends 'base.html' %}
{% block title %}{% if projekt %}Projekt bearbeiten{% else %}Neues Projekt{% endif %}{% endblock %}
{% block content %}
<h1 class="text-2xl font-semibold mb-4">{% if projekt %}Projekt bearbeiten{% else %}Neues Projekt{% endif %}</h1>
<form method="post" enctype="multipart/form-data" class="space-y-4">
    {% csrf_token %}
    {{ form.non_field_errors }}
    <div>
        {{ form.title.label_tag }}<br>
        {{ form.title }}
        {{ form.title.errors }}
    </div>
    <div class="mb-3">
        <label class="form-label">Software-Typen:</label>
<<<<<<< HEAD
        <div id="software-inputs-container">
            <input type="text" name="software" class="form-control mb-2" value="{{ form.software_list.0 }}">
            {% for software in form.software_list|slice:"1:" %}
                <input type="text" name="software" class="form-control mb-2" value="{{ software }}">
            {% endfor %}
            {% if not form.software_list %}
                <input type="text" name="software" class="form-control mb-2">
            {% endif %}
        </div>
        <button type="button" id="add-software-btn" class="btn btn-sm btn-secondary mt-1">+</button>
        {{ form.software_typen }}
        {{ form.software_typen.errors }}
=======
        {% with form.software_list as software_typen_list %}
        <div id="software-inputs-container">
            <input type="text" name="software_typen" class="form-control mb-2" value="{{ software_typen_list.0 }}">
            {% for software in software_typen_list|slice:"1:" %}
                <input type="text" name="software_typen" class="form-control mb-2" value="{{ software }}">
            {% endfor %}
        </div>
        {% endwith %}
        <button type="button" id="add-software-btn" class="btn btn-sm btn-secondary mt-1">+</button>
>>>>>>> 000bc39e
    </div>
    {% if form.instance.pk %}
    <div class="mb-3">
        <label for="{{ form.beschreibung.id_for_label }}" class="form-label">Beschreibung:</label>
        {{ form.beschreibung }}
        <div class="form-text">Eine kurze, aussagekräftige Notiz zum Projekt.</div>
    </div>
    {% endif %}
    {% if 'status' in form.fields %}
    <div>
        {{ form.status.label_tag }}<br>
        {{ form.status }}
        {{ form.status.errors }}
    </div>
    {% endif %}
    <button type="submit" class="bg-blue-600 text-white px-4 py-2 rounded">Speichern</button>
    {% if projekt %}
    <div class="mt-4">
        <label class="font-semibold">LLM-Modell:</label>
        {% for key, data in categories.items %}
            <label class="ml-2">
                <input type="radio" name="model_category" value="{{ key }}" {% if key == category %}checked{% endif %}>
                {{ data.label }}
            </label>
        {% endfor %}
    </div>
    {% endif %}
</form>
{% endblock %}
{% block extra_js %}
<script>
document.addEventListener('DOMContentLoaded', function() {
    const addSoftwareBtn = document.getElementById('add-software-btn');
    const container = document.getElementById('software-inputs-container');

    if (addSoftwareBtn && container) {
        addSoftwareBtn.addEventListener('click', function() {
<<<<<<< HEAD
            const newInput = document.createElement('input');
            newInput.type = 'text';
            newInput.name = 'software';
            newInput.className = 'form-control mb-2';
=======
            // Erstelle ein neues Input-Element
            const newInput = document.createElement('input');
            newInput.type = 'text';
            newInput.name = 'software_typen';
            newInput.className = 'form-control mb-2';

            // Füge das neue Input-Element zum Container hinzu
>>>>>>> 000bc39e
            container.appendChild(newInput);
        });
    }
});
</script>
{% endblock %}<|MERGE_RESOLUTION|>--- conflicted
+++ resolved
@@ -12,7 +12,7 @@
     </div>
     <div class="mb-3">
         <label class="form-label">Software-Typen:</label>
-<<<<<<< HEAD
+
         <div id="software-inputs-container">
             <input type="text" name="software" class="form-control mb-2" value="{{ form.software_list.0 }}">
             {% for software in form.software_list|slice:"1:" %}
@@ -25,17 +25,7 @@
         <button type="button" id="add-software-btn" class="btn btn-sm btn-secondary mt-1">+</button>
         {{ form.software_typen }}
         {{ form.software_typen.errors }}
-=======
-        {% with form.software_list as software_typen_list %}
-        <div id="software-inputs-container">
-            <input type="text" name="software_typen" class="form-control mb-2" value="{{ software_typen_list.0 }}">
-            {% for software in software_typen_list|slice:"1:" %}
-                <input type="text" name="software_typen" class="form-control mb-2" value="{{ software }}">
-            {% endfor %}
-        </div>
-        {% endwith %}
-        <button type="button" id="add-software-btn" class="btn btn-sm btn-secondary mt-1">+</button>
->>>>>>> 000bc39e
+
     </div>
     {% if form.instance.pk %}
     <div class="mb-3">
@@ -73,20 +63,12 @@
 
     if (addSoftwareBtn && container) {
         addSoftwareBtn.addEventListener('click', function() {
-<<<<<<< HEAD
+
             const newInput = document.createElement('input');
             newInput.type = 'text';
             newInput.name = 'software';
             newInput.className = 'form-control mb-2';
-=======
-            // Erstelle ein neues Input-Element
-            const newInput = document.createElement('input');
-            newInput.type = 'text';
-            newInput.name = 'software_typen';
-            newInput.className = 'form-control mb-2';
 
-            // Füge das neue Input-Element zum Container hinzu
->>>>>>> 000bc39e
             container.appendChild(newInput);
         });
     }
