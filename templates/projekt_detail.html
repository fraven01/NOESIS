--- conflicted
+++ resolved
@@ -141,7 +141,7 @@
   .then(data=>renderKnowledge(data));
 }
 
-<<<<<<< HEAD
+
 function renderLLM(data){
  const sec=document.getElementById('llm-section');
  sec.innerHTML='';
@@ -191,32 +191,7 @@
 }
  const recheck=document.getElementById('recheck');
  if(recheck){recheck.addEventListener('click',()=>sendCheck({}));}
-=======
-function renderKnowledge(data){
- const tbody=document.querySelector('#knowledge-table tbody');
- tbody.innerHTML='';
- const editT='{% url "edit_knowledge_description" 9999 %}';
- const delT='{% url "delete_knowledge_entry" 9999 %}';
- const downT='{% url "download_knowledge_as_word" 9999 %}';
- data.knowledge.forEach(k=>{
-  let actions='';
-  if(k.id){
-    actions=`<a href="${editT.replace('9999',k.id)}" class="text-blue-700 underline mr-2">Bearbeiten</a>`+
-            `<form action="${delT.replace('9999',k.id)}" method="post" class="inline mr-2">`+
-            `<input type="hidden" name="csrfmiddlewaretoken" value="${getCookie('csrftoken')}">`+
-            `<button type="submit" class="text-red-700 underline">Löschen</button></form>`;
-    if(k.description){
-      actions+=`<a href="${downT.replace('9999',k.id)}" class="text-blue-700 underline">Export</a>`;
-    }
-  }
-  const known=k.last_checked? (k.is_known_by_llm? 'Ja':'Nein') : '-';
-  tbody.innerHTML+=`<tr class="border-t"><td class="px-2 py-1">${k.software_name}</td>`+
-                    `<td class="px-2 py-1 text-center">${known}</td>`+
-                    `<td class="px-2 py-1">${k.description||''}</td>`+
-                    `<td class="px-2 py-1 text-center">${actions}</td></tr>`;
- });
- document.getElementById('knowledge-progress').textContent=`${data.checked} / ${data.total}`;
->>>>>>> 7901c395
+
 }
 
 function startChecks(){
