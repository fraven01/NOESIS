{% extends 'base.html' %}
{% load recording_extras %}
{% block title %}Projekt {{ projekt.title }}{% endblock %}
{% block content %}
<h1 class="text-2xl font-semibold mb-4">{{ projekt.title }}
{% if is_admin %}
<a href="{% url 'admin_projects' %}" class="bg-red-600 text-white px-4 py-2 rounded ml-2">Admin</a>
{% endif %}
</h1>
<div class="lg:flex lg:space-x-4">
<div class="lg:w-2/3">
<p class="mb-2"><strong>Aktueller Status:</strong> {{ projekt.status.name }}</p>
<p class="mb-2"><strong>Beschreibung:</strong> {{ projekt.beschreibung|markdownify }}</p>
<p class="mb-2"><strong>Software-Typen:</strong> {{ projekt.software_typen }}</p>
<form method="post" action="{% url 'projekt_status_update' projekt.pk %}" class="mb-4">
    {% csrf_token %}
    <label for="status" class="font-semibold">Status:</label>
    <select id="status" name="status" class="border rounded p-2">
    {% for s in status_choices %}
        <option value="{{ s.key }}" {% if projekt.status and projekt.status.key == s.key %}selected{% endif %}>{{ s.name }}</option>
    {% endfor %}
    </select>
    <button type="submit" class="bg-blue-600 text-white px-2 py-1 rounded ml-2">Aktualisieren</button>
</form>
<p class="mb-4">
    {% if projekt.gutachten_file %}
        <a href="{% url 'gutachten_view' projekt.pk %}" class="text-blue-700 underline">Gutachten anzeigen</a> |
        <a href="{% url 'gutachten_edit' projekt.pk %}" class="text-blue-700 underline">Bearbeiten</a> |
        <a href="{% url 'gutachten_download' projekt.pk %}" class="text-blue-700 underline">Download</a>
        <form method="post" action="{% url 'gutachten_delete' projekt.pk %}" class="inline-block ml-2">
            {% csrf_token %}
            <button type="submit" class="text-red-700 underline">Löschen</button>
        </form>
    {% else %}
        <button id="btn-generate-gutachten" class="text-blue-700 underline">Gutachten erstellen</button>
        <span id="gutachten-status" class="ml-2"></span>
    {% endif %}
</p>
<p class="mb-4">
    <a href="{% url 'projekt_gap_analysis' projekt.pk %}" class="text-blue-700 underline">Gap-Analyse herunterladen</a>
    |
    <a href="{% url 'projekt_management_summary' projekt.pk %}" class="text-blue-700 underline">Management Summary herunterladen</a>
</p>
<h2 class="text-xl font-semibold mt-4">Anlagen</h2>
<table class="mb-4 w-full text-left">
    <thead>
        <tr>
            <th class="px-2 py-1">Nr.</th>
            <th class="px-2 py-1">Datei</th>
            <th class="px-2 py-1 text-center">Prüfen</th>
            <th class="px-2 py-1 text-center">Analyse bearbeiten</th>
        </tr>
    </thead>
    <tbody>
    {% for a in projekt.anlagen.all %}
        <tr class="border-t">
            <td class="px-2 py-1">{{ a.anlage_nr }}</td>
            <td class="px-2 py-1"><a href="{{ a.upload.url }}" class="text-blue-700 underline">Anlage {{ a.anlage_nr }}</a></td>
            <td class="px-2 py-1 text-center">
                <a href="{% url 'projekt_file_check_view' a.pk %}"
                   class="{% if a.analysis_json %}bg-green-600{% else %}bg-red-600{% endif %} text-white px-2 py-1 rounded">Prüfen</a>
            </td>
            <td class="px-2 py-1 text-center">
            {% if a.analysis_json %}
                <a href="{% url 'projekt_file_edit_json' a.pk %}"
                   class="bg-purple-600 text-white px-2 py-1 rounded">Analyse bearbeiten</a>
            {% endif %}
            </td>
        </tr>
    {% empty %}
        <tr><td colspan="4">Keine Anlagen vorhanden</td></tr>
    {% endfor %}
    </tbody>
</table>
<a href="{% url 'projekt_file_upload' projekt.pk %}" class="bg-blue-600 text-white px-4 py-2 rounded">Anlage hochladen</a>

<<<<<<< HEAD
<h2 class="text-xl font-semibold mt-4">Initial-Prüfung der Software-Komponenten</h2>
<table id="knowledge-table" class="mb-4 w-full text-left">
    <thead>
        <tr>
            <th class="px-2 py-1">Software</th>
            <th class="px-2 py-1 text-center">Bekannt?</th>
            <th class="px-2 py-1">Beschreibung</th>
            <th class="px-2 py-1 text-center">Aktionen</th>
        </tr>
    </thead>
    <tbody>
    {% for row in knowledge_rows %}
        <tr class="border-t" data-id="{{ row.entry.id|default:'' }}">
            <td class="px-2 py-1">{{ row.name }}</td>
            <td class="px-2 py-1 text-center">
                {% if row.entry and row.entry.last_checked %}
                    {% if row.entry.is_known_by_llm %}Ja{% else %}Nein{% endif %}
                {% else %}-{% endif %}
            </td>
            <td class="px-2 py-1">{{ row.entry.description|default:"" }}</td>
            <td class="px-2 py-1 text-center space-x-2">
            {% if row.entry %}
                <a href="{% url 'edit_knowledge_description' row.entry.id %}" class="text-blue-700 underline">Bearbeiten</a>
                <form action="{% url 'delete_knowledge_entry' row.entry.id %}" method="post" class="inline">
                    {% csrf_token %}
                    <button type="submit" class="text-red-700 underline">Löschen</button>
                </form>
                {% if row.entry.description %}
                <a href="{% url 'download_knowledge_as_word' row.entry.id %}" class="text-blue-700 underline">Export</a>
                {% endif %}
            {% endif %}
            </td>
        </tr>
    {% endfor %}
    </tbody>
</table>
<button id="start-checks" class="bg-green-600 text-white px-4 py-2 rounded">Prüfung starten</button>
=======
<h2 class="text-xl font-semibold mt-4">Software-Wissen</h2>
<table class="mb-4 w-full text-left">
    <thead>
        <tr>
            <th class="px-2 py-1">Software</th>
            <th class="px-2 py-1">Beschreibung</th>
            <th class="px-2 py-1 text-center">Bearbeiten</th>
            <th class="px-2 py-1 text-center">Löschen</th>
            <th class="px-2 py-1 text-center">Als Word exportieren</th>
        </tr>
    </thead>
    <tbody>
    {% for k in knowledge_list %}
        <tr class="border-t">
            <td class="px-2 py-1">{{ k.software_name }}</td>
            <td class="px-2 py-1">{{ k.description|truncatechars:50 }}</td>
            <td class="px-2 py-1 text-center">
                <a href="{% url 'edit_knowledge_description' k.pk %}"
                   class="bg-blue-600 text-white px-2 py-1 rounded">Bearbeiten</a>
            </td>
            <td class="px-2 py-1 text-center">
                <form method="post" action="{% url 'delete_knowledge_entry' k.pk %}" class="inline">
                    {% csrf_token %}
                    <button type="submit" class="bg-red-600 text-white px-2 py-1 rounded" onclick="return confirm('Eintrag wirklich löschen?');">Löschen</button>
                </form>
            </td>
            <td class="px-2 py-1 text-center">
                <a href="{% url 'download_knowledge_as_word' k.pk %}"
                   class="bg-green-600 text-white px-2 py-1 rounded">Als Word exportieren</a>
            </td>
        </tr>
    {% empty %}
        <tr><td colspan="5">Keine Einträge vorhanden</td></tr>
    {% endfor %}
    </tbody>
</table>
<div id="llm-section" class="mt-4"></div>
>>>>>>> d27b70fb
</div>
<div class="lg:w-1/3 mt-4 lg:mt-0">
  <div class="bg-gray-100 p-4 rounded">
    <h3 class="font-semibold mb-2">Projektinfo</h3>
    <p><strong>Erstellt am:</strong> {{ projekt.created_at|date:"d.m.Y" }}</p>
    <p class="mt-1"><strong>Software:</strong> {{ projekt.software_typen }}</p>
    <p class="mt-1"><strong>Anlagen:</strong> {{ num_attachments }}</p>
    <p class="mt-1"><strong>Gutachten vorhanden:</strong> {% if projekt.gutachten_file %}Ja{% else %}Nein{% endif %}</p>
    <p class="mt-1"><strong>Geprüft:</strong> {{ num_reviewed }} / {{ num_attachments }}</p>
    <p class="mt-1"><strong>Initial-Prüfung:</strong> <span id="knowledge-progress">{{ knowledge_checked }} / {{ total_software }}</span> Komponenten analysiert</p>
    <h4 class="font-semibold mt-2">Status-Historie</h4>
    <ul class="list-disc pl-5">
    {% for h in history %}
      <li>{{ h.status.name }} - {{ h.changed_at|date:"d.m.Y H:i" }}</li>
    {% endfor %}
    </ul>
  </div>
</div>
</div>
<script>
function getCookie(name){const m=document.cookie.match('(^|;)\s*'+name+'=([^;]*)');return m?decodeURIComponent(m[2]):null;}

function loadKnowledge(){
 fetch('{% url 'project_detail_api' projekt.pk %}')
  .then(r=>r.json())
  .then(data=>renderKnowledge(data));
}

function renderKnowledge(data){
 const tbody=document.querySelector('#knowledge-table tbody');
 tbody.innerHTML='';
 const editT='{% url "edit_knowledge_description" 9999 %}';
 const delT='{% url "delete_knowledge_entry" 9999 %}';
 const downT='{% url "download_knowledge_as_word" 9999 %}';
 data.knowledge.forEach(k=>{
  let actions='';
  if(k.id){
    actions=`<a href="${editT.replace('9999',k.id)}" class="text-blue-700 underline mr-2">Bearbeiten</a>`+
            `<form action="${delT.replace('9999',k.id)}" method="post" class="inline mr-2">`+
            `<input type="hidden" name="csrfmiddlewaretoken" value="${getCookie('csrftoken')}">`+
            `<button type="submit" class="text-red-700 underline">Löschen</button></form>`;
    if(k.description){
      actions+=`<a href="${downT.replace('9999',k.id)}" class="text-blue-700 underline">Export</a>`;
    }
  }
  const known=k.last_checked? (k.is_known_by_llm? 'Ja':'Nein') : '-';
  tbody.innerHTML+=`<tr class="border-t"><td class="px-2 py-1">${k.software_name}</td>`+
                    `<td class="px-2 py-1 text-center">${known}</td>`+
                    `<td class="px-2 py-1">${k.description||''}</td>`+
                    `<td class="px-2 py-1 text-center">${actions}</td></tr>`;
 });
 document.getElementById('knowledge-progress').textContent=`${data.checked} / ${data.total}`;
}

function startChecks(){
 const btn=document.getElementById('start-checks');
 btn.disabled=true;
 const spinner=document.createElement('span');
 spinner.textContent=' ...';
 btn.after(spinner);
 fetch('{% url 'ajax_start_initial_checks' projekt.pk %}',{
   method:'POST',
   headers:{'X-CSRFToken':getCookie('csrftoken')}
 }).then(r=>r.json()).then(data=>{
   const tasks=data.tasks||[];
   const tmpl='{% url "ajax_check_task_status" "dummy" %}';
   let done=0;
   tasks.forEach(t=>{
     const iv=setInterval(()=>{
       fetch(tmpl.replace('dummy',t.task_id)).then(r=>r.json()).then(d=>{
         if(d.status==='SUCCESS'||d.status==='FAIL'){
            clearInterval(iv);done++;loadKnowledge();
            if(done===tasks.length){spinner.remove();btn.disabled=false;}
         }
       });
     },3000);
   });
 }).catch(()=>{alert('Fehler beim Start');spinner.remove();btn.disabled=false;});
}

document.addEventListener('DOMContentLoaded',loadKnowledge);
document.addEventListener('DOMContentLoaded',function(){
 const btn=document.getElementById('start-checks');
 if(btn){btn.addEventListener('click',startChecks);}
});

document.addEventListener('DOMContentLoaded',function(){
 const btn=document.getElementById('btn-generate-gutachten');
 const status=document.getElementById('gutachten-status');
 if(!btn) return;
 btn.addEventListener('click',function(){
  btn.disabled=true;
  status.textContent='Gutachten wird erstellt... ⏳';
  fetch('{% url "ajax_start_gutachten_generation" projekt.pk %}',{
    method:'POST',
    headers:{'X-CSRFToken':getCookie('csrftoken')}
  }).then(r=>r.json()).then(data=>{
    const tid=data.task_id;
    const tmpl='{% url "ajax_check_task_status" "dummy" %}';
    const iv=setInterval(()=>{
      fetch(tmpl.replace('dummy',tid)).then(r=>r.json()).then(d=>{
        if(d.status==='SUCCESS'){
          clearInterval(iv);
          location.reload();
        }else if(d.status==='FAIL'){
          clearInterval(iv);
          status.textContent='Fehler bei der Erstellung';
          btn.disabled=false;
        }
      });
    },3000);
  }).catch(()=>{status.textContent='Fehler beim Start';btn.disabled=false;});
 });
});
</script>
{% endblock %}<|MERGE_RESOLUTION|>--- conflicted
+++ resolved
@@ -74,7 +74,7 @@
 </table>
 <a href="{% url 'projekt_file_upload' projekt.pk %}" class="bg-blue-600 text-white px-4 py-2 rounded">Anlage hochladen</a>
 
-<<<<<<< HEAD
+
 <h2 class="text-xl font-semibold mt-4">Initial-Prüfung der Software-Komponenten</h2>
 <table id="knowledge-table" class="mb-4 w-full text-left">
     <thead>
@@ -112,45 +112,7 @@
     </tbody>
 </table>
 <button id="start-checks" class="bg-green-600 text-white px-4 py-2 rounded">Prüfung starten</button>
-=======
-<h2 class="text-xl font-semibold mt-4">Software-Wissen</h2>
-<table class="mb-4 w-full text-left">
-    <thead>
-        <tr>
-            <th class="px-2 py-1">Software</th>
-            <th class="px-2 py-1">Beschreibung</th>
-            <th class="px-2 py-1 text-center">Bearbeiten</th>
-            <th class="px-2 py-1 text-center">Löschen</th>
-            <th class="px-2 py-1 text-center">Als Word exportieren</th>
-        </tr>
-    </thead>
-    <tbody>
-    {% for k in knowledge_list %}
-        <tr class="border-t">
-            <td class="px-2 py-1">{{ k.software_name }}</td>
-            <td class="px-2 py-1">{{ k.description|truncatechars:50 }}</td>
-            <td class="px-2 py-1 text-center">
-                <a href="{% url 'edit_knowledge_description' k.pk %}"
-                   class="bg-blue-600 text-white px-2 py-1 rounded">Bearbeiten</a>
-            </td>
-            <td class="px-2 py-1 text-center">
-                <form method="post" action="{% url 'delete_knowledge_entry' k.pk %}" class="inline">
-                    {% csrf_token %}
-                    <button type="submit" class="bg-red-600 text-white px-2 py-1 rounded" onclick="return confirm('Eintrag wirklich löschen?');">Löschen</button>
-                </form>
-            </td>
-            <td class="px-2 py-1 text-center">
-                <a href="{% url 'download_knowledge_as_word' k.pk %}"
-                   class="bg-green-600 text-white px-2 py-1 rounded">Als Word exportieren</a>
-            </td>
-        </tr>
-    {% empty %}
-        <tr><td colspan="5">Keine Einträge vorhanden</td></tr>
-    {% endfor %}
-    </tbody>
-</table>
-<div id="llm-section" class="mt-4"></div>
->>>>>>> d27b70fb
+
 </div>
 <div class="lg:w-1/3 mt-4 lg:mt-0">
   <div class="bg-gray-100 p-4 rounded">
