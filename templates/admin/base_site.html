{% extends "base.html" %}
{% load i18n static %}

{% block title %}{{ title }} | NOESIS Admin{% endblock %}

{% block extra_head %}
    <link rel="stylesheet" href="{% static 'css/admin.css' %}">
{% endblock %}

{% block content %}
<div class="admin-container">
    <aside class="admin-sidebar">
        <h2 class="text-xl font-bold mb-4">Admin-Navigation</h2>
        <nav class="admin-nav space-y-4 text-sm">
            <div>
                <h3 class="accordion-header font-semibold text-gray-500 uppercase tracking-wider text-sm mb-2 cursor-pointer">Projekt-Konfiguration</h3>
                <div class="accordion-content pl-2 space-y-1 {% if request.resolver_match.url_name in 'admin_projects admin_project_statuses' %}block{% else %}hidden{% endif %}">
                    <a href="{% url 'admin_projects' %}" class="nav-link {% if request.resolver_match.url_name == 'admin_projects' %}active-nav-link{% endif %}">
                        <i class="fas fa-list-alt fa-fw mr-2"></i>
                        Projekt-Liste
                    </a>
                    <a href="{% url 'admin_project_statuses' %}" class="nav-link {% if request.resolver_match.url_name == 'admin_project_statuses' %}active-nav-link{% endif %}">
                        <i class="fas fa-flag fa-fw mr-2"></i>
                        Projekt-Status
                    </a>
                </div>
            </div>
            <div>
                <h3 class="accordion-header font-semibold text-gray-500 uppercase tracking-wider text-sm mb-2 cursor-pointer">Anlagen-Konfiguration</h3>
                <div class="accordion-content pl-2 space-y-1 {% if request.resolver_match.url_name in 'admin_anlage1 anlage2_function_list anlage2_config' %}block{% else %}hidden{% endif %}">
                    <a href="{% url 'admin_anlage1' %}" class="nav-link {% if request.resolver_match.url_name == 'admin_anlage1' %}active-nav-link{% endif %}">
                        <i class="fas fa-question-circle fa-fw mr-2"></i>
                        Anlage 1 Fragen
                    </a>
                    <a href="{% url 'anlage2_function_list' %}" class="nav-link {% if request.resolver_match.url_name == 'anlage2_function_list' %}active-nav-link{% endif %}">
                        <i class="fas fa-cogs fa-fw mr-2"></i>
                        Anlage 2 Funktionen
                    </a>
                    <a href="{% url 'anlage2_config' %}" class="nav-link {% if request.resolver_match.url_name == 'anlage2_config' %}active-nav-link{% endif %}">
                        <i class="fas fa-globe fa-fw mr-2"></i>
                        Anlage 2 Globale Phrasen
                    </a>
                </div>
            </div>
            <div>
                <h3 class="accordion-header font-semibold text-gray-500 uppercase tracking-wider text-sm mb-2 cursor-pointer">KI-Konfiguration</h3>
                <div class="accordion-content pl-2 space-y-1 {% if request.resolver_match.url_name in 'admin_llm_roles admin_prompts admin_models' %}block{% else %}hidden{% endif %}">
                    <a href="{% url 'admin_llm_roles' %}" class="nav-link {% if request.resolver_match.url_name == 'admin_llm_roles' %}active-nav-link{% endif %}">
                        <i class="fas fa-user-gear fa-fw mr-2"></i>
                        LLM-Rollen
                    </a>
                    <a href="{% url 'admin_prompts' %}" class="nav-link {% if request.resolver_match.url_name == 'admin_prompts' %}active-nav-link{% endif %}">
                        <i class="fas fa-pencil-alt fa-fw mr-2"></i>
                        Prompts
                    </a>
                    <a href="{% url 'admin_models' %}" class="nav-link {% if request.resolver_match.url_name == 'admin_models' %}active-nav-link{% endif %}">
                        <i class="fas fa-robot fa-fw mr-2"></i>
                        LLM-Modelle
                    </a>
                </div>
            </div>
            <div>
                <h3 class="accordion-header font-semibold text-gray-500 uppercase tracking-wider text-sm mb-2 cursor-pointer">Systemverwaltung</h3>
                <div class="accordion-content pl-2 space-y-1 {% if request.resolver_match.url_name in 'admin_user_list auth_group_changelist' %}block{% else %}hidden{% endif %}">
                    <a href="{% url 'admin_user_list' %}" class="nav-link {% if request.resolver_match.url_name == 'admin_user_list' %}active-nav-link{% endif %}">
                        <i class="fas fa-users fa-fw mr-2"></i>
                        Benutzer verwalten
                    </a>
                    <a href="{% url 'admin:auth_group_changelist' %}" class="nav-link {% if request.resolver_match.url_name == 'auth_group_changelist' %}active-nav-link{% endif %}">
                        <i class="fas fa-user-shield fa-fw mr-2"></i>
                        Gruppen
                    </a>
                </div>
            </div>
        </nav>
    </aside>

    <section class="admin-content">
        {% block admin_content %}
            <div id="content-main">
                {% block object-tools %}{% endblock %}
                {{ content }}
            </div>
        {% endblock %}
    </section>
</div>
{% endblock %}

{% block extra_js %}
<script>
<<<<<<< HEAD
    document.addEventListener('DOMContentLoaded', function() {
        document.querySelectorAll('.accordion-header').forEach(function(header) {
            header.addEventListener('click', function() {
                const content = header.nextElementSibling;
                content.classList.toggle('hidden');
            });
=======
    document.querySelectorAll('.accordion-header').forEach(function(header) {
        header.addEventListener('click', function() {
            const content = header.nextElementSibling;
            if (content.classList.contains('hidden')) {
                content.classList.remove('hidden');
            } else {
                content.classList.add('hidden');
            }
>>>>>>> e355ed95
        });
    });
</script>
{% endblock %}<|MERGE_RESOLUTION|>--- conflicted
+++ resolved
@@ -88,14 +88,14 @@
 
 {% block extra_js %}
 <script>
-<<<<<<< HEAD
+
     document.addEventListener('DOMContentLoaded', function() {
         document.querySelectorAll('.accordion-header').forEach(function(header) {
             header.addEventListener('click', function() {
                 const content = header.nextElementSibling;
                 content.classList.toggle('hidden');
             });
-=======
+
     document.querySelectorAll('.accordion-header').forEach(function(header) {
         header.addEventListener('click', function() {
             const content = header.nextElementSibling;
@@ -104,7 +104,7 @@
             } else {
                 content.classList.add('hidden');
             }
->>>>>>> e355ed95
+
         });
     });
 </script>
