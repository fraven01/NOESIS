{% extends 'base.html' %}
{% block extra_head %}
{{ block.super }}
<link rel="stylesheet" href="https://cdn.jsdelivr.net/npm/easymde/dist/easymde.min.css">
{% endblock %}
{% load recording_extras %}
{% block title %}Anlage 2 Review{% endblock %}
{% block content %}
<h1 class="text-2xl font-semibold mb-4">Anlage 2 Funktionen prüfen</h1>
<div class="bg-white rounded-lg shadow p-4 space-y-4">
<form method="post" class="space-y-4" data-anlage-id="{{ anlage.pk }}">
    {% csrf_token %}
    <div class="filter-controls mb-2">
        <label>
            <input type="checkbox" id="show-relevant-only-filter" class="form-check-input mr-2">
            Nur als "vorhanden" markierte Funktionen anzeigen
        </label>
        <button type="button" id="btn-verify-all" class="bg-green-600 text-white px-2 py-1 rounded ml-4">Alle Funktionen prüfen 🤖</button>
        <button type="submit" name="run_parser" value="1" class="bg-blue-600 text-white px-2 py-1 rounded ml-4">Parser-Analyse starten</button>
    </div>
    <div class="mb-3">
        <button type="button" id="expand-all-subquestions" class="bg-gray-300 text-black px-2 py-1 rounded">Alle aufklappen</button>
        <button type="button" id="collapse-all-subquestions" class="bg-gray-300 text-black px-2 py-1 rounded">Alle einklappen</button>
    </div>
    <div class="overflow-x-auto">
    <table class="table-auto w-full border">
        <thead>
            <tr>
                <th class="border px-2" rowspan="2">Funktion</th>
                <th class="border px-2" rowspan="2">Aktion</th>
                {% for field,label in field_pairs %}
                {% if field in no_ai_fields %}
                <th class="border px-2" rowspan="2">{{ label }}</th>
                {% else %}
                <th class="border px-2" colspan="2">{{ label }}</th>
                {% endif %}
                {% endfor %}
                <th class="border px-2" rowspan="2">Verhandlungsfähig</th>
                <th class="border px-2" rowspan="2">Gap</th>
            </tr>
            <tr>
                {% for field,label in field_pairs %}
                {% if field not in no_ai_fields %}
                <th class="border px-2">KI-Check</th>
                <th class="border px-2">Review</th>
                {% endif %}
                {% endfor %}
            </tr>
        </thead>
        <tbody id="anlage2-table-body">
        {% for row in rows %}
            <tr class="{% if row.sub %}subquestion-row hidden-row subquestions-for-{{ row.func_id }}{% endif %}"
                data-relevant="{{ row.doc_result|get_item:'technisch_vorhanden'|yesno:'true,false,unknown' }}"
                data-parsed-status="{{ row.doc_result|get_item:'technisch_vorhanden'|yesno:'True,False,None' }}"
                data-parsed-notes="{{ row.doc_result|raw_item:'technisch_vorhanden'|get_item:'note' }}"
                data-ai="{{ row.ai_result|tojson|escapejs }}"
                data-doc="{{ row.doc_result|tojson|escapejs }}"
                data-func-id="{{ row.func_id }}" {% if row.sub %}data-sub-id="{{ row.sub_id }}"{% endif %}>
                <td class="border px-2 {% if row.sub %}pl-8{% endif %}">
                    {% if not row.sub %}
                    <button class="btn btn-sm btn-light toggle-button mr-2" type="button" data-target-class="subquestions-for-{{ row.func_id }}">+</button>
                    {% endif %}
                    {{ row.name }}
                    {% if row.ki_begruendung %}
                    <a href="{% url 'justification_detail_edit' anlage.pk row.verif_key %}"
                       class="btn btn-sm btn-outline-secondary ms-2">
                        Begründung ansehen/bearbeiten
                    </a>
                    {% endif %}
                    {% if row.source_text and row.source_text != 'N/A' %}
                    <span class="text-muted small source-indicator">(Quelle: {{ row.source_text }})</span>
                    {% elif row.source_text == 'N/A' %}
                    <span class="text-muted small source-indicator">(keine Quelle)</span>
                    {% endif %}
                </td>
                <td class="border px-2 text-center">
                    <button type="button" class="btn btn-sm btn-light verify-single-feature-btn"
                        data-project-file-id="{{ anlage.pk }}"
                        data-function-id="{{ row.func_id }}"
                        {% if row.sub %}data-subquestion-id="{{ row.sub_id }}"{% endif %}>🤖</button>
                </td>
                {% for field in fields %}
                {% if field == 'ki_beteiligung' %}
                <td class="border px-2 text-center">
                    {% with doc=row.doc_result|raw_item:field note=doc|get_item:'note' %}
                    {% if row.ki_beteiligt == True %}
                        <span class="status-badge status-ja" data-bs-toggle="tooltip" title="Dok: {{ doc|get_item:'value' }}{% if note %} - {{ note }}{% endif %}">✓ Ja</span>
                    {% elif row.ki_beteiligt == False %}
                        <span class="status-badge status-nein" data-bs-toggle="tooltip" title="Dok: {{ doc|get_item:'value' }}{% if note %} - {{ note }}{% endif %}">✗ Nein</span>
                    {% else %}
                        <span class="status-badge status-unbekannt" data-bs-toggle="tooltip" title="Dok: {{ doc|get_item:'value' }}{% if note %} - {{ note }}{% endif %}">? Unbekannt</span>
                    {% endif %}
                    {% endwith %}
                    {% if row.ki_beteiligt_begruendung %}
                    <i class="fas fa-info-circle text-muted ms-1"
                       data-bs-toggle="popover"
                       data-bs-trigger="focus"
                       tabindex="0"
                       title="Informationsquelle"
                       data-bs-content="{{ row.ki_beteiligt_begruendung }}"></i>
                    {% endif %}
                </td>
                {% with f=row.form_fields|list_index:forloop.counter0 %}
                <td class="border px-2 text-center">
                    {{ f.widget }}
                    {% if f.source and f.source != 'N/A' %}
                    <span class="text-xs text-gray-500">(Quelle: {{ f.source }})</span>
                    {% elif f.source == 'N/A' %}
                    <span class="text-xs text-gray-500">(keine Quelle)</span>
                    {% endif %}
                </td>
                {% endwith %}
                {% elif field in no_ai_fields %}
                {% with f=row.form_fields|list_index:forloop.counter0 %}
                <td class="border px-2 text-center">
                    <span class="tri-state-icon" data-input-id="{{ f.auto_id }}" data-field-name="{{ field }}"></span>
                    {{ f.widget }}
                    {% if f.source and f.source != 'N/A' %}
                    <span class="text-xs text-gray-500">(Quelle: {{ f.source }})</span>
                    {% elif f.source == 'N/A' %}
                    <span class="text-xs text-gray-500">(keine Quelle)</span>
                    {% endif %}
                </td>
                {% endwith %}
                {% else %}
                {% with val=row.ai_result|get_item:field doc=row.doc_result|raw_item:field note=doc|get_item:'note' f=row.form_fields|list_index:forloop.counter0 %}
                <td class="border px-2 text-center">
                    {% if val == True %}
                        <span class="status-badge status-ja" data-bs-toggle="tooltip" title="Dok: {{ doc|get_item:'value' }}{% if note %} - {{ note }}{% endif %}">✓ Vorhanden</span>
                    {% elif val == False %}
                        <span class="status-badge status-nein" data-bs-toggle="tooltip" title="Dok: {{ doc|get_item:'value' }}{% if note %} - {{ note }}{% endif %}">✗ Nicht vorhanden</span>
                    {% else %}
                        <span class="status-badge status-unbekannt" data-bs-toggle="tooltip" title="Dok: {{ doc|get_item:'value' }}{% if note %} - {{ note }}{% endif %}">? Unbekannt</span>
                    {% endif %}
                </td>
                {% if field == 'technisch_vorhanden' and row.sub %}
                <td class="border px-2 text-center">
                    <span class="tri-state-icon disabled-field" data-input-id="{{ f.auto_id }}" data-field-name="{{ field }}"></span>
                    {{ f.widget }}
                </td>
                {% else %}
                <td class="border px-2 text-center">
                    <span class="tri-state-icon{% if field == 'technisch_vorhanden' and row.sub %} disabled-field{% endif %}" data-input-id="{{ f.auto_id }}" data-field-name="{{ field }}"></span>
                    {{ f.widget }}
                    {% if field == 'technisch_vorhanden' %}
                        {% if f.origin == 'ai' %}<span title="KI bestätigt">✅</span>{% elif f.origin == 'manual' %}<span title="Manuell geändert">✏️</span>{% endif %}
                    {% endif %}
                    {% if f.source and f.source != 'N/A' %}
                    <span class="text-xs text-gray-500">(Quelle: {{ f.source }})</span>
                    {% elif f.source == 'N/A' %}
                    <span class="text-xs text-gray-500">(keine Quelle)</span>
                    {% endif %}
                </td>
                {% endif %}
                {% endwith %}
                {% endif %}
                {% endfor %}
                <td class="border px-2 text-center negotiable-cell">
                    {% if row.is_negotiable %}
                    <span class="text-green-600">✓</span>
                    {% else %}
                    <span class="text-gray-400">–</span>
                    {% endif %}
                </td>
                <td id="gap-cell-{{ row.func_id }}{% if row.sub %}-{{ row.sub_id }}{% endif %}"
                    class="border px-2 text-center {% if row.has_preliminary_gap %}has-gap{% endif %}">
                    <span class="gap-note-icon" data-target="#gap-note-{{ row.func_id }}{% if row.sub %}-{{ row.sub_id }}{% endif %}">
                        <i class="fas fa-pencil-alt"></i>
                    </span>
                    {% if row.requires_manual_review %}
                    <div class="text-danger text-sm">Manueller Review erforderlich</div>
                    {% endif %}
                    <div id="gap-note-{{ row.func_id }}{% if row.sub %}-{{ row.sub_id }}{% endif %}" class="gap-note-editor mt-2" style="display:none;">
                        {{ row.gap_notiz_widget }}
                        <button type="button" class="btn btn-primary btn-save-gap mt-1"
                                data-function-id="{{ row.func_id }}"{% if row.sub %} data-sub-id="{{ row.sub_id }}"{% endif %}>Speichern</button>
                    </div>
                </td>
            </tr>
        {% endfor %}
        </tbody>
    </table>
    </div>
    <div class="space-x-2 mt-2">
        <button type="reset" id="reset-fields" class="bg-gray-300 text-black px-4 py-2 rounded">Reset</button>
        <button type="button" id="btn-reset-all-reviews" class="bg-gray-300 text-black px-4 py-2 rounded">Alle Bewertungen zurücksetzen</button>
    </div>
</form>
</div>
{% endblock %}
{% block extra_js %}
<script src="https://cdn.jsdelivr.net/npm/easymde/dist/easymde.min.js"></script>
<script>
const csrftoken = getCookie('csrftoken');

function initAnlage2Review() {
    try {
        document.querySelectorAll('textarea').forEach(el => new EasyMDE({ element: el }));
    } catch (e) {}
    const expandAllBtn = document.getElementById('expand-all-subquestions');
    const collapseAllBtn = document.getElementById('collapse-all-subquestions');
    const individualToggleButtons = document.querySelectorAll('.toggle-button');

    // Logik f\u00fcr individuelle Schalter
    individualToggleButtons.forEach(button => {
        button.addEventListener('click', function() {
            const targetClass = this.dataset.targetClass;
            if (!targetClass) return;

            const subquestionRows = document.querySelectorAll('.' + targetClass);

            const wasCollapsed = Array.from(subquestionRows).every(row => row.classList.contains('hidden-row'));

            subquestionRows.forEach(row => {
                row.classList.toggle('hidden-row');
            });

            this.textContent = wasCollapsed ? '-' : '+';
        });
    });

    // Logik f\u00fcr "Alles aufklappen"
    if (expandAllBtn) {
        expandAllBtn.addEventListener('click', function() {
            document.querySelectorAll('.subquestion-row').forEach(row => {
                row.classList.remove('hidden-row');
            });
            individualToggleButtons.forEach(btn => btn.textContent = '-');
        });
    }

    // Logik f\u00fcr "Alles einklappen"
    if (collapseAllBtn) {
        collapseAllBtn.addEventListener('click', function() {
            document.querySelectorAll('.subquestion-row').forEach(row => {
                row.classList.add('hidden-row');
            });
            individualToggleButtons.forEach(btn => btn.textContent = '+');
        });
    }

<<<<<<< HEAD
document.querySelectorAll('tr[data-ai]').forEach(row => {
    let ai, doc; // Variablen außerhalb des try-Blocks deklarieren

    try {
        ai = JSON.parse(row.dataset.ai || '{}');
        doc = JSON.parse(row.dataset.doc || '{}');
    } catch (e) {
        console.warn('Fehlerhafte JSON-Daten in Zeile gefunden. Fahre fort.', row, e);
        ai = {}; // Auf leere Objekte zurückfallen
        doc = {};
    }

    row.querySelectorAll('input[type="checkbox"]').forEach(inp => {
        const parts = inp.name.split('_');
        const key = parts[parts.length - 1];
        const aiVal = ai[key] ? ai[key].value : undefined;
        const docVal = doc[key] ? doc[key].value : undefined;
        if (aiVal !== undefined || docVal !== undefined) {
            const txt = `KI: ${aiVal} / Dok: ${docVal}`;
            inp.setAttribute('data-bs-toggle', 'tooltip');
            inp.setAttribute('title', txt);
        }
=======
    document.querySelectorAll('tr[data-ai]').forEach(row => {
        let ai = {};
        let doc = {};
        try {
            ai = JSON.parse(row.dataset.ai || '{}');
        } catch (e) {
            console.warn('Fehlerhafte JSON-Daten in Zeile (data-ai):', row, e);
            ai = {};
        }
        try {
            doc = JSON.parse(row.dataset.doc || '{}');
        } catch (e) {
            console.warn('Fehlerhafte JSON-Daten in Zeile (data-doc):', row, e);
            doc = {};
        }
        row.querySelectorAll('input[type="checkbox"]').forEach(inp => {
            const parts = inp.name.split('_');
            const key = parts[parts.length - 1];
            const aiVal = ai[key] ? ai[key].value : undefined;
            const docVal = doc[key] ? doc[key].value : undefined;
            if (aiVal !== undefined || docVal !== undefined) {
                const txt = `KI: ${aiVal} / Dok: ${docVal}`;
                inp.setAttribute('data-bs-toggle', 'tooltip');
                inp.setAttribute('title', txt);
            }
        });
>>>>>>> 83b3c641
    });
});

    const tooltipTriggerList = [].slice.call(document.querySelectorAll('[data-bs-toggle="tooltip"]'));
    tooltipTriggerList.forEach(el => new bootstrap.Tooltip(el));
    const popoverTriggerList = document.querySelectorAll('[data-bs-toggle="popover"]');
    const popoverList = [...popoverTriggerList].map(el => new bootstrap.Popover(el));

    function updateTriState(icon, input) {
        const state = input.dataset.state;
        icon.classList.remove('status-ja', 'status-nein', 'status-unbekannt');
        if (state === 'true') {
            icon.textContent = '✓';
            icon.classList.add('status-badge', 'status-ja');
        } else if (state === 'false') {
            icon.textContent = '✗';
            icon.classList.add('status-badge', 'status-nein');
        } else {
            icon.textContent = '?';
            icon.classList.add('status-badge', 'status-unbekannt');
        }
    }

    function toggleSubRows(funcId, enabled) {
        document.querySelectorAll(`.subquestions-for-${funcId} input, .subquestions-for-${funcId} button`).forEach(el => {
            el.disabled = !enabled;
        });
    }

    function initTriStateIcons() {
        document.querySelectorAll('.tri-state-icon').forEach(icon => {
            const input = document.getElementById(icon.dataset.inputId);
            if (!input) return;
            if (icon.dataset.fieldName) {
                input.dataset.fieldName = icon.dataset.fieldName;
            }
            input.dataset.tristate = 'true';
            input.dataset.state = input.dataset.initialState || (input.checked ? 'true' : 'unknown');
            if (input.type === 'checkbox') {
                input.checked = input.dataset.state === 'true';
            } else {
                input.value = input.dataset.state === 'unknown' ? '' : input.dataset.state;
            }
            updateTriState(icon, input);
            const row = icon.closest('tr');
            if (row && !row.classList.contains('subquestion-row')) {
                toggleSubRows(row.dataset.funcId, input.dataset.state === 'true');
            }
        });
    }

    initTriStateIcons();

    const tableBody = document.getElementById('anlage2-table-body');
    if (tableBody) {
        tableBody.addEventListener('click', function(event) {
            const icon = event.target.closest('.tri-state-icon');
            if (!icon || icon.classList.contains('disabled-field')) return;
            const input = document.getElementById(icon.dataset.inputId);
            if (!input) return;
            let st = input.dataset.state;
            st = st === 'true' ? 'false' : (st === 'false' ? 'unknown' : 'true');
            input.dataset.state = st;
            if (input.type === 'checkbox') {
                input.checked = st === 'true';
            } else {
                input.value = st === 'unknown' ? '' : st;
            }
            updateTriState(icon, input);
            const row = icon.closest('tr');
            if (row && !row.classList.contains('subquestion-row')) {
                toggleSubRows(row.dataset.funcId, st === 'true');
            }
            autoSave({ target: input });
        });
    }

    const formElem = document.querySelector('form[data-anlage-id]');
    const saveUrl = "{% url 'ajax_save_anlage2_review' %}";

    function showStatus(input, text) {
        let span = input.parentElement.querySelector('.autosave-status');
        if (!span) {
            span = document.createElement('span');
            span.className = 'autosave-status text-muted ms-1';
            input.parentElement.appendChild(span);
        }
        span.textContent = text;
        return span;
    }

    function getFieldName(name) {
        let m = name.match(/^func\d+_(.+)$/);
        if (m) { return m[1]; }
        m = name.match(/^sub\d+_(.+)$/);
        if (m) { return m[1]; }
        return name;
    }

    function updateGapHighlight(row, reviewVal) {
        let ai = {};
        try {
            ai = JSON.parse(row.dataset.ai || '{}');
        } catch (e) {
            console.warn('Fehlerhafte JSON-Daten in Zeile (data-ai):', row, e);
            ai = {};
        }
        let aiVal = ai.technisch_vorhanden;
        const cell = row.querySelector('[id^="gap-cell-"]');
        if (!cell) return;
        if (aiVal !== undefined && reviewVal !== null && aiVal !== reviewVal) {
            cell.classList.add('has-gap');
        } else {
            cell.classList.remove('has-gap');
        }
    }

    function autoSave(event) {
        const el = event.target;
        const row = el.closest('tr');
        if (!row || !formElem) { return; }
        const funcId = row.dataset.funcId;
        const subId = row.dataset.subId;
        const fieldName = el.dataset.fieldName || getFieldName(el.name || '');
        let status;
        if (el.dataset.tristate !== undefined) {
            const st = el.dataset.state;
            if (st === 'true') status = true; else if (st === 'false') status = false; else status = null;
        } else {
            status = el.type === 'checkbox' ? el.checked : el.value;
        }
        const payload = {
            project_file_id: formElem.dataset.anlageId,
            function_id: funcId,
            status: status,
            notes: '',
            field_name: fieldName,
        };
        if (subId) { payload.subquestion_id = subId; }

        const indicator = showStatus(el, 'Speichere...');
        fetch(saveUrl, {
            method: 'POST',
            headers: {
                'X-CSRFToken': csrftoken,
                'Content-Type': 'application/json'
            },
            body: JSON.stringify(payload)
        })
            .then(r => r.json())
            .then(data => {
                indicator.textContent = '✓ Gespeichert';
                if (data.gap_summary !== undefined) {
                    const gapField = row.querySelector('textarea[name$="_gap_summary"]');
                    if (gapField) { gapField.value = data.gap_summary; }
                }
                if (data.is_negotiable !== undefined) {
                    const cell = row.querySelector('.negotiable-cell');
                    if (cell) {
                        cell.innerHTML = data.is_negotiable ?
                            '<span class="text-green-600">✓</span>' :
                            '<span class="text-gray-400">–</span>';
                    }
                }
                setTimeout(() => indicator.textContent = '', 1500);
            })
            .catch(() => { indicator.textContent = '⚠️'; });

        if (fieldName === 'technisch_vorhanden') {
            updateGapHighlight(row, status);
        }
    }

    if (formElem) {
        formElem.querySelectorAll('input[type="checkbox"]').forEach(inp => inp.addEventListener('change', autoSave));
        formElem.querySelectorAll('input[data-tristate]').forEach(inp => inp.addEventListener('statechange', autoSave));
        formElem.querySelectorAll('input[type="text"], textarea').forEach(inp => inp.addEventListener('blur', autoSave));
    }

    document.querySelectorAll('.gap-note-icon').forEach(icon => {
        icon.addEventListener('click', function() {
            const target = document.querySelector(this.dataset.target);
            if (target) { target.style.display = 'block'; }
        });
    });

    document.querySelectorAll('.btn-save-gap').forEach(btn => {
        btn.addEventListener('click', function() {
            const container = this.closest('.gap-note-editor');
            const textarea = container ? container.querySelector('textarea') : null;
            if (!textarea) return;
            const funcId = this.dataset.functionId;
            const subId = this.dataset.subId;
            const payload = {
                project_file_id: formElem.dataset.anlageId,
                function_id: funcId,
                gap_notiz: textarea.value
            };
            if (subId) payload.subquestion_id = subId;
            fetch(saveUrl, {
                method: 'POST',
                headers: { 'X-CSRFToken': csrftoken, 'Content-Type': 'application/json' },
                body: JSON.stringify(payload)
            }).then(r => r.json()).then(() => { container.style.display = 'none'; });
        });
    });

    document.querySelectorAll('tr[data-ai]').forEach(row => {
        updateGapHighlight(row);
    });

    const filterCheckbox = document.getElementById('show-relevant-only-filter');

    if (filterCheckbox) {
        filterCheckbox.addEventListener('change', function() {
            const showOnlyAvailable = this.checked;
            // Wähle alle Zeilen aus, die gefiltert werden können
            const allRows = document.querySelectorAll('tbody tr[data-parsed-status]');

            allRows.forEach(row => {
                const isAvailable = row.dataset.parsedStatus === 'True';

                if (showOnlyAvailable) {
                    if (isAvailable) {
                        row.classList.remove('filter-hidden');
                    } else {
                        row.classList.add('filter-hidden');
                    }
                } else {
                    row.classList.remove('filter-hidden');
                }
            });
        });
    }

    const verifyAllBtn = document.getElementById('btn-verify-all');
    if (verifyAllBtn) {
        verifyAllBtn.addEventListener('click', function() {
            const singleVerifyButtons = document.querySelectorAll('.verify-single-feature-btn:not(:disabled)');
            if (singleVerifyButtons.length > 0) {
                if (confirm(`M\u00f6chten Sie wirklich ${singleVerifyButtons.length} KI-Pr\u00fcfungen starten?`)) {
                    singleVerifyButtons.forEach(button => {
                        button.click();
                    });
                }
            } else {
                alert('Keine ungepr\u00fcften Funktionen zum Starten vorhanden.');
            }
        });
    }

    // Event-Listener für alle individuellen Prüf-Knöpfe
    document.querySelectorAll('.verify-single-feature-btn').forEach(button => {
        button.addEventListener('click', function() {
            const clickedButton = this;

            // UI sofort auf Ladezustand setzen
            showSpinner(clickedButton, '');

            // Daten aus dem geklickten Button extrahieren
            const { projectFileId, functionId, subquestionId } = clickedButton.dataset;
            const url = `/work/anlage/${projectFileId}/verify-feature/`;

            const body = new FormData();

            // --- DIESER TEIL IST ENTSCHEIDEND ---
            if (functionId) {
                body.append('function_id', functionId);
            }
            if (subquestionId) {
                body.append('subquestion_id', subquestionId);
            }

            // Fetch-Request an das Backend senden
            fetch(url, {
                method: 'POST',
                body: body,
                headers: { 'X-CSRFToken': csrftoken }
            })
            .then(response => {
                if (!response.ok) { throw new Error(`HTTP error! status: ${response.status}`); }
                return response.json();
            })
            .then(data => {
                if (data.status === 'skipped') {
                    alert(data.message || 'Hauptfunktion ist nicht vorhanden');
                    hideSpinner(clickedButton);
                    clickedButton.disabled = false;
                } else if (data.status === 'queued' && data.task_id) {
                    const tmpl = "{% url 'ajax_check_task_status' 'TASKID' %}";
                    const pollUrl = tmpl.replace('TASKID', data.task_id);
                    const iv = setInterval(() => {
                        fetch(pollUrl)
                            .then(r => r.json())
                            .then(d => {
                                if (d.status === 'SUCCESS' || d.status === 'FAIL') {
                                    clearInterval(iv);
                                    window.location.reload();
                                }
                            });
                    }, 3000);
                } else {
                    throw new Error('Task-Start vom Server nicht bestätigt.');
                }
            })
            .catch(error => {
                console.error('Fehler bei der KI-Prüfung:', error);
                clickedButton.textContent = '⚠️';
                clickedButton.disabled = false;
            });
        });
    });

    const resetButton = document.getElementById('btn-reset-all-reviews');

    if (resetButton) {
        resetButton.addEventListener('click', function() {
            if (confirm('Sind Sie sicher, dass Sie alle manuellen und KI-Bewertungen f\u00fcr diese Anlage unwiderruflich l\u00f6schen und auf den Zustand der Dokumenten-Analyse zur\u00fccksetzen wollen?')) {

                const url = "{% url 'ajax_reset_all_reviews' anlage.pk %}";
                showSpinner(resetButton, 'Zur\u00fccksetzen...');

                fetch(url, {
                    method: 'POST',
                    headers: { 'X-CSRFToken': csrftoken }
                })
                .then(response => response.json())
                .then(data => {
                    if (data.status === 'success') {
                        window.location.reload();
                    } else {
                        alert('Ein Fehler ist aufgetreten.');
                        hideSpinner(resetButton);
                    }
                })
                .catch(error => {
                    alert('Ein Netzwerkfehler ist aufgetreten.');
                    console.error("Reset error:", error);
                    hideSpinner(resetButton);
                });
            }
        });
    }

    // ... andere Skripte f\u00fcr diese Seite ...
}
document.addEventListener('DOMContentLoaded', function() {
    initAnlage2Review();
});
</script>
{% endblock %}<|MERGE_RESOLUTION|>--- conflicted
+++ resolved
@@ -239,7 +239,6 @@
         });
     }
 
-<<<<<<< HEAD
 document.querySelectorAll('tr[data-ai]').forEach(row => {
     let ai, doc; // Variablen außerhalb des try-Blocks deklarieren
 
@@ -262,7 +261,8 @@
             inp.setAttribute('data-bs-toggle', 'tooltip');
             inp.setAttribute('title', txt);
         }
-=======
+    });
+});
     document.querySelectorAll('tr[data-ai]').forEach(row => {
         let ai = {};
         let doc = {};
@@ -289,9 +289,7 @@
                 inp.setAttribute('title', txt);
             }
         });
->>>>>>> 83b3c641
     });
-});
 
     const tooltipTriggerList = [].slice.call(document.querySelectorAll('[data-bs-toggle="tooltip"]'));
     tooltipTriggerList.forEach(el => new bootstrap.Tooltip(el));
