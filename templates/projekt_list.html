--- conflicted
+++ resolved
@@ -15,7 +15,7 @@
                 <input type="text" name="q" placeholder="Suchen..." value="{{ search_query }}" class="form-control form-control-sm mt-1">
             </th>
             <th class="py-2">Beschreibung</th>
-<<<<<<< HEAD
+
             <th class="py-2">
                 Software-Typen
                 <input type="text" name="software" placeholder="Suchen..." value="{{ software_filter }}" class="form-control form-control-sm mt-1">
@@ -31,10 +31,7 @@
             </th>
             <th class="py-2">LLM geprüft</th>
             <th class="py-2"></th>
-=======
-            <th class="py-2">Software-Typen</th>
-            <th class="py-2">Status</th>
->>>>>>> 5dbd9464
+
         </tr>
     </thead>
     <tbody>
@@ -53,7 +50,7 @@
     {% endfor %}
     </tbody>
 </table>
-<<<<<<< HEAD
+
 </form>
 <script>
 function getCookie(name){const m=document.cookie.match('(^|;)\\s*'+name+'=([^;]*)');return m?decodeURIComponent(m[2]):null;}
@@ -67,6 +64,5 @@
   });
 });
 </script>
-=======
->>>>>>> 5dbd9464
+
 {% endblock %}