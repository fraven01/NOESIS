--- conflicted
+++ resolved
@@ -1,12 +1,10 @@
 {% load recording_extras %}
 <td class="border px-2 text-center {% if state is True %}bg-green-500 text-white{% elif state is False %}bg-red-500 text-white{% else %}bg-yellow-500 text-black{% endif %}">
     {% if row.result_id %}
-<<<<<<< HEAD
+
     {% with doc_val=row.doc_result|get_item:field_name ai_val=row.ai_result|get_item:field_name manual_val=row.manual_result|get_item:field_name %}
     <button class="tri-state-icon{% if field_name == 'technisch_vorhanden' and row.sub %} disabled-field{% endif %} {% if manual_val != '' and manual_val != doc_val %}bg-yellow-100 text-yellow-800{% elif manual_val == '' and doc_val != '' and ai_val != '' and doc_val != ai_val %}bg-yellow-100 text-yellow-800{% else %}{{ state|yesno:'bg-green-100 text-green-800,bg-red-100 text-red-800,' }}{% endif %}"
-=======
-    <button class="tri-state-icon {% if field_name == 'technisch_vorhanden' and row.sub %}disabled-field {% endif %}{% if state is True %}bg-green-500 text-white{% elif state is False %}bg-red-500 text-white{% else %}bg-yellow-500 text-black{% endif %}"
->>>>>>> 383d0aca
+
             data-field-name="{{ field_name }}"
             data-is-manual="{{ is_manual|yesno:'true,false' }}"
             hx-post="{% url 'hx_update_review_cell' result_id=row.result_id field_name=field_name %}{% if row.sub_id %}?sub_id={{ row.sub_id }}{% endif %}"
