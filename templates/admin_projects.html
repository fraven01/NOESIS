{% extends 'admin_base.html' %}
{% block title %}Admin Projekte{% endblock %}
{% block admin_content %}
<h1 class="text-2xl font-semibold mb-4">Admin Projekte</h1>

<form method="get" action="{% url 'admin_projects' %}">
    <table class="min-w-full">
        <thead>
            <tr class="border-b text-left">
                <th class="py-2">
                    Titel
                    <input type="text" name="q" placeholder="Suchen..." value="{{ search_query }}" class="form-control form-control-sm mt-1">
                </th>
                <th class="py-2">Beschreibung</th>
<<<<<<< HEAD
                <th class="py-2">
                    Software-Typen
                    <input type="text" name="software" placeholder="Suchen..." value="{{ software_filter }}" class="form-control form-control-sm mt-1">
                </th>
                <th class="py-2">
                    Status
                    <select name="status" class="form-select form-select-sm mt-1" onchange="this.form.submit()">
                        <option value="">Alle</option>
                        {% for s in status_choices %}
                            <option value="{{ s.key }}" {% if s.key == status_filter %}selected{% endif %}>{{ s.name }}</option>
                        {% endfor %}
                    </select>
                </th>
                <th class="py-2">LLM geprüft</th>
=======
                <th class="py-2">Software-Typen</th>
                <th class="py-2">Status</th>
>>>>>>> 5dbd9464
                <th class="py-2 text-center">Aktion</th>
                <th class="py-2 text-center">Löschen</th>
            </tr>
        </thead>
        <tbody>
        {% for p in projects %}
            <tr class="border-b text-sm">
                <td class="py-1">{{ p.title }}</td>
                <td class="py-1">{{ p.beschreibung|truncatechars:50 }}</td>
                <td class="py-1">{{ p.software_typen }}</td>
                <td class="py-1">
                    <span class="status-badge status-badge-{{ p.status.key|lower }}">{{ p.status.name }}</span>
                </td>
                <td class="py-1 text-center">
                    <a href="{% url 'projekt_edit' p.pk %}" class="px-2 py-1 bg-blue-600 text-white rounded mr-2">Bearbeiten</a>
                    <a href="{% url 'admin_project_cleanup' p.pk %}" class="px-2 py-1 bg-yellow-600 text-white rounded mr-2">Bereinigen</a>
                    <button type="submit" name="delete_single" value="{{ p.id }}" form="post-actions-form" class="px-2 py-1 bg-red-600 text-white rounded" onclick="return confirm('Projekt wirklich löschen?');">Löschen</button>
                </td>
                <td class="py-1 text-center"><input type="checkbox" name="selected_projects" value="{{ p.id }}" form="post-actions-form" class="form-checkbox"></td>
            </tr>
        {% empty %}
            <tr><td colspan="6" class="py-2">Keine Projekte</td></tr>
        {% endfor %}
        </tbody>
    </table>
</form>
<form id="post-actions-form" method="post">
    {% csrf_token %}
    {% if projects %}
    <div class="mt-4">
        <button type="submit" name="delete_selected" class="px-4 py-2 bg-red-600 text-white rounded" onclick="return confirm('Einträge wirklich löschen?');">Markierte löschen</button>
    </div>
    {% endif %}
</form>
{% endblock %}<|MERGE_RESOLUTION|>--- conflicted
+++ resolved
@@ -12,7 +12,7 @@
                     <input type="text" name="q" placeholder="Suchen..." value="{{ search_query }}" class="form-control form-control-sm mt-1">
                 </th>
                 <th class="py-2">Beschreibung</th>
-<<<<<<< HEAD
+
                 <th class="py-2">
                     Software-Typen
                     <input type="text" name="software" placeholder="Suchen..." value="{{ software_filter }}" class="form-control form-control-sm mt-1">
@@ -27,10 +27,7 @@
                     </select>
                 </th>
                 <th class="py-2">LLM geprüft</th>
-=======
-                <th class="py-2">Software-Typen</th>
-                <th class="py-2">Status</th>
->>>>>>> 5dbd9464
+
                 <th class="py-2 text-center">Aktion</th>
                 <th class="py-2 text-center">Löschen</th>
             </tr>
