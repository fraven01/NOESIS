Django>=5.2
obsws-python

markdown
torch
git+https://github.com/openai/whisper.git
openai
google-generativeai
python-dotenv
python-docx
Pillow
rich
django-q2>=1.8.0
pypandoc
<<<<<<< HEAD
pyMuPdf
fpdf
=======
PyMuPDF
>>>>>>> 6c061ef1
<|MERGE_RESOLUTION|>--- conflicted
+++ resolved
@@ -12,9 +12,5 @@
 rich
 django-q2>=1.8.0
 pypandoc
-<<<<<<< HEAD
 pyMuPdf
 fpdf
-=======
-PyMuPDF
->>>>>>> 6c061ef1
